--- conflicted
+++ resolved
@@ -533,11 +533,7 @@
         env:
         - name: GOMAXPROCS
           value: "8"
-<<<<<<< HEAD
-        image: grafana/mimir:2.17.2
-=======
         image: grafana/mimir:3.0.0
->>>>>>> 3e9aeb43
         imagePullPolicy: IfNotPresent
         name: distributor
         ports:
@@ -634,11 +630,7 @@
         env:
         - name: GOMAXPROCS
           value: "5"
-<<<<<<< HEAD
-        image: grafana/mimir:2.17.2
-=======
         image: grafana/mimir:3.0.0
->>>>>>> 3e9aeb43
         imagePullPolicy: IfNotPresent
         name: querier
         ports:
@@ -716,11 +708,7 @@
         - -shutdown-delay=90s
         - -target=query-frontend
         - -usage-stats.installation-mode=jsonnet
-<<<<<<< HEAD
-        image: grafana/mimir:2.17.2
-=======
         image: grafana/mimir:3.0.0
->>>>>>> 3e9aeb43
         imagePullPolicy: IfNotPresent
         name: query-frontend
         ports:
@@ -792,11 +780,7 @@
         - -server.http-listen-port=8080
         - -target=query-scheduler
         - -usage-stats.installation-mode=jsonnet
-<<<<<<< HEAD
-        image: grafana/mimir:2.17.2
-=======
         image: grafana/mimir:3.0.0
->>>>>>> 3e9aeb43
         imagePullPolicy: IfNotPresent
         name: query-scheduler
         ports:
@@ -888,11 +872,7 @@
         - -store-gateway.sharding-ring.store=memberlist
         - -target=ruler
         - -usage-stats.installation-mode=jsonnet
-<<<<<<< HEAD
-        image: grafana/mimir:2.17.2
-=======
         image: grafana/mimir:3.0.0
->>>>>>> 3e9aeb43
         imagePullPolicy: IfNotPresent
         name: ruler
         ports:
@@ -971,11 +951,7 @@
           valueFrom:
             fieldRef:
               fieldPath: status.podIP
-<<<<<<< HEAD
-        image: grafana/mimir:2.17.2
-=======
         image: grafana/mimir:3.0.0
->>>>>>> 3e9aeb43
         imagePullPolicy: IfNotPresent
         name: alertmanager
         ports:
@@ -1075,11 +1051,7 @@
         - -server.http-listen-port=8080
         - -target=compactor
         - -usage-stats.installation-mode=jsonnet
-<<<<<<< HEAD
-        image: grafana/mimir:2.17.2
-=======
         image: grafana/mimir:3.0.0
->>>>>>> 3e9aeb43
         imagePullPolicy: IfNotPresent
         name: compactor
         ports:
@@ -1190,11 +1162,7 @@
         env:
         - name: GOMAXPROCS
           value: "9"
-<<<<<<< HEAD
-        image: grafana/mimir:2.17.2
-=======
         image: grafana/mimir:3.0.0
->>>>>>> 3e9aeb43
         imagePullPolicy: IfNotPresent
         name: ingester
         ports:
@@ -1559,11 +1527,7 @@
           value: "5"
         - name: GOMEMLIMIT
           value: "12884901888"
-<<<<<<< HEAD
-        image: grafana/mimir:2.17.2
-=======
         image: grafana/mimir:3.0.0
->>>>>>> 3e9aeb43
         imagePullPolicy: IfNotPresent
         name: store-gateway
         ports:
