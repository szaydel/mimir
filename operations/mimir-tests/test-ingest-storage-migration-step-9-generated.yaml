apiVersion: v1
kind: Namespace
metadata:
  name: default
---
apiVersion: policy/v1
kind: PodDisruptionBudget
metadata:
  labels:
    name: alertmanager
  name: alertmanager
  namespace: default
spec:
  maxUnavailable: 1
  selector:
    matchLabels:
      name: alertmanager
---
apiVersion: policy/v1
kind: PodDisruptionBudget
metadata:
  labels:
    name: compactor
  name: compactor
  namespace: default
spec:
  maxUnavailable: 1
  selector:
    matchLabels:
      name: compactor
---
apiVersion: policy/v1
kind: PodDisruptionBudget
metadata:
  labels:
    name: distributor
  name: distributor
  namespace: default
spec:
  maxUnavailable: 1
  selector:
    matchLabels:
      name: distributor
---
apiVersion: policy/v1
kind: PodDisruptionBudget
metadata:
  labels:
    name: memcached
  name: memcached
  namespace: default
spec:
  maxUnavailable: 1
  selector:
    matchLabels:
      name: memcached
---
apiVersion: policy/v1
kind: PodDisruptionBudget
metadata:
  labels:
    name: memcached-frontend
  name: memcached-frontend
  namespace: default
spec:
  maxUnavailable: 1
  selector:
    matchLabels:
      name: memcached-frontend
---
apiVersion: policy/v1
kind: PodDisruptionBudget
metadata:
  labels:
    name: memcached-index-queries
  name: memcached-index-queries
  namespace: default
spec:
  maxUnavailable: 1
  selector:
    matchLabels:
      name: memcached-index-queries
---
apiVersion: policy/v1
kind: PodDisruptionBudget
metadata:
  labels:
    name: memcached-metadata
  name: memcached-metadata
  namespace: default
spec:
  maxUnavailable: 1
  selector:
    matchLabels:
      name: memcached-metadata
---
apiVersion: policy/v1
kind: PodDisruptionBudget
metadata:
  labels:
    name: querier
  name: querier
  namespace: default
spec:
  maxUnavailable: 1
  selector:
    matchLabels:
      name: querier
---
apiVersion: policy/v1
kind: PodDisruptionBudget
metadata:
  labels:
    name: query-frontend
  name: query-frontend
  namespace: default
spec:
  maxUnavailable: 1
  selector:
    matchLabels:
      name: query-frontend
---
apiVersion: policy/v1
kind: PodDisruptionBudget
metadata:
  labels:
    name: query-scheduler
  name: query-scheduler
  namespace: default
spec:
  maxUnavailable: 1
  selector:
    matchLabels:
      name: query-scheduler
---
apiVersion: policy/v1
kind: PodDisruptionBudget
metadata:
  labels:
    name: rollout-operator
  name: rollout-operator
  namespace: default
spec:
  maxUnavailable: 1
  selector:
    matchLabels:
      name: rollout-operator
---
apiVersion: policy/v1
kind: PodDisruptionBudget
metadata:
  labels:
    name: ruler
  name: ruler
  namespace: default
spec:
  maxUnavailable: 1
  selector:
    matchLabels:
      name: ruler
---
apiVersion: policy/v1
kind: PodDisruptionBudget
metadata:
  labels:
    name: ruler-querier
  name: ruler-querier
  namespace: default
spec:
  maxUnavailable: 1
  selector:
    matchLabels:
      name: ruler-querier
---
apiVersion: policy/v1
kind: PodDisruptionBudget
metadata:
  labels:
    name: ruler-query-frontend
  name: ruler-query-frontend
  namespace: default
spec:
  maxUnavailable: 1
  selector:
    matchLabels:
      name: ruler-query-frontend
---
apiVersion: policy/v1
kind: PodDisruptionBudget
metadata:
  labels:
    name: ruler-query-scheduler
  name: ruler-query-scheduler
  namespace: default
spec:
  maxUnavailable: 1
  selector:
    matchLabels:
      name: ruler-query-scheduler
---
apiVersion: v1
kind: ServiceAccount
metadata:
  name: rollout-operator
  namespace: default
---
apiVersion: v1
data:
  overrides.yaml: |
    overrides: {}
kind: ConfigMap
metadata:
  name: overrides
  namespace: default
---
apiVersion: apiextensions.k8s.io/v1
kind: CustomResourceDefinition
metadata:
  name: zoneawarepoddisruptionbudgets.rollout-operator.grafana.com
spec:
  group: rollout-operator.grafana.com
  names:
    kind: ZoneAwarePodDisruptionBudget
    plural: zoneawarepoddisruptionbudgets
    shortNames:
    - zpdb
    singular: zoneawarepoddisruptionbudget
  scope: Namespaced
  versions:
  - name: v1
    schema:
      openAPIV3Schema:
        properties:
          spec:
            properties:
              maxUnavailable:
                description: The number of pods that can be unavailable within a zone
                  or partition.
                minimum: 0
                type: integer
              maxUnavailablePercentage:
                description: Calculate the maxUnavailable value as a percentage of
                  the StatefulSet's spec.Replica count. This option is not supported
                  when using podNamePartitionRegex.
                maximum: 100
                minimum: 0
                type: integer
              podNamePartitionRegex:
                description: A regular expression for returning a partition name given
                  a pod name. This field is optional and should only be used when
                  the ZoneAwarePodDisruptionBudget is to be scoped to a partition,
                  such as a multi-zone ingester deployment with ingest_storage_enabled.
                  Enabling this changes the ZPDB functionality such that minAvailability
                  is applied across ALL zones for a given partition. When not enabled,
                  the minAvailability is applied to pods within the eviction zone
                  assuming there are no disruptions in the other zones.
                type: string
              podNameRegexGroup:
                description: The regular expression capture group number that contains
                  the partition name. This field is only required when the podNamePartitionRegex
                  field is set and has more then one grouping. The default value is
                  1 and 1-based indexing is used.
                minimum: 1
                type: integer
              selector:
                description: A selector for finding pods and statefulsets that this
                  ZoneAwarePodDisruptionBudget applies to.
                properties:
                  matchLabels:
                    additionalProperties:
                      type: string
                    type: object
                required:
                - matchLabels
                type: object
            required:
            - selector
            type: object
        type: object
    served: true
    storage: true
    subresources:
      status: {}
---
apiVersion: rbac.authorization.k8s.io/v1
kind: ClusterRole
metadata:
  name: rollout-operator-default-webhook-cert-update-role
rules:
- apiGroups:
  - admissionregistration.k8s.io
  resources:
  - validatingwebhookconfigurations
  - mutatingwebhookconfigurations
  verbs:
  - list
  - patch
  - watch
---
apiVersion: rbac.authorization.k8s.io/v1
kind: ClusterRoleBinding
metadata:
  name: rollout-operator-default-webhook-cert-secret-rolebinding
roleRef:
  apiGroup: rbac.authorization.k8s.io
  kind: ClusterRole
  name: rollout-operator-default-webhook-cert-update-role
subjects:
- kind: ServiceAccount
  name: rollout-operator
  namespace: default
---
apiVersion: rbac.authorization.k8s.io/v1
kind: Role
metadata:
  name: rollout-operator-role
  namespace: default
rules:
- apiGroups:
  - ""
  resources:
  - pods
  verbs:
  - list
  - get
  - watch
  - delete
- apiGroups:
  - apps
  resources:
  - statefulsets
  verbs:
  - list
  - get
  - watch
  - patch
- apiGroups:
  - apps
  resources:
  - statefulsets/status
  verbs:
  - update
- apiGroups:
  - ""
  resources:
  - configmaps
  verbs:
  - get
  - update
  - create
- apiGroups:
  - rollout-operator.grafana.com
  resources:
  - zoneawarepoddisruptionbudgets
  verbs:
  - get
  - list
  - watch
---
apiVersion: rbac.authorization.k8s.io/v1
kind: Role
metadata:
  name: rollout-operator-webhook-cert-secret-role
  namespace: default
rules:
- apiGroups:
  - ""
  resources:
  - secrets
  verbs:
  - create
- apiGroups:
  - ""
  resourceNames:
  - rollout-operator-self-signed-certificate
  resources:
  - secrets
  verbs:
  - update
  - get
---
apiVersion: rbac.authorization.k8s.io/v1
kind: RoleBinding
metadata:
  name: rollout-operator-rolebinding
  namespace: default
roleRef:
  apiGroup: rbac.authorization.k8s.io
  kind: Role
  name: rollout-operator-role
subjects:
- kind: ServiceAccount
  name: rollout-operator
  namespace: default
---
apiVersion: rbac.authorization.k8s.io/v1
kind: RoleBinding
metadata:
  name: rollout-operator-webhook-cert-secret-rolebinding
  namespace: default
roleRef:
  apiGroup: rbac.authorization.k8s.io
  kind: Role
  name: rollout-operator-webhook-cert-secret-role
subjects:
- kind: ServiceAccount
  name: rollout-operator
  namespace: default
---
apiVersion: v1
kind: Service
metadata:
  labels:
    name: alertmanager
  name: alertmanager
  namespace: default
spec:
  clusterIP: None
  ports:
  - name: alertmanager-http-metrics
    port: 8080
    targetPort: 8080
  - name: alertmanager-grpc
    port: 9095
    targetPort: 9095
  - name: alertmanager-gossip-ring
    port: 7946
    targetPort: 7946
  selector:
    name: alertmanager
---
apiVersion: v1
kind: Service
metadata:
  labels:
    name: compactor
  name: compactor
  namespace: default
spec:
  clusterIP: None
  ports:
  - name: compactor-http-metrics
    port: 8080
    targetPort: 8080
  - name: compactor-grpc
    port: 9095
    targetPort: 9095
  - name: compactor-gossip-ring
    port: 7946
    targetPort: 7946
  selector:
    name: compactor
---
apiVersion: v1
kind: Service
metadata:
  labels:
    name: distributor
  name: distributor
  namespace: default
spec:
  clusterIP: None
  ports:
  - name: distributor-http-metrics
    port: 8080
    targetPort: 8080
  - name: distributor-grpc
    port: 9095
    targetPort: 9095
  - name: distributor-gossip-ring
    port: 7946
    targetPort: 7946
  selector:
    name: distributor
---
apiVersion: v1
kind: Service
metadata:
  name: gossip-ring
  namespace: default
spec:
  clusterIP: None
  ports:
  - appProtocol: tcp
    name: gossip-ring
    port: 7946
    protocol: TCP
    targetPort: 7946
  selector:
    gossip_ring_member: "true"
---
apiVersion: v1
kind: Service
metadata:
  labels:
    name: ingester-zone-a
  name: ingester-zone-a
  namespace: default
spec:
  clusterIP: None
  ports:
  - name: ingester-http-metrics
    port: 8080
    targetPort: 8080
  - name: ingester-grpc
    port: 9095
    targetPort: 9095
  - name: ingester-gossip-ring
    port: 7946
    targetPort: 7946
  selector:
    name: ingester-zone-a
    rollout-group: ingester
---
apiVersion: v1
kind: Service
metadata:
  labels:
    name: ingester-zone-b
  name: ingester-zone-b
  namespace: default
spec:
  clusterIP: None
  ports:
  - name: ingester-http-metrics
    port: 8080
    targetPort: 8080
  - name: ingester-grpc
    port: 9095
    targetPort: 9095
  - name: ingester-gossip-ring
    port: 7946
    targetPort: 7946
  selector:
    name: ingester-zone-b
    rollout-group: ingester
---
apiVersion: v1
kind: Service
metadata:
  labels:
    name: memcached
  name: memcached
  namespace: default
spec:
  clusterIP: None
  ports:
  - name: memcached-client
    port: 11211
    targetPort: 11211
  - name: exporter-http-metrics
    port: 9150
    targetPort: 9150
  selector:
    name: memcached
---
apiVersion: v1
kind: Service
metadata:
  labels:
    name: memcached-frontend
  name: memcached-frontend
  namespace: default
spec:
  clusterIP: None
  ports:
  - name: memcached-client
    port: 11211
    targetPort: 11211
  - name: exporter-http-metrics
    port: 9150
    targetPort: 9150
  selector:
    name: memcached-frontend
---
apiVersion: v1
kind: Service
metadata:
  labels:
    name: memcached-index-queries
  name: memcached-index-queries
  namespace: default
spec:
  clusterIP: None
  ports:
  - name: memcached-client
    port: 11211
    targetPort: 11211
  - name: exporter-http-metrics
    port: 9150
    targetPort: 9150
  selector:
    name: memcached-index-queries
---
apiVersion: v1
kind: Service
metadata:
  labels:
    name: memcached-metadata
  name: memcached-metadata
  namespace: default
spec:
  clusterIP: None
  ports:
  - name: memcached-client
    port: 11211
    targetPort: 11211
  - name: exporter-http-metrics
    port: 9150
    targetPort: 9150
  selector:
    name: memcached-metadata
---
apiVersion: v1
kind: Service
metadata:
  labels:
    name: querier
  name: querier
  namespace: default
spec:
  ports:
  - name: querier-http-metrics
    port: 8080
    targetPort: 8080
  - name: querier-grpc
    port: 9095
    targetPort: 9095
  - name: querier-gossip-ring
    port: 7946
    targetPort: 7946
  selector:
    name: querier
---
apiVersion: v1
kind: Service
metadata:
  labels:
    name: query-frontend
  name: query-frontend
  namespace: default
spec:
  ports:
  - name: query-frontend-http-metrics
    port: 8080
    targetPort: 8080
  - name: query-frontend-grpc
    port: 9095
    targetPort: 9095
  selector:
    name: query-frontend
---
apiVersion: v1
kind: Service
metadata:
  labels:
    name: query-scheduler
  name: query-scheduler
  namespace: default
spec:
  ports:
  - name: query-scheduler-http-metrics
    port: 8080
    targetPort: 8080
  - name: query-scheduler-grpc
    port: 9095
    targetPort: 9095
  selector:
    name: query-scheduler
---
apiVersion: v1
kind: Service
metadata:
  labels:
    name: query-scheduler
  name: query-scheduler-discovery
  namespace: default
spec:
  clusterIP: None
  ports:
  - name: query-scheduler-http-metrics
    port: 8080
    targetPort: 8080
  - name: query-scheduler-grpc
    port: 9095
    targetPort: 9095
  publishNotReadyAddresses: true
  selector:
    name: query-scheduler
---
apiVersion: v1
kind: Service
metadata:
  name: rollout-operator
  namespace: default
spec:
  ports:
  - name: https
    port: 443
    protocol: TCP
    targetPort: 8443
  selector:
    name: rollout-operator
---
apiVersion: v1
kind: Service
metadata:
  labels:
    name: ruler
  name: ruler
  namespace: default
spec:
  ports:
  - name: ruler-http-metrics
    port: 8080
    targetPort: 8080
  - name: ruler-grpc
    port: 9095
    targetPort: 9095
  selector:
    name: ruler
---
apiVersion: v1
kind: Service
metadata:
  labels:
    name: ruler-querier
  name: ruler-querier
  namespace: default
spec:
  ports:
  - name: ruler-querier-http-metrics
    port: 8080
    targetPort: 8080
  - name: ruler-querier-grpc
    port: 9095
    targetPort: 9095
  - name: ruler-querier-gossip-ring
    port: 7946
    targetPort: 7946
  selector:
    name: ruler-querier
---
apiVersion: v1
kind: Service
metadata:
  labels:
    name: ruler-query-frontend
  name: ruler-query-frontend
  namespace: default
spec:
  clusterIP: None
  ports:
  - name: ruler-query-frontend-http-metrics
    port: 8080
    targetPort: 8080
  - name: ruler-query-frontend-grpc
    port: 9095
    targetPort: 9095
  selector:
    name: ruler-query-frontend
---
apiVersion: v1
kind: Service
metadata:
  labels:
    name: ruler-query-scheduler
  name: ruler-query-scheduler
  namespace: default
spec:
  ports:
  - name: ruler-query-scheduler-http-metrics
    port: 8080
    targetPort: 8080
  - name: ruler-query-scheduler-grpc
    port: 9095
    targetPort: 9095
  selector:
    name: ruler-query-scheduler
---
apiVersion: v1
kind: Service
metadata:
  labels:
    name: ruler-query-scheduler
  name: ruler-query-scheduler-discovery
  namespace: default
spec:
  clusterIP: None
  ports:
  - name: ruler-query-scheduler-http-metrics
    port: 8080
    targetPort: 8080
  - name: ruler-query-scheduler-grpc
    port: 9095
    targetPort: 9095
  publishNotReadyAddresses: true
  selector:
    name: ruler-query-scheduler
---
apiVersion: v1
kind: Service
metadata:
  labels:
    name: store-gateway-multi-zone
  name: store-gateway-multi-zone
  namespace: default
spec:
  ports:
  - name: store-gateway-http-metrics
    port: 80
    protocol: TCP
    targetPort: 80
  selector:
    rollout-group: store-gateway
---
apiVersion: v1
kind: Service
metadata:
  labels:
    name: store-gateway-zone-a
  name: store-gateway-zone-a
  namespace: default
spec:
  clusterIP: None
  ports:
  - name: store-gateway-http-metrics
    port: 8080
    targetPort: 8080
  - name: store-gateway-grpc
    port: 9095
    targetPort: 9095
  - name: store-gateway-gossip-ring
    port: 7946
    targetPort: 7946
  selector:
    name: store-gateway-zone-a
    rollout-group: store-gateway
---
apiVersion: v1
kind: Service
metadata:
  labels:
    name: store-gateway-zone-b
  name: store-gateway-zone-b
  namespace: default
spec:
  clusterIP: None
  ports:
  - name: store-gateway-http-metrics
    port: 8080
    targetPort: 8080
  - name: store-gateway-grpc
    port: 9095
    targetPort: 9095
  - name: store-gateway-gossip-ring
    port: 7946
    targetPort: 7946
  selector:
    name: store-gateway-zone-b
    rollout-group: store-gateway
---
apiVersion: v1
kind: Service
metadata:
  labels:
    name: store-gateway-zone-c
  name: store-gateway-zone-c
  namespace: default
spec:
  clusterIP: None
  ports:
  - name: store-gateway-http-metrics
    port: 8080
    targetPort: 8080
  - name: store-gateway-grpc
    port: 9095
    targetPort: 9095
  - name: store-gateway-gossip-ring
    port: 7946
    targetPort: 7946
  selector:
    name: store-gateway-zone-c
    rollout-group: store-gateway
---
apiVersion: apps/v1
kind: Deployment
metadata:
  name: distributor
  namespace: default
spec:
  minReadySeconds: 10
  replicas: 3
  revisionHistoryLimit: 10
  selector:
    matchLabels:
      name: distributor
  strategy:
    rollingUpdate:
      maxSurge: 15%
      maxUnavailable: 0
  template:
    metadata:
      labels:
        gossip_ring_member: "true"
        name: distributor
    spec:
      containers:
      - args:
        - -distributor.ha-tracker.enable=true
        - -distributor.ha-tracker.enable-for-all-users=true
        - -distributor.ha-tracker.prefix=prom_ha/
        - -distributor.ha-tracker.store=memberlist
        - -distributor.health-check-ingesters=true
        - -distributor.ingestion-burst-size=200000
        - -distributor.ingestion-rate-limit=10000
        - -distributor.ingestion-tenant-shard-size=3
        - -distributor.remote-timeout=5s
        - -distributor.ring.heartbeat-period=1m
        - -distributor.ring.heartbeat-timeout=4m
        - -distributor.ring.prefix=
        - -distributor.ring.store=memberlist
        - -ingest-storage.enabled=true
        - -ingest-storage.ingestion-partition-tenant-shard-size=1
        - -ingest-storage.kafka.address=kafka.default.svc.cluster.local.:9092
        - -ingest-storage.kafka.auto-create-topic-default-partitions=1000
        - -ingest-storage.kafka.producer-record-version=1
        - -ingest-storage.kafka.topic=ingest
        - -ingester.partition-ring.prefix=
        - -ingester.ring.heartbeat-timeout=10m
        - -ingester.ring.prefix=partition-ingesters/
        - -ingester.ring.replication-factor=3
        - -ingester.ring.store=memberlist
        - -ingester.ring.zone-awareness-enabled=true
        - -mem-ballast-size-bytes=1073741824
        - -memberlist.bind-port=7946
        - -memberlist.join=dns+gossip-ring.default.svc.cluster.local.:7946
        - -runtime-config.file=/etc/mimir/overrides.yaml
        - -server.grpc-max-concurrent-streams=1000
        - -server.grpc.keepalive.max-connection-age=60s
        - -server.grpc.keepalive.max-connection-age-grace=5m
        - -server.grpc.keepalive.max-connection-idle=1m
        - -server.grpc.keepalive.min-time-between-pings=10s
        - -server.grpc.keepalive.ping-without-stream-allowed=true
        - -server.http-listen-port=8080
        - -shutdown-delay=90s
        - -target=distributor
        - -usage-stats.installation-mode=jsonnet
        env:
        - name: GOMAXPROCS
          value: "8"
<<<<<<< HEAD
        image: grafana/mimir:2.17.2
=======
        image: grafana/mimir:3.0.0
>>>>>>> 3e9aeb43
        imagePullPolicy: IfNotPresent
        name: distributor
        ports:
        - containerPort: 8080
          name: http-metrics
        - containerPort: 9095
          name: grpc
        - containerPort: 7946
          name: gossip-ring
        readinessProbe:
          httpGet:
            path: /ready
            port: 8080
          initialDelaySeconds: 15
          timeoutSeconds: 1
        resources:
          limits:
            memory: 4Gi
          requests:
            cpu: "2"
            memory: 2Gi
        volumeMounts:
        - mountPath: /etc/mimir
          name: overrides
      terminationGracePeriodSeconds: 100
      topologySpreadConstraints:
      - labelSelector:
          matchLabels:
            name: distributor
        maxSkew: 1
        topologyKey: kubernetes.io/hostname
        whenUnsatisfiable: ScheduleAnyway
      volumes:
      - configMap:
          name: overrides
        name: overrides
---
apiVersion: apps/v1
kind: Deployment
metadata:
  name: querier
  namespace: default
spec:
  minReadySeconds: 10
  replicas: 6
  revisionHistoryLimit: 10
  selector:
    matchLabels:
      name: querier
  strategy:
    rollingUpdate:
      maxSurge: 15%
      maxUnavailable: 0
  template:
    metadata:
      labels:
        gossip_ring_member: "true"
        name: querier
    spec:
      containers:
      - args:
        - -blocks-storage.bucket-store.metadata-cache.backend=memcached
        - -blocks-storage.bucket-store.metadata-cache.memcached.addresses=dnssrvnoa+memcached-metadata.default.svc.cluster.local.:11211
        - -blocks-storage.bucket-store.metadata-cache.memcached.max-async-concurrency=50
        - -blocks-storage.bucket-store.metadata-cache.memcached.max-item-size=1048576
        - -blocks-storage.bucket-store.sync-dir=/data/tsdb
        - -blocks-storage.bucket-store.sync-interval=15m
        - -blocks-storage.gcs.bucket-name=blocks-bucket
        - -common.storage.backend=gcs
        - -distributor.health-check-ingesters=true
        - -distributor.ingestion-tenant-shard-size=3
        - -ingest-storage.enabled=true
        - -ingest-storage.ingestion-partition-tenant-shard-size=1
        - -ingest-storage.kafka.address=kafka.default.svc.cluster.local.:9092
        - -ingest-storage.kafka.auto-create-topic-default-partitions=1000
        - -ingest-storage.kafka.topic=ingest
        - -ingester.partition-ring.prefix=
        - -ingester.ring.heartbeat-timeout=10m
        - -ingester.ring.prefix=partition-ingesters/
        - -ingester.ring.replication-factor=3
        - -ingester.ring.store=memberlist
        - -ingester.ring.zone-awareness-enabled=true
        - -mem-ballast-size-bytes=268435456
        - -memberlist.bind-port=7946
        - -memberlist.join=dns+gossip-ring.default.svc.cluster.local.:7946
        - -querier.frontend-client.grpc-max-send-msg-size=104857600
        - -querier.max-concurrent=8
        - -querier.max-partial-query-length=768h
        - -querier.scheduler-address=query-scheduler-discovery.default.svc.cluster.local.:9095
        - -querier.store-gateway-client.grpc-max-recv-msg-size=209715200
        - -runtime-config.file=/etc/mimir/overrides.yaml
        - -server.grpc.keepalive.min-time-between-pings=10s
        - -server.grpc.keepalive.ping-without-stream-allowed=true
        - -server.http-listen-port=8080
        - -store-gateway.sharding-ring.heartbeat-timeout=10m
        - -store-gateway.sharding-ring.prefix=multi-zone/
        - -store-gateway.sharding-ring.replication-factor=3
        - -store-gateway.sharding-ring.store=memberlist
        - -store-gateway.sharding-ring.zone-awareness-enabled=true
        - -store-gateway.tenant-shard-size=3
        - -target=querier
        - -usage-stats.installation-mode=jsonnet
        env:
        - name: GOMAXPROCS
          value: "5"
<<<<<<< HEAD
        image: grafana/mimir:2.17.2
=======
        image: grafana/mimir:3.0.0
>>>>>>> 3e9aeb43
        imagePullPolicy: IfNotPresent
        name: querier
        ports:
        - containerPort: 8080
          name: http-metrics
        - containerPort: 9095
          name: grpc
        - containerPort: 7946
          name: gossip-ring
        readinessProbe:
          httpGet:
            path: /ready
            port: 8080
          initialDelaySeconds: 15
          timeoutSeconds: 1
        resources:
          limits:
            memory: 24Gi
          requests:
            cpu: "1"
            memory: 12Gi
        volumeMounts:
        - mountPath: /etc/mimir
          name: overrides
      terminationGracePeriodSeconds: 180
      topologySpreadConstraints:
      - labelSelector:
          matchLabels:
            name: querier
        maxSkew: 1
        topologyKey: kubernetes.io/hostname
        whenUnsatisfiable: ScheduleAnyway
      volumes:
      - configMap:
          name: overrides
        name: overrides
---
apiVersion: apps/v1
kind: Deployment
metadata:
  name: query-frontend
  namespace: default
spec:
  minReadySeconds: 10
  replicas: 2
  revisionHistoryLimit: 10
  selector:
    matchLabels:
      name: query-frontend
  strategy:
    rollingUpdate:
      maxSurge: 15%
      maxUnavailable: 0
  template:
    metadata:
      labels:
        name: query-frontend
    spec:
      containers:
      - args:
        - -ingest-storage.enabled=true
        - -ingest-storage.kafka.address=kafka.default.svc.cluster.local.:9092
        - -ingest-storage.kafka.auto-create-topic-default-partitions=1000
        - -ingest-storage.kafka.last-produced-offset-poll-interval=500ms
        - -ingest-storage.kafka.topic=ingest
        - -ingester.partition-ring.prefix=
        - -query-frontend.cache-results=true
        - -query-frontend.max-cache-freshness=10m
        - -query-frontend.max-queriers-per-tenant=10
        - -query-frontend.max-total-query-length=12000h
        - -query-frontend.query-sharding-target-series-per-shard=2500
        - -query-frontend.results-cache.backend=memcached
        - -query-frontend.results-cache.memcached.addresses=dnssrvnoa+memcached-frontend.default.svc.cluster.local.:11211
        - -query-frontend.results-cache.memcached.max-item-size=5242880
        - -query-frontend.results-cache.memcached.timeout=500ms
        - -query-frontend.scheduler-address=query-scheduler-discovery.default.svc.cluster.local.:9095
        - -runtime-config.file=/etc/mimir/overrides.yaml
        - -server.grpc.keepalive.max-connection-age=30s
        - -server.grpc.keepalive.min-time-between-pings=10s
        - -server.grpc.keepalive.ping-without-stream-allowed=true
        - -server.http-listen-port=8080
        - -shutdown-delay=90s
        - -target=query-frontend
        - -usage-stats.installation-mode=jsonnet
<<<<<<< HEAD
        image: grafana/mimir:2.17.2
=======
        image: grafana/mimir:3.0.0
>>>>>>> 3e9aeb43
        imagePullPolicy: IfNotPresent
        name: query-frontend
        ports:
        - containerPort: 8080
          name: http-metrics
        - containerPort: 9095
          name: grpc
        readinessProbe:
          httpGet:
            path: /ready
            port: 8080
          initialDelaySeconds: 15
          timeoutSeconds: 1
        resources:
          limits:
            memory: 1200Mi
          requests:
            cpu: "2"
            memory: 600Mi
        volumeMounts:
        - mountPath: /etc/mimir
          name: overrides
      terminationGracePeriodSeconds: 390
      topologySpreadConstraints:
      - labelSelector:
          matchLabels:
            name: query-frontend
        maxSkew: 1
        topologyKey: kubernetes.io/hostname
        whenUnsatisfiable: ScheduleAnyway
      volumes:
      - configMap:
          name: overrides
        name: overrides
---
apiVersion: apps/v1
kind: Deployment
metadata:
  name: query-scheduler
  namespace: default
spec:
  minReadySeconds: 10
  replicas: 2
  revisionHistoryLimit: 10
  selector:
    matchLabels:
      name: query-scheduler
  strategy:
    rollingUpdate:
      maxSurge: 1
      maxUnavailable: 0
  template:
    metadata:
      labels:
        name: query-scheduler
    spec:
      affinity:
        podAntiAffinity:
          requiredDuringSchedulingIgnoredDuringExecution:
          - labelSelector:
              matchLabels:
                name: query-scheduler
            topologyKey: kubernetes.io/hostname
      containers:
      - args:
        - -ingest-storage.enabled=true
        - -ingest-storage.kafka.address=kafka.default.svc.cluster.local.:9092
        - -ingest-storage.kafka.auto-create-topic-default-partitions=1000
        - -ingest-storage.kafka.topic=ingest
        - -query-frontend.max-queriers-per-tenant=10
        - -query-scheduler.max-outstanding-requests-per-tenant=100
        - -server.grpc.keepalive.min-time-between-pings=10s
        - -server.grpc.keepalive.ping-without-stream-allowed=true
        - -server.http-listen-port=8080
        - -target=query-scheduler
        - -usage-stats.installation-mode=jsonnet
<<<<<<< HEAD
        image: grafana/mimir:2.17.2
=======
        image: grafana/mimir:3.0.0
>>>>>>> 3e9aeb43
        imagePullPolicy: IfNotPresent
        name: query-scheduler
        ports:
        - containerPort: 8080
          name: http-metrics
        - containerPort: 9095
          name: grpc
        readinessProbe:
          httpGet:
            path: /ready
            port: 8080
          initialDelaySeconds: 15
          timeoutSeconds: 1
        resources:
          limits:
            memory: 2Gi
          requests:
            cpu: "2"
            memory: 1Gi
        volumeMounts:
        - mountPath: /etc/mimir
          name: overrides
      terminationGracePeriodSeconds: 180
      volumes:
      - configMap:
          name: overrides
        name: overrides
---
apiVersion: apps/v1
kind: Deployment
metadata:
  name: rollout-operator
  namespace: default
spec:
  minReadySeconds: 10
  replicas: 1
  revisionHistoryLimit: 10
  selector:
    matchLabels:
      name: rollout-operator
  strategy:
    rollingUpdate:
      maxSurge: 0
      maxUnavailable: 1
  template:
    metadata:
      labels:
        name: rollout-operator
    spec:
      containers:
      - args:
        - -kubernetes.namespace=default
        - -server-tls.enabled=true
        - -use-zone-tracker=true
        - -zone-tracker.config-map-name=rollout-operator-zone-tracker
        image: grafana/rollout-operator:v0.31.1
        imagePullPolicy: IfNotPresent
        name: rollout-operator
        ports:
        - containerPort: 8001
          name: http-metrics
        - containerPort: 8443
          name: https
        readinessProbe:
          httpGet:
            path: /ready
            port: 8001
          initialDelaySeconds: 5
          timeoutSeconds: 1
        resources:
          limits:
            memory: 200Mi
          requests:
            cpu: 100m
            memory: 100Mi
      serviceAccountName: rollout-operator
---
apiVersion: apps/v1
kind: Deployment
metadata:
  name: ruler
  namespace: default
spec:
  minReadySeconds: 10
  replicas: 2
  revisionHistoryLimit: 10
  selector:
    matchLabels:
      name: ruler
  strategy:
    rollingUpdate:
      maxSurge: 50%
      maxUnavailable: 0
  template:
    metadata:
      labels:
        gossip_ring_member: "true"
        name: ruler
    spec:
      containers:
      - args:
        - -blocks-storage.bucket-store.metadata-cache.backend=memcached
        - -blocks-storage.bucket-store.metadata-cache.memcached.addresses=dnssrvnoa+memcached-metadata.default.svc.cluster.local.:11211
        - -blocks-storage.bucket-store.metadata-cache.memcached.max-async-concurrency=50
        - -blocks-storage.bucket-store.metadata-cache.memcached.max-item-size=1048576
        - -blocks-storage.bucket-store.sync-dir=/data/tsdb
        - -blocks-storage.bucket-store.sync-interval=15m
        - -blocks-storage.gcs.bucket-name=blocks-bucket
        - -common.storage.backend=gcs
        - -distributor.health-check-ingesters=true
        - -distributor.ingestion-tenant-shard-size=3
        - -distributor.remote-timeout=10s
        - -ingest-storage.enabled=true
        - -ingest-storage.ingestion-partition-tenant-shard-size=1
        - -ingest-storage.kafka.address=kafka.default.svc.cluster.local.:9092
        - -ingest-storage.kafka.auto-create-topic-default-partitions=1000
        - -ingest-storage.kafka.producer-max-buffered-bytes=1073741824
        - -ingest-storage.kafka.producer-record-version=1
        - -ingest-storage.kafka.topic=ingest
        - -ingester.partition-ring.prefix=
        - -ingester.ring.heartbeat-timeout=10m
        - -ingester.ring.prefix=partition-ingesters/
        - -ingester.ring.replication-factor=3
        - -ingester.ring.store=memberlist
        - -ingester.ring.zone-awareness-enabled=true
        - -memberlist.bind-port=7946
        - -memberlist.join=dns+gossip-ring.default.svc.cluster.local.:7946
        - -querier.max-partial-query-length=768h
        - -ruler-storage.cache.backend=memcached
        - -ruler-storage.cache.memcached.addresses=dnssrvnoa+memcached-metadata.default.svc.cluster.local.:11211
        - -ruler-storage.cache.memcached.max-async-concurrency=50
        - -ruler-storage.cache.memcached.max-item-size=1048576
        - -ruler-storage.cache.memcached.timeout=500ms
        - -ruler-storage.gcs.bucket-name=rules-bucket
        - -ruler.alertmanager-url=http://alertmanager.default.svc.cluster.local./alertmanager
        - -ruler.max-rule-groups-per-tenant=85
        - -ruler.max-rules-per-rule-group=20
        - -ruler.query-frontend.address=dns:///ruler-query-frontend.default.svc.cluster.local.:9095
        - -ruler.query-frontend.grpc-client-config.grpc-max-recv-msg-size=104857600
        - -ruler.ring.store=memberlist
        - -ruler.rule-path=/rules
        - -ruler.tenant-shard-size=2
        - -runtime-config.file=/etc/mimir/overrides.yaml
        - -server.grpc.keepalive.min-time-between-pings=10s
        - -server.grpc.keepalive.ping-without-stream-allowed=true
        - -server.http-listen-port=8080
        - -store-gateway.sharding-ring.heartbeat-timeout=10m
        - -store-gateway.sharding-ring.prefix=multi-zone/
        - -store-gateway.sharding-ring.replication-factor=3
        - -store-gateway.sharding-ring.store=memberlist
        - -store-gateway.sharding-ring.zone-awareness-enabled=true
        - -store-gateway.tenant-shard-size=3
        - -target=ruler
        - -usage-stats.installation-mode=jsonnet
<<<<<<< HEAD
        image: grafana/mimir:2.17.2
=======
        image: grafana/mimir:3.0.0
>>>>>>> 3e9aeb43
        imagePullPolicy: IfNotPresent
        name: ruler
        ports:
        - containerPort: 8080
          name: http-metrics
        - containerPort: 9095
          name: grpc
        readinessProbe:
          httpGet:
            path: /ready
            port: 8080
          initialDelaySeconds: 15
          timeoutSeconds: 1
        resources:
          limits:
            cpu: "16"
            memory: 16Gi
          requests:
            cpu: "1"
            memory: 6Gi
        volumeMounts:
        - mountPath: /etc/mimir
          name: overrides
      terminationGracePeriodSeconds: 600
      topologySpreadConstraints:
      - labelSelector:
          matchLabels:
            name: ruler
        maxSkew: 1
        topologyKey: kubernetes.io/hostname
        whenUnsatisfiable: ScheduleAnyway
      volumes:
      - configMap:
          name: overrides
        name: overrides
---
apiVersion: apps/v1
kind: Deployment
metadata:
  name: ruler-querier
  namespace: default
spec:
  minReadySeconds: 10
  replicas: 6
  revisionHistoryLimit: 10
  selector:
    matchLabels:
      name: ruler-querier
  strategy:
    rollingUpdate:
      maxSurge: 15%
      maxUnavailable: 0
  template:
    metadata:
      labels:
        gossip_ring_member: "true"
        name: ruler-querier
    spec:
      containers:
      - args:
        - -blocks-storage.bucket-store.metadata-cache.backend=memcached
        - -blocks-storage.bucket-store.metadata-cache.memcached.addresses=dnssrvnoa+memcached-metadata.default.svc.cluster.local.:11211
        - -blocks-storage.bucket-store.metadata-cache.memcached.max-async-concurrency=50
        - -blocks-storage.bucket-store.metadata-cache.memcached.max-item-size=1048576
        - -blocks-storage.bucket-store.sync-dir=/data/tsdb
        - -blocks-storage.bucket-store.sync-interval=15m
        - -blocks-storage.gcs.bucket-name=blocks-bucket
        - -common.storage.backend=gcs
        - -distributor.health-check-ingesters=true
        - -distributor.ingestion-tenant-shard-size=3
        - -ingest-storage.enabled=true
        - -ingest-storage.ingestion-partition-tenant-shard-size=1
        - -ingest-storage.kafka.address=kafka.default.svc.cluster.local.:9092
        - -ingest-storage.kafka.auto-create-topic-default-partitions=1000
        - -ingest-storage.kafka.topic=ingest
        - -ingester.partition-ring.prefix=
        - -ingester.ring.heartbeat-timeout=10m
        - -ingester.ring.prefix=partition-ingesters/
        - -ingester.ring.replication-factor=3
        - -ingester.ring.store=memberlist
        - -ingester.ring.zone-awareness-enabled=true
        - -mem-ballast-size-bytes=268435456
        - -memberlist.bind-port=7946
        - -memberlist.join=dns+gossip-ring.default.svc.cluster.local.:7946
        - -querier.frontend-client.grpc-max-send-msg-size=104857600
        - -querier.max-concurrent=8
        - -querier.max-partial-query-length=768h
        - -querier.ring.prefix=ruler-querier/
        - -querier.scheduler-address=ruler-query-scheduler-discovery.default.svc.cluster.local.:9095
        - -querier.store-gateway-client.grpc-max-recv-msg-size=209715200
        - -runtime-config.file=/etc/mimir/overrides.yaml
        - -server.grpc.keepalive.min-time-between-pings=10s
        - -server.grpc.keepalive.ping-without-stream-allowed=true
        - -server.http-listen-port=8080
        - -store-gateway.sharding-ring.heartbeat-timeout=10m
        - -store-gateway.sharding-ring.prefix=multi-zone/
        - -store-gateway.sharding-ring.replication-factor=3
        - -store-gateway.sharding-ring.store=memberlist
        - -store-gateway.sharding-ring.zone-awareness-enabled=true
        - -store-gateway.tenant-shard-size=3
        - -target=querier
        - -usage-stats.installation-mode=jsonnet
        env: []
<<<<<<< HEAD
        image: grafana/mimir:2.17.2
=======
        image: grafana/mimir:3.0.0
>>>>>>> 3e9aeb43
        imagePullPolicy: IfNotPresent
        name: ruler-querier
        ports:
        - containerPort: 8080
          name: http-metrics
        - containerPort: 9095
          name: grpc
        - containerPort: 7946
          name: gossip-ring
        readinessProbe:
          httpGet:
            path: /ready
            port: 8080
          initialDelaySeconds: 15
          timeoutSeconds: 1
        resources:
          limits:
            memory: 24Gi
          requests:
            cpu: "1"
            memory: 12Gi
        volumeMounts:
        - mountPath: /etc/mimir
          name: overrides
      terminationGracePeriodSeconds: 180
      topologySpreadConstraints:
      - labelSelector:
          matchLabels:
            name: ruler-querier
        maxSkew: 1
        topologyKey: kubernetes.io/hostname
        whenUnsatisfiable: ScheduleAnyway
      volumes:
      - configMap:
          name: overrides
        name: overrides
---
apiVersion: apps/v1
kind: Deployment
metadata:
  name: ruler-query-frontend
  namespace: default
spec:
  minReadySeconds: 10
  replicas: 2
  revisionHistoryLimit: 10
  selector:
    matchLabels:
      name: ruler-query-frontend
  strategy:
    rollingUpdate:
      maxSurge: 15%
      maxUnavailable: 0
  template:
    metadata:
      labels:
        name: ruler-query-frontend
    spec:
      containers:
      - args:
        - -ingest-storage.enabled=true
        - -ingest-storage.kafka.address=kafka.default.svc.cluster.local.:9092
        - -ingest-storage.kafka.auto-create-topic-default-partitions=1000
        - -ingest-storage.kafka.last-produced-offset-poll-interval=500ms
        - -ingest-storage.kafka.topic=ingest
        - -ingester.partition-ring.prefix=
        - -querier.ring.prefix=ruler-querier/
        - -query-frontend.cache-results=false
        - -query-frontend.max-cache-freshness=10m
        - -query-frontend.max-queriers-per-tenant=10
        - -query-frontend.max-total-query-length=12000h
        - -query-frontend.query-sharding-target-series-per-shard=2500
        - -query-frontend.results-cache.backend=memcached
        - -query-frontend.results-cache.memcached.addresses=dnssrvnoa+memcached-frontend.default.svc.cluster.local.:11211
        - -query-frontend.results-cache.memcached.max-item-size=5242880
        - -query-frontend.results-cache.memcached.timeout=500ms
        - -query-frontend.scheduler-address=ruler-query-scheduler-discovery.default.svc.cluster.local.:9095
        - -runtime-config.file=/etc/mimir/overrides.yaml
        - -server.grpc-max-concurrent-streams=300
        - -server.grpc-max-recv-msg-size-bytes=104857600
        - -server.grpc-max-send-msg-size-bytes=104857600
        - -server.grpc.keepalive.max-connection-age=30s
        - -server.grpc.keepalive.max-connection-age-grace=5m
        - -server.grpc.keepalive.max-connection-idle=1m
        - -server.grpc.keepalive.min-time-between-pings=10s
        - -server.grpc.keepalive.ping-without-stream-allowed=true
        - -server.http-listen-port=8080
        - -shutdown-delay=90s
        - -target=query-frontend
        - -usage-stats.installation-mode=jsonnet
<<<<<<< HEAD
        image: grafana/mimir:2.17.2
=======
        image: grafana/mimir:3.0.0
>>>>>>> 3e9aeb43
        imagePullPolicy: IfNotPresent
        name: ruler-query-frontend
        ports:
        - containerPort: 8080
          name: http-metrics
        - containerPort: 9095
          name: grpc
        readinessProbe:
          httpGet:
            path: /ready
            port: 8080
          initialDelaySeconds: 15
          timeoutSeconds: 1
        resources:
          limits:
            memory: 1200Mi
          requests:
            cpu: "2"
            memory: 600Mi
        volumeMounts:
        - mountPath: /etc/mimir
          name: overrides
      terminationGracePeriodSeconds: 390
      topologySpreadConstraints:
      - labelSelector:
          matchLabels:
            name: ruler-query-frontend
        maxSkew: 1
        topologyKey: kubernetes.io/hostname
        whenUnsatisfiable: ScheduleAnyway
      volumes:
      - configMap:
          name: overrides
        name: overrides
---
apiVersion: apps/v1
kind: Deployment
metadata:
  name: ruler-query-scheduler
  namespace: default
spec:
  minReadySeconds: 10
  replicas: 2
  revisionHistoryLimit: 10
  selector:
    matchLabels:
      name: ruler-query-scheduler
  strategy:
    rollingUpdate:
      maxSurge: 1
      maxUnavailable: 0
  template:
    metadata:
      labels:
        name: ruler-query-scheduler
    spec:
      affinity:
        podAntiAffinity:
          requiredDuringSchedulingIgnoredDuringExecution:
          - labelSelector:
              matchLabels:
                name: ruler-query-scheduler
            topologyKey: kubernetes.io/hostname
      containers:
      - args:
        - -ingest-storage.enabled=true
        - -ingest-storage.kafka.address=kafka.default.svc.cluster.local.:9092
        - -ingest-storage.kafka.auto-create-topic-default-partitions=1000
        - -ingest-storage.kafka.topic=ingest
        - -query-frontend.max-queriers-per-tenant=10
        - -query-scheduler.max-outstanding-requests-per-tenant=100
        - -server.grpc.keepalive.min-time-between-pings=10s
        - -server.grpc.keepalive.ping-without-stream-allowed=true
        - -server.http-listen-port=8080
        - -target=query-scheduler
        - -usage-stats.installation-mode=jsonnet
<<<<<<< HEAD
        image: grafana/mimir:2.17.2
=======
        image: grafana/mimir:3.0.0
>>>>>>> 3e9aeb43
        imagePullPolicy: IfNotPresent
        name: ruler-query-scheduler
        ports:
        - containerPort: 8080
          name: http-metrics
        - containerPort: 9095
          name: grpc
        readinessProbe:
          httpGet:
            path: /ready
            port: 8080
          initialDelaySeconds: 15
          timeoutSeconds: 1
        resources:
          limits:
            memory: 2Gi
          requests:
            cpu: "2"
            memory: 1Gi
        volumeMounts:
        - mountPath: /etc/mimir
          name: overrides
      terminationGracePeriodSeconds: 180
      volumes:
      - configMap:
          name: overrides
        name: overrides
---
apiVersion: apps/v1
kind: StatefulSet
metadata:
  labels:
    name: alertmanager
  name: alertmanager
  namespace: default
spec:
  replicas: 3
  selector:
    matchLabels:
      name: alertmanager
  serviceName: alertmanager
  template:
    metadata:
      labels:
        gossip_ring_member: "true"
        name: alertmanager
    spec:
      containers:
      - args:
        - -alertmanager-storage.gcs.bucket-name=alerts-bucket
        - -alertmanager.sharding-ring.replication-factor=3
        - -alertmanager.sharding-ring.store=memberlist
        - -alertmanager.storage.path=/data
        - -alertmanager.web.external-url=http://test/alertmanager
        - -common.storage.backend=gcs
        - -ingest-storage.enabled=true
        - -ingest-storage.kafka.address=kafka.default.svc.cluster.local.:9092
        - -ingest-storage.kafka.auto-create-topic-default-partitions=1000
        - -ingest-storage.kafka.topic=ingest
        - -memberlist.bind-port=7946
        - -memberlist.join=dns+gossip-ring.default.svc.cluster.local.:7946
        - -runtime-config.file=/etc/mimir/overrides.yaml
        - -server.grpc.keepalive.min-time-between-pings=10s
        - -server.grpc.keepalive.ping-without-stream-allowed=true
        - -server.http-idle-timeout=6m
        - -server.http-listen-port=8080
        - -target=alertmanager
        - -usage-stats.installation-mode=jsonnet
        env:
        - name: POD_IP
          valueFrom:
            fieldRef:
              fieldPath: status.podIP
<<<<<<< HEAD
        image: grafana/mimir:2.17.2
=======
        image: grafana/mimir:3.0.0
>>>>>>> 3e9aeb43
        imagePullPolicy: IfNotPresent
        name: alertmanager
        ports:
        - containerPort: 8080
          name: http-metrics
        - containerPort: 9095
          name: grpc
        - containerPort: 7946
          name: gossip-ring
        readinessProbe:
          httpGet:
            path: /ready
            port: 8080
          initialDelaySeconds: 15
          timeoutSeconds: 1
        resources:
          limits:
            memory: 15Gi
          requests:
            cpu: "2"
            memory: 10Gi
        volumeMounts:
        - mountPath: /data
          name: alertmanager-data
        - mountPath: /etc/mimir
          name: overrides
      securityContext:
        runAsUser: 0
      terminationGracePeriodSeconds: 900
      volumes:
      - configMap:
          name: overrides
        name: overrides
  updateStrategy:
    type: RollingUpdate
  volumeClaimTemplates:
  - apiVersion: v1
    kind: PersistentVolumeClaim
    metadata:
      name: alertmanager-data
    spec:
      accessModes:
      - ReadWriteOnce
      resources:
        requests:
          storage: 100Gi
---
apiVersion: apps/v1
kind: StatefulSet
metadata:
  labels:
    name: compactor
  name: compactor
  namespace: default
spec:
  podManagementPolicy: Parallel
  replicas: 1
  selector:
    matchLabels:
      name: compactor
  serviceName: compactor
  template:
    metadata:
      labels:
        gossip_ring_member: "true"
        name: compactor
    spec:
      containers:
      - args:
        - -blocks-storage.gcs.bucket-name=blocks-bucket
        - -common.storage.backend=gcs
        - -compactor.block-ranges=2h,12h,24h
        - -compactor.blocks-retention-period=0
        - -compactor.cleanup-interval=15m
        - -compactor.compaction-concurrency=1
        - -compactor.compaction-interval=30m
        - -compactor.compactor-tenant-shard-size=1
        - -compactor.data-dir=/data
        - -compactor.deletion-delay=2h
        - -compactor.first-level-compaction-wait-period=25m
        - -compactor.max-closing-blocks-concurrency=2
        - -compactor.max-opening-blocks-concurrency=4
        - -compactor.ring.heartbeat-period=1m
        - -compactor.ring.heartbeat-timeout=4m
        - -compactor.ring.prefix=
        - -compactor.ring.store=memberlist
        - -compactor.ring.wait-stability-min-duration=1m
        - -compactor.split-and-merge-shards=0
        - -compactor.split-groups=1
        - -compactor.symbols-flushers-concurrency=4
        - -ingest-storage.enabled=true
        - -ingest-storage.kafka.address=kafka.default.svc.cluster.local.:9092
        - -ingest-storage.kafka.auto-create-topic-default-partitions=1000
        - -ingest-storage.kafka.topic=ingest
        - -memberlist.bind-port=7946
        - -memberlist.join=dns+gossip-ring.default.svc.cluster.local.:7946
        - -runtime-config.file=/etc/mimir/overrides.yaml
        - -server.grpc.keepalive.min-time-between-pings=10s
        - -server.grpc.keepalive.ping-without-stream-allowed=true
        - -server.http-listen-port=8080
        - -target=compactor
        - -usage-stats.installation-mode=jsonnet
<<<<<<< HEAD
        image: grafana/mimir:2.17.2
=======
        image: grafana/mimir:3.0.0
>>>>>>> 3e9aeb43
        imagePullPolicy: IfNotPresent
        name: compactor
        ports:
        - containerPort: 8080
          name: http-metrics
        - containerPort: 9095
          name: grpc
        - containerPort: 7946
          name: gossip-ring
        readinessProbe:
          httpGet:
            path: /ready
            port: 8080
          initialDelaySeconds: 15
          timeoutSeconds: 1
        resources:
          limits:
            memory: 6Gi
          requests:
            cpu: 1
            memory: 6Gi
        volumeMounts:
        - mountPath: /data
          name: compactor-data
        - mountPath: /etc/mimir
          name: overrides
      securityContext:
        runAsUser: 0
      terminationGracePeriodSeconds: 900
      volumes:
      - configMap:
          name: overrides
        name: overrides
  updateStrategy:
    type: RollingUpdate
  volumeClaimTemplates:
  - apiVersion: v1
    kind: PersistentVolumeClaim
    metadata:
      name: compactor-data
    spec:
      accessModes:
      - ReadWriteOnce
      resources:
        requests:
          storage: 250Gi
      storageClassName: standard
---
apiVersion: apps/v1
kind: StatefulSet
metadata:
  annotations:
    grafana.com/prepare-downscale-http-path: ingester/prepare-shutdown
    grafana.com/prepare-downscale-http-port: "8080"
    rollout-max-unavailable: "50"
  labels:
    grafana.com/min-time-between-zones-downscale: "0"
    grafana.com/prepare-downscale: "true"
    rollout-group: ingester
  name: ingester-zone-a
  namespace: default
spec:
  podManagementPolicy: Parallel
  replicas: 1
  selector:
    matchLabels:
      name: ingester-zone-a
      rollout-group: ingester
  serviceName: ingester-zone-a
  template:
    metadata:
      labels:
        gossip_ring_member: "true"
        name: ingester-zone-a
        rollout-group: ingester
    spec:
      affinity:
        podAntiAffinity:
          requiredDuringSchedulingIgnoredDuringExecution:
          - labelSelector:
              matchExpressions:
              - key: rollout-group
                operator: In
                values:
                - ingester
              - key: name
                operator: NotIn
                values:
                - ingester-zone-a
            topologyKey: kubernetes.io/hostname
      containers:
      - args:
        - -blocks-storage.gcs.bucket-name=blocks-bucket
        - -blocks-storage.tsdb.block-ranges-period=2h
        - -blocks-storage.tsdb.dir=/data/tsdb
        - -blocks-storage.tsdb.head-compaction-interval=15m
        - -blocks-storage.tsdb.ship-interval=1m
        - -blocks-storage.tsdb.wal-replay-concurrency=3
        - -common.storage.backend=gcs
        - -distributor.health-check-ingesters=true
        - -distributor.ingestion-tenant-shard-size=3
        - -ingest-storage.enabled=true
        - -ingest-storage.ingestion-partition-tenant-shard-size=1
        - -ingest-storage.kafka.address=kafka.default.svc.cluster.local.:9092
        - -ingest-storage.kafka.auto-create-topic-default-partitions=1000
        - -ingest-storage.kafka.consumer-group-offset-commit-interval=5s
        - -ingest-storage.kafka.last-produced-offset-poll-interval=500ms
        - -ingest-storage.kafka.topic=ingest
        - -ingester.max-global-metadata-per-metric=10
        - -ingester.max-global-metadata-per-user=30000
        - -ingester.max-global-series-per-user=150000
        - -ingester.partition-ring.prefix=
        - -ingester.push-grpc-method-enabled=false
        - -ingester.ring.heartbeat-period=2m
        - -ingester.ring.heartbeat-timeout=10m
        - -ingester.ring.instance-availability-zone=zone-a
        - -ingester.ring.num-tokens=512
        - -ingester.ring.prefix=partition-ingesters/
        - -ingester.ring.replication-factor=3
        - -ingester.ring.store=memberlist
        - -ingester.ring.tokens-file-path=/data/tokens
        - -ingester.ring.unregister-on-shutdown=true
        - -ingester.ring.zone-awareness-enabled=true
        - -memberlist.abort-if-fast-join-fails=true
        - -memberlist.bind-port=7946
        - -memberlist.join=dns+gossip-ring.default.svc.cluster.local.:7946
        - -runtime-config.file=/etc/mimir/overrides.yaml
        - -server.grpc-max-concurrent-streams=500
        - -server.grpc.keepalive.min-time-between-pings=10s
        - -server.grpc.keepalive.ping-without-stream-allowed=true
        - -server.http-listen-port=8080
        - -target=ingester
        - -usage-stats.installation-mode=jsonnet
        env:
        - name: A
          value: ingester-a-only
        - name: GOGC
          value: "off"
        - name: GOMAXPROCS
          value: "9"
        - name: GOMEMLIMIT
          value: 1Gi
        - name: Z
          value: "123"
<<<<<<< HEAD
        image: grafana/mimir:2.17.2
=======
        image: grafana/mimir:3.0.0
>>>>>>> 3e9aeb43
        imagePullPolicy: IfNotPresent
        name: ingester
        ports:
        - containerPort: 8080
          name: http-metrics
        - containerPort: 9095
          name: grpc
        - containerPort: 7946
          name: gossip-ring
        readinessProbe:
          httpGet:
            path: /ready
            port: 8080
          initialDelaySeconds: 15
          timeoutSeconds: 1
        resources:
          limits:
            memory: 25Gi
          requests:
            cpu: "4"
            memory: 15Gi
        volumeMounts:
        - mountPath: /data
          name: ingester-data
        - mountPath: /etc/mimir
          name: overrides
      securityContext:
        runAsUser: 0
      terminationGracePeriodSeconds: 1200
      volumes:
      - configMap:
          name: overrides
        name: overrides
  updateStrategy:
    type: OnDelete
  volumeClaimTemplates:
  - apiVersion: v1
    kind: PersistentVolumeClaim
    metadata:
      name: ingester-data
    spec:
      accessModes:
      - ReadWriteOnce
      resources:
        requests:
          storage: 100Gi
      storageClassName: fast
---
apiVersion: apps/v1
kind: StatefulSet
metadata:
  annotations:
    grafana.com/prepare-downscale-http-path: ingester/prepare-shutdown
    grafana.com/prepare-downscale-http-port: "8080"
    grafana.com/rollout-downscale-leader: ingester-zone-a
    rollout-max-unavailable: "50"
  labels:
    grafana.com/min-time-between-zones-downscale: "0"
    grafana.com/prepare-downscale: "true"
    rollout-group: ingester
  name: ingester-zone-b
  namespace: default
spec:
  podManagementPolicy: Parallel
  selector:
    matchLabels:
      name: ingester-zone-b
      rollout-group: ingester
  serviceName: ingester-zone-b
  template:
    metadata:
      labels:
        gossip_ring_member: "true"
        name: ingester-zone-b
        rollout-group: ingester
    spec:
      affinity:
        podAntiAffinity:
          requiredDuringSchedulingIgnoredDuringExecution:
          - labelSelector:
              matchExpressions:
              - key: rollout-group
                operator: In
                values:
                - ingester
              - key: name
                operator: NotIn
                values:
                - ingester-zone-b
            topologyKey: kubernetes.io/hostname
      containers:
      - args:
        - -blocks-storage.gcs.bucket-name=blocks-bucket
        - -blocks-storage.tsdb.block-ranges-period=2h
        - -blocks-storage.tsdb.dir=/data/tsdb
        - -blocks-storage.tsdb.head-compaction-interval=15m
        - -blocks-storage.tsdb.ship-interval=1m
        - -blocks-storage.tsdb.wal-replay-concurrency=3
        - -common.storage.backend=gcs
        - -distributor.health-check-ingesters=true
        - -distributor.ingestion-tenant-shard-size=3
        - -ingest-storage.enabled=true
        - -ingest-storage.ingestion-partition-tenant-shard-size=1
        - -ingest-storage.kafka.address=kafka.default.svc.cluster.local.:9092
        - -ingest-storage.kafka.auto-create-topic-default-partitions=1000
        - -ingest-storage.kafka.consumer-group-offset-commit-interval=5s
        - -ingest-storage.kafka.last-produced-offset-poll-interval=500ms
        - -ingest-storage.kafka.topic=ingest
        - -ingester.max-global-metadata-per-metric=10
        - -ingester.max-global-metadata-per-user=30000
        - -ingester.max-global-series-per-user=150000
        - -ingester.partition-ring.prefix=
        - -ingester.push-grpc-method-enabled=false
        - -ingester.ring.heartbeat-period=2m
        - -ingester.ring.heartbeat-timeout=10m
        - -ingester.ring.instance-availability-zone=zone-b
        - -ingester.ring.num-tokens=512
        - -ingester.ring.prefix=partition-ingesters/
        - -ingester.ring.replication-factor=3
        - -ingester.ring.store=memberlist
        - -ingester.ring.tokens-file-path=/data/tokens
        - -ingester.ring.unregister-on-shutdown=true
        - -ingester.ring.zone-awareness-enabled=true
        - -memberlist.abort-if-fast-join-fails=true
        - -memberlist.bind-port=7946
        - -memberlist.join=dns+gossip-ring.default.svc.cluster.local.:7946
        - -runtime-config.file=/etc/mimir/overrides.yaml
        - -server.grpc-max-concurrent-streams=500
        - -server.grpc.keepalive.min-time-between-pings=10s
        - -server.grpc.keepalive.ping-without-stream-allowed=true
        - -server.http-listen-port=8080
        - -target=ingester
        - -usage-stats.installation-mode=jsonnet
        env:
        - name: A
          value: all-ingesters
        - name: GOMAXPROCS
          value: "9"
<<<<<<< HEAD
        image: grafana/mimir:2.17.2
=======
        image: grafana/mimir:3.0.0
>>>>>>> 3e9aeb43
        imagePullPolicy: IfNotPresent
        name: ingester
        ports:
        - containerPort: 8080
          name: http-metrics
        - containerPort: 9095
          name: grpc
        - containerPort: 7946
          name: gossip-ring
        readinessProbe:
          httpGet:
            path: /ready
            port: 8080
          initialDelaySeconds: 15
          timeoutSeconds: 1
        resources:
          limits:
            memory: 25Gi
          requests:
            cpu: "4"
            memory: 15Gi
        volumeMounts:
        - mountPath: /data
          name: ingester-data
        - mountPath: /etc/mimir
          name: overrides
      securityContext:
        runAsUser: 0
      terminationGracePeriodSeconds: 1200
      volumes:
      - configMap:
          name: overrides
        name: overrides
  updateStrategy:
    type: OnDelete
  volumeClaimTemplates:
  - apiVersion: v1
    kind: PersistentVolumeClaim
    metadata:
      name: ingester-data
    spec:
      accessModes:
      - ReadWriteOnce
      resources:
        requests:
          storage: 100Gi
      storageClassName: fast
---
apiVersion: apps/v1
kind: StatefulSet
metadata:
  name: memcached
  namespace: default
spec:
  minReadySeconds: 60
  replicas: 3
  selector:
    matchLabels:
      name: memcached
  serviceName: memcached
  template:
    metadata:
      labels:
        name: memcached
    spec:
      affinity:
        podAntiAffinity:
          requiredDuringSchedulingIgnoredDuringExecution:
          - labelSelector:
              matchLabels:
                name: memcached
            topologyKey: kubernetes.io/hostname
      containers:
      - args:
        - -m 6144
        - -I 1m
        - -c 16384
        - -v
        image: memcached:1.6.34-alpine
        imagePullPolicy: IfNotPresent
        name: memcached
        ports:
        - containerPort: 11211
          name: client
        resources:
          limits:
            memory: 9Gi
          requests:
            cpu: 500m
            memory: 6552Mi
      - args:
        - --memcached.address=localhost:11211
        - --web.listen-address=0.0.0.0:9150
        image: prom/memcached-exporter:v0.15.3
        imagePullPolicy: IfNotPresent
        name: exporter
        ports:
        - containerPort: 9150
          name: http-metrics
        resources:
          limits:
            memory: 250Mi
          requests:
            cpu: "0.05"
            memory: 50Mi
  updateStrategy:
    type: RollingUpdate
---
apiVersion: apps/v1
kind: StatefulSet
metadata:
  name: memcached-frontend
  namespace: default
spec:
  minReadySeconds: 60
  replicas: 3
  selector:
    matchLabels:
      name: memcached-frontend
  serviceName: memcached-frontend
  template:
    metadata:
      labels:
        name: memcached-frontend
    spec:
      affinity:
        podAntiAffinity:
          requiredDuringSchedulingIgnoredDuringExecution:
          - labelSelector:
              matchLabels:
                name: memcached-frontend
            topologyKey: kubernetes.io/hostname
      containers:
      - args:
        - -m 1024
        - -I 5m
        - -c 16384
        - -v
        image: memcached:1.6.34-alpine
        imagePullPolicy: IfNotPresent
        name: memcached
        ports:
        - containerPort: 11211
          name: client
        resources:
          limits:
            memory: 1536Mi
          requests:
            cpu: 500m
            memory: 1176Mi
      - args:
        - --memcached.address=localhost:11211
        - --web.listen-address=0.0.0.0:9150
        image: prom/memcached-exporter:v0.15.3
        imagePullPolicy: IfNotPresent
        name: exporter
        ports:
        - containerPort: 9150
          name: http-metrics
        resources:
          limits:
            memory: 250Mi
          requests:
            cpu: "0.05"
            memory: 50Mi
  updateStrategy:
    type: RollingUpdate
---
apiVersion: apps/v1
kind: StatefulSet
metadata:
  name: memcached-index-queries
  namespace: default
spec:
  minReadySeconds: 60
  replicas: 3
  selector:
    matchLabels:
      name: memcached-index-queries
  serviceName: memcached-index-queries
  template:
    metadata:
      labels:
        name: memcached-index-queries
    spec:
      affinity:
        podAntiAffinity:
          requiredDuringSchedulingIgnoredDuringExecution:
          - labelSelector:
              matchLabels:
                name: memcached-index-queries
            topologyKey: kubernetes.io/hostname
      containers:
      - args:
        - -m 1024
        - -I 5m
        - -c 16384
        - -v
        image: memcached:1.6.34-alpine
        imagePullPolicy: IfNotPresent
        name: memcached
        ports:
        - containerPort: 11211
          name: client
        resources:
          limits:
            memory: 1536Mi
          requests:
            cpu: 500m
            memory: 1176Mi
      - args:
        - --memcached.address=localhost:11211
        - --web.listen-address=0.0.0.0:9150
        image: prom/memcached-exporter:v0.15.3
        imagePullPolicy: IfNotPresent
        name: exporter
        ports:
        - containerPort: 9150
          name: http-metrics
        resources:
          limits:
            memory: 250Mi
          requests:
            cpu: "0.05"
            memory: 50Mi
  updateStrategy:
    type: RollingUpdate
---
apiVersion: apps/v1
kind: StatefulSet
metadata:
  name: memcached-metadata
  namespace: default
spec:
  minReadySeconds: 60
  replicas: 3
  selector:
    matchLabels:
      name: memcached-metadata
  serviceName: memcached-metadata
  template:
    metadata:
      labels:
        name: memcached-metadata
    spec:
      affinity:
        podAntiAffinity:
          requiredDuringSchedulingIgnoredDuringExecution:
          - labelSelector:
              matchLabels:
                name: memcached-metadata
            topologyKey: kubernetes.io/hostname
      containers:
      - args:
        - -m 512
        - -I 1m
        - -c 16384
        - -v
        image: memcached:1.6.34-alpine
        imagePullPolicy: IfNotPresent
        name: memcached
        ports:
        - containerPort: 11211
          name: client
        resources:
          limits:
            memory: 768Mi
          requests:
            cpu: 500m
            memory: 638Mi
      - args:
        - --memcached.address=localhost:11211
        - --web.listen-address=0.0.0.0:9150
        image: prom/memcached-exporter:v0.15.3
        imagePullPolicy: IfNotPresent
        name: exporter
        ports:
        - containerPort: 9150
          name: http-metrics
        resources:
          limits:
            memory: 250Mi
          requests:
            cpu: "0.05"
            memory: 50Mi
  updateStrategy:
    type: RollingUpdate
---
apiVersion: apps/v1
kind: StatefulSet
metadata:
  annotations:
    rollout-max-unavailable: "50"
  labels:
    rollout-group: store-gateway
  name: store-gateway-zone-a
  namespace: default
spec:
  podManagementPolicy: Parallel
  replicas: 1
  selector:
    matchLabels:
      name: store-gateway-zone-a
      rollout-group: store-gateway
  serviceName: store-gateway-zone-a
  template:
    metadata:
      labels:
        gossip_ring_member: "true"
        name: store-gateway-zone-a
        rollout-group: store-gateway
    spec:
      affinity:
        podAntiAffinity:
          requiredDuringSchedulingIgnoredDuringExecution:
          - labelSelector:
              matchExpressions:
              - key: rollout-group
                operator: In
                values:
                - store-gateway
              - key: name
                operator: NotIn
                values:
                - store-gateway-zone-a
            topologyKey: kubernetes.io/hostname
      containers:
      - args:
        - -blocks-storage.bucket-store.chunks-cache.backend=memcached
        - -blocks-storage.bucket-store.chunks-cache.memcached.addresses=dnssrvnoa+memcached.default.svc.cluster.local.:11211
        - -blocks-storage.bucket-store.chunks-cache.memcached.max-async-concurrency=50
        - -blocks-storage.bucket-store.chunks-cache.memcached.max-get-multi-concurrency=100
        - -blocks-storage.bucket-store.chunks-cache.memcached.max-idle-connections=150
        - -blocks-storage.bucket-store.chunks-cache.memcached.max-item-size=1048576
        - -blocks-storage.bucket-store.chunks-cache.memcached.timeout=750ms
        - -blocks-storage.bucket-store.index-cache.backend=memcached
        - -blocks-storage.bucket-store.index-cache.memcached.addresses=dnssrvnoa+memcached-index-queries.default.svc.cluster.local.:11211
        - -blocks-storage.bucket-store.index-cache.memcached.max-async-concurrency=50
        - -blocks-storage.bucket-store.index-cache.memcached.max-get-multi-concurrency=100
        - -blocks-storage.bucket-store.index-cache.memcached.max-idle-connections=150
        - -blocks-storage.bucket-store.index-cache.memcached.max-item-size=5242880
        - -blocks-storage.bucket-store.index-cache.memcached.timeout=750ms
        - -blocks-storage.bucket-store.metadata-cache.backend=memcached
        - -blocks-storage.bucket-store.metadata-cache.memcached.addresses=dnssrvnoa+memcached-metadata.default.svc.cluster.local.:11211
        - -blocks-storage.bucket-store.metadata-cache.memcached.max-async-concurrency=50
        - -blocks-storage.bucket-store.metadata-cache.memcached.max-get-multi-concurrency=100
        - -blocks-storage.bucket-store.metadata-cache.memcached.max-idle-connections=150
        - -blocks-storage.bucket-store.metadata-cache.memcached.max-item-size=1048576
        - -blocks-storage.bucket-store.sync-dir=/data/tsdb
        - -blocks-storage.bucket-store.sync-interval=15m
        - -blocks-storage.gcs.bucket-name=blocks-bucket
        - -common.storage.backend=gcs
        - -ingest-storage.enabled=true
        - -ingest-storage.kafka.address=kafka.default.svc.cluster.local.:9092
        - -ingest-storage.kafka.auto-create-topic-default-partitions=1000
        - -ingest-storage.kafka.topic=ingest
        - -memberlist.bind-port=7946
        - -memberlist.join=dns+gossip-ring.default.svc.cluster.local.:7946
        - -runtime-config.file=/etc/mimir/overrides.yaml
        - -server.grpc-max-send-msg-size-bytes=209715200
        - -server.grpc.keepalive.min-time-between-pings=10s
        - -server.grpc.keepalive.ping-without-stream-allowed=true
        - -server.http-listen-port=8080
        - -store-gateway.sharding-ring.heartbeat-period=1m
        - -store-gateway.sharding-ring.heartbeat-timeout=10m
        - -store-gateway.sharding-ring.instance-availability-zone=zone-a
        - -store-gateway.sharding-ring.prefix=multi-zone/
        - -store-gateway.sharding-ring.replication-factor=3
        - -store-gateway.sharding-ring.store=memberlist
        - -store-gateway.sharding-ring.tokens-file-path=/data/tokens
        - -store-gateway.sharding-ring.unregister-on-shutdown=false
        - -store-gateway.sharding-ring.wait-stability-min-duration=1m
        - -store-gateway.sharding-ring.zone-awareness-enabled=true
        - -store-gateway.tenant-shard-size=3
        - -target=store-gateway
        - -usage-stats.installation-mode=jsonnet
        env:
        - name: A
          value: all-store-gateways
        - name: GOMAXPROCS
          value: "5"
        - name: GOMEMLIMIT
          value: "12884901888"
<<<<<<< HEAD
        image: grafana/mimir:2.17.2
=======
        image: grafana/mimir:3.0.0
>>>>>>> 3e9aeb43
        imagePullPolicy: IfNotPresent
        name: store-gateway
        ports:
        - containerPort: 8080
          name: http-metrics
        - containerPort: 9095
          name: grpc
        - containerPort: 7946
          name: gossip-ring
        readinessProbe:
          httpGet:
            path: /ready
            port: 8080
          initialDelaySeconds: 15
          timeoutSeconds: 1
        resources:
          limits:
            memory: 18Gi
          requests:
            cpu: "1"
            memory: 12Gi
        volumeMounts:
        - mountPath: /data
          name: store-gateway-data
        - mountPath: /etc/mimir
          name: overrides
      securityContext:
        runAsUser: 0
      terminationGracePeriodSeconds: 120
      volumes:
      - configMap:
          name: overrides
        name: overrides
  updateStrategy:
    type: OnDelete
  volumeClaimTemplates:
  - apiVersion: v1
    kind: PersistentVolumeClaim
    metadata:
      name: store-gateway-data
    spec:
      accessModes:
      - ReadWriteOnce
      resources:
        requests:
          storage: 50Gi
      storageClassName: standard
---
apiVersion: apps/v1
kind: StatefulSet
metadata:
  annotations:
    rollout-max-unavailable: "50"
  labels:
    rollout-group: store-gateway
  name: store-gateway-zone-b
  namespace: default
spec:
  podManagementPolicy: Parallel
  replicas: 1
  selector:
    matchLabels:
      name: store-gateway-zone-b
      rollout-group: store-gateway
  serviceName: store-gateway-zone-b
  template:
    metadata:
      labels:
        gossip_ring_member: "true"
        name: store-gateway-zone-b
        rollout-group: store-gateway
    spec:
      affinity:
        podAntiAffinity:
          requiredDuringSchedulingIgnoredDuringExecution:
          - labelSelector:
              matchExpressions:
              - key: rollout-group
                operator: In
                values:
                - store-gateway
              - key: name
                operator: NotIn
                values:
                - store-gateway-zone-b
            topologyKey: kubernetes.io/hostname
      containers:
      - args:
        - -blocks-storage.bucket-store.chunks-cache.backend=memcached
        - -blocks-storage.bucket-store.chunks-cache.memcached.addresses=dnssrvnoa+memcached.default.svc.cluster.local.:11211
        - -blocks-storage.bucket-store.chunks-cache.memcached.max-async-concurrency=50
        - -blocks-storage.bucket-store.chunks-cache.memcached.max-get-multi-concurrency=100
        - -blocks-storage.bucket-store.chunks-cache.memcached.max-idle-connections=150
        - -blocks-storage.bucket-store.chunks-cache.memcached.max-item-size=1048576
        - -blocks-storage.bucket-store.chunks-cache.memcached.timeout=750ms
        - -blocks-storage.bucket-store.index-cache.backend=memcached
        - -blocks-storage.bucket-store.index-cache.memcached.addresses=dnssrvnoa+memcached-index-queries.default.svc.cluster.local.:11211
        - -blocks-storage.bucket-store.index-cache.memcached.max-async-concurrency=50
        - -blocks-storage.bucket-store.index-cache.memcached.max-get-multi-concurrency=100
        - -blocks-storage.bucket-store.index-cache.memcached.max-idle-connections=150
        - -blocks-storage.bucket-store.index-cache.memcached.max-item-size=5242880
        - -blocks-storage.bucket-store.index-cache.memcached.timeout=750ms
        - -blocks-storage.bucket-store.metadata-cache.backend=memcached
        - -blocks-storage.bucket-store.metadata-cache.memcached.addresses=dnssrvnoa+memcached-metadata.default.svc.cluster.local.:11211
        - -blocks-storage.bucket-store.metadata-cache.memcached.max-async-concurrency=50
        - -blocks-storage.bucket-store.metadata-cache.memcached.max-get-multi-concurrency=100
        - -blocks-storage.bucket-store.metadata-cache.memcached.max-idle-connections=150
        - -blocks-storage.bucket-store.metadata-cache.memcached.max-item-size=1048576
        - -blocks-storage.bucket-store.sync-dir=/data/tsdb
        - -blocks-storage.bucket-store.sync-interval=15m
        - -blocks-storage.gcs.bucket-name=blocks-bucket
        - -common.storage.backend=gcs
        - -ingest-storage.enabled=true
        - -ingest-storage.kafka.address=kafka.default.svc.cluster.local.:9092
        - -ingest-storage.kafka.auto-create-topic-default-partitions=1000
        - -ingest-storage.kafka.topic=ingest
        - -memberlist.bind-port=7946
        - -memberlist.join=dns+gossip-ring.default.svc.cluster.local.:7946
        - -runtime-config.file=/etc/mimir/overrides.yaml
        - -server.grpc-max-send-msg-size-bytes=209715200
        - -server.grpc.keepalive.min-time-between-pings=10s
        - -server.grpc.keepalive.ping-without-stream-allowed=true
        - -server.http-listen-port=8080
        - -store-gateway.sharding-ring.heartbeat-period=1m
        - -store-gateway.sharding-ring.heartbeat-timeout=10m
        - -store-gateway.sharding-ring.instance-availability-zone=zone-b
        - -store-gateway.sharding-ring.prefix=multi-zone/
        - -store-gateway.sharding-ring.replication-factor=3
        - -store-gateway.sharding-ring.store=memberlist
        - -store-gateway.sharding-ring.tokens-file-path=/data/tokens
        - -store-gateway.sharding-ring.unregister-on-shutdown=false
        - -store-gateway.sharding-ring.wait-stability-min-duration=1m
        - -store-gateway.sharding-ring.zone-awareness-enabled=true
        - -store-gateway.tenant-shard-size=3
        - -target=store-gateway
        - -usage-stats.installation-mode=jsonnet
        env:
        - name: A
          value: zone-b
        - name: GOGC
          value: "1000"
        - name: GOMAXPROCS
          value: "5"
        - name: GOMEMLIMIT
          value: "12884901888"
<<<<<<< HEAD
        image: grafana/mimir:2.17.2
=======
        image: grafana/mimir:3.0.0
>>>>>>> 3e9aeb43
        imagePullPolicy: IfNotPresent
        name: store-gateway
        ports:
        - containerPort: 8080
          name: http-metrics
        - containerPort: 9095
          name: grpc
        - containerPort: 7946
          name: gossip-ring
        readinessProbe:
          httpGet:
            path: /ready
            port: 8080
          initialDelaySeconds: 15
          timeoutSeconds: 1
        resources:
          limits:
            memory: 18Gi
          requests:
            cpu: "1"
            memory: 12Gi
        volumeMounts:
        - mountPath: /data
          name: store-gateway-data
        - mountPath: /etc/mimir
          name: overrides
      securityContext:
        runAsUser: 0
      terminationGracePeriodSeconds: 120
      volumes:
      - configMap:
          name: overrides
        name: overrides
  updateStrategy:
    type: OnDelete
  volumeClaimTemplates:
  - apiVersion: v1
    kind: PersistentVolumeClaim
    metadata:
      name: store-gateway-data
    spec:
      accessModes:
      - ReadWriteOnce
      resources:
        requests:
          storage: 50Gi
      storageClassName: standard
---
apiVersion: apps/v1
kind: StatefulSet
metadata:
  annotations:
    rollout-max-unavailable: "50"
  labels:
    rollout-group: store-gateway
  name: store-gateway-zone-c
  namespace: default
spec:
  podManagementPolicy: Parallel
  replicas: 1
  selector:
    matchLabels:
      name: store-gateway-zone-c
      rollout-group: store-gateway
  serviceName: store-gateway-zone-c
  template:
    metadata:
      labels:
        gossip_ring_member: "true"
        name: store-gateway-zone-c
        rollout-group: store-gateway
    spec:
      affinity:
        podAntiAffinity:
          requiredDuringSchedulingIgnoredDuringExecution:
          - labelSelector:
              matchExpressions:
              - key: rollout-group
                operator: In
                values:
                - store-gateway
              - key: name
                operator: NotIn
                values:
                - store-gateway-zone-c
            topologyKey: kubernetes.io/hostname
      containers:
      - args:
        - -blocks-storage.bucket-store.chunks-cache.backend=memcached
        - -blocks-storage.bucket-store.chunks-cache.memcached.addresses=dnssrvnoa+memcached.default.svc.cluster.local.:11211
        - -blocks-storage.bucket-store.chunks-cache.memcached.max-async-concurrency=50
        - -blocks-storage.bucket-store.chunks-cache.memcached.max-get-multi-concurrency=100
        - -blocks-storage.bucket-store.chunks-cache.memcached.max-idle-connections=150
        - -blocks-storage.bucket-store.chunks-cache.memcached.max-item-size=1048576
        - -blocks-storage.bucket-store.chunks-cache.memcached.timeout=750ms
        - -blocks-storage.bucket-store.index-cache.backend=memcached
        - -blocks-storage.bucket-store.index-cache.memcached.addresses=dnssrvnoa+memcached-index-queries.default.svc.cluster.local.:11211
        - -blocks-storage.bucket-store.index-cache.memcached.max-async-concurrency=50
        - -blocks-storage.bucket-store.index-cache.memcached.max-get-multi-concurrency=100
        - -blocks-storage.bucket-store.index-cache.memcached.max-idle-connections=150
        - -blocks-storage.bucket-store.index-cache.memcached.max-item-size=5242880
        - -blocks-storage.bucket-store.index-cache.memcached.timeout=750ms
        - -blocks-storage.bucket-store.metadata-cache.backend=memcached
        - -blocks-storage.bucket-store.metadata-cache.memcached.addresses=dnssrvnoa+memcached-metadata.default.svc.cluster.local.:11211
        - -blocks-storage.bucket-store.metadata-cache.memcached.max-async-concurrency=50
        - -blocks-storage.bucket-store.metadata-cache.memcached.max-get-multi-concurrency=100
        - -blocks-storage.bucket-store.metadata-cache.memcached.max-idle-connections=150
        - -blocks-storage.bucket-store.metadata-cache.memcached.max-item-size=1048576
        - -blocks-storage.bucket-store.sync-dir=/data/tsdb
        - -blocks-storage.bucket-store.sync-interval=15m
        - -blocks-storage.gcs.bucket-name=blocks-bucket
        - -common.storage.backend=gcs
        - -ingest-storage.enabled=true
        - -ingest-storage.kafka.address=kafka.default.svc.cluster.local.:9092
        - -ingest-storage.kafka.auto-create-topic-default-partitions=1000
        - -ingest-storage.kafka.topic=ingest
        - -memberlist.bind-port=7946
        - -memberlist.join=dns+gossip-ring.default.svc.cluster.local.:7946
        - -runtime-config.file=/etc/mimir/overrides.yaml
        - -server.grpc-max-send-msg-size-bytes=209715200
        - -server.grpc.keepalive.min-time-between-pings=10s
        - -server.grpc.keepalive.ping-without-stream-allowed=true
        - -server.http-listen-port=8080
        - -store-gateway.sharding-ring.heartbeat-period=1m
        - -store-gateway.sharding-ring.heartbeat-timeout=10m
        - -store-gateway.sharding-ring.instance-availability-zone=zone-c
        - -store-gateway.sharding-ring.prefix=multi-zone/
        - -store-gateway.sharding-ring.replication-factor=3
        - -store-gateway.sharding-ring.store=memberlist
        - -store-gateway.sharding-ring.tokens-file-path=/data/tokens
        - -store-gateway.sharding-ring.unregister-on-shutdown=false
        - -store-gateway.sharding-ring.wait-stability-min-duration=1m
        - -store-gateway.sharding-ring.zone-awareness-enabled=true
        - -store-gateway.tenant-shard-size=3
        - -target=store-gateway
        - -usage-stats.installation-mode=jsonnet
        env:
        - name: A
          value: all-store-gateways
        - name: GOMAXPROCS
          value: "5"
        - name: GOMEMLIMIT
          value: "12884901888"
<<<<<<< HEAD
        image: grafana/mimir:2.17.2
=======
        image: grafana/mimir:3.0.0
>>>>>>> 3e9aeb43
        imagePullPolicy: IfNotPresent
        name: store-gateway
        ports:
        - containerPort: 8080
          name: http-metrics
        - containerPort: 9095
          name: grpc
        - containerPort: 7946
          name: gossip-ring
        readinessProbe:
          httpGet:
            path: /ready
            port: 8080
          initialDelaySeconds: 15
          timeoutSeconds: 1
        resources:
          limits:
            memory: 18Gi
          requests:
            cpu: "1"
            memory: 12Gi
        volumeMounts:
        - mountPath: /data
          name: store-gateway-data
        - mountPath: /etc/mimir
          name: overrides
      securityContext:
        runAsUser: 0
      terminationGracePeriodSeconds: 120
      volumes:
      - configMap:
          name: overrides
        name: overrides
  updateStrategy:
    type: OnDelete
  volumeClaimTemplates:
  - apiVersion: v1
    kind: PersistentVolumeClaim
    metadata:
      name: store-gateway-data
    spec:
      accessModes:
      - ReadWriteOnce
      resources:
        requests:
          storage: 50Gi
      storageClassName: standard
---
apiVersion: admissionregistration.k8s.io/v1
kind: MutatingWebhookConfiguration
metadata:
  labels:
    grafana.com/inject-rollout-operator-ca: "true"
    grafana.com/namespace: default
  name: prepare-downscale-default
webhooks:
- admissionReviewVersions:
  - v1
  clientConfig:
    service:
      name: rollout-operator
      namespace: default
      path: /admission/prepare-downscale
      port: 443
  failurePolicy: Fail
  matchPolicy: Equivalent
  name: prepare-downscale-default.grafana.com
  namespaceSelector:
    matchLabels:
      kubernetes.io/metadata.name: default
  rules:
  - apiGroups:
    - apps
    apiVersions:
    - v1
    operations:
    - UPDATE
    resources:
    - statefulsets
    - statefulsets/scale
    scope: Namespaced
  sideEffects: NoneOnDryRun
  timeoutSeconds: 10
---
apiVersion: admissionregistration.k8s.io/v1
kind: ValidatingWebhookConfiguration
metadata:
  labels:
    grafana.com/inject-rollout-operator-ca: "true"
    grafana.com/namespace: default
  name: no-downscale-default
webhooks:
- admissionReviewVersions:
  - v1
  clientConfig:
    service:
      name: rollout-operator
      namespace: default
      path: /admission/no-downscale
      port: 443
  failurePolicy: Fail
  matchPolicy: Equivalent
  name: no-downscale-default.grafana.com
  namespaceSelector:
    matchLabels:
      kubernetes.io/metadata.name: default
  rules:
  - apiGroups:
    - apps
    apiVersions:
    - v1
    operations:
    - UPDATE
    resources:
    - statefulsets
    - statefulsets/scale
    scope: Namespaced
  sideEffects: None
  timeoutSeconds: 10
---
apiVersion: admissionregistration.k8s.io/v1
kind: ValidatingWebhookConfiguration
metadata:
  labels:
    grafana.com/inject-rollout-operator-ca: "true"
    grafana.com/namespace: default
  name: pod-eviction-default
webhooks:
- admissionReviewVersions:
  - v1
  clientConfig:
    service:
      name: rollout-operator
      namespace: default
      path: /admission/pod-eviction
      port: 443
  failurePolicy: Fail
  name: pod-eviction-default.grafana.com
  namespaceSelector:
    matchLabels:
      kubernetes.io/metadata.name: default
  rules:
  - apiGroups:
    - ""
    apiVersions:
    - v1
    operations:
    - CREATE
    resources:
    - pods/eviction
    scope: Namespaced
  sideEffects: None
---
apiVersion: admissionregistration.k8s.io/v1
kind: ValidatingWebhookConfiguration
metadata:
  labels:
    grafana.com/inject-rollout-operator-ca: "true"
    grafana.com/namespace: default
  name: zpdb-validation-default
webhooks:
- admissionReviewVersions:
  - v1
  clientConfig:
    service:
      name: rollout-operator
      namespace: default
      path: /admission/zpdb-validation
      port: 443
  failurePolicy: Fail
  name: zpdb-validation-default.grafana.com
  namespaceSelector:
    matchLabels:
      kubernetes.io/metadata.name: default
  rules:
  - apiGroups:
    - rollout-operator.grafana.com
    apiVersions:
    - v1
    operations:
    - CREATE
    - UPDATE
    resources:
    - zoneawarepoddisruptionbudgets
    scope: Namespaced
  sideEffects: None
---
apiVersion: rollout-operator.grafana.com/v1
kind: ZoneAwarePodDisruptionBudget
metadata:
  labels:
    name: ingester-rollout
  name: ingester-rollout
  namespace: default
spec:
  maxUnavailable: 1
  podNamePartitionRegex: '[a-z\-]+-zone-[a-z]-([0-9]+)'
  podNameRegexGroup: 1
  selector:
    matchLabels:
      rollout-group: ingester
---
apiVersion: rollout-operator.grafana.com/v1
kind: ZoneAwarePodDisruptionBudget
metadata:
  labels:
    name: store-gateway-rollout
  name: store-gateway-rollout
  namespace: default
spec:
  maxUnavailable: 50
  selector:
    matchLabels:
      rollout-group: store-gateway<|MERGE_RESOLUTION|>--- conflicted
+++ resolved
@@ -949,11 +949,7 @@
         env:
         - name: GOMAXPROCS
           value: "8"
-<<<<<<< HEAD
-        image: grafana/mimir:2.17.2
-=======
         image: grafana/mimir:3.0.0
->>>>>>> 3e9aeb43
         imagePullPolicy: IfNotPresent
         name: distributor
         ports:
@@ -1059,11 +1055,7 @@
         env:
         - name: GOMAXPROCS
           value: "5"
-<<<<<<< HEAD
-        image: grafana/mimir:2.17.2
-=======
         image: grafana/mimir:3.0.0
->>>>>>> 3e9aeb43
         imagePullPolicy: IfNotPresent
         name: querier
         ports:
@@ -1148,11 +1140,7 @@
         - -shutdown-delay=90s
         - -target=query-frontend
         - -usage-stats.installation-mode=jsonnet
-<<<<<<< HEAD
-        image: grafana/mimir:2.17.2
-=======
         image: grafana/mimir:3.0.0
->>>>>>> 3e9aeb43
         imagePullPolicy: IfNotPresent
         name: query-frontend
         ports:
@@ -1229,11 +1217,7 @@
         - -server.http-listen-port=8080
         - -target=query-scheduler
         - -usage-stats.installation-mode=jsonnet
-<<<<<<< HEAD
-        image: grafana/mimir:2.17.2
-=======
         image: grafana/mimir:3.0.0
->>>>>>> 3e9aeb43
         imagePullPolicy: IfNotPresent
         name: query-scheduler
         ports:
@@ -1388,11 +1372,7 @@
         - -store-gateway.tenant-shard-size=3
         - -target=ruler
         - -usage-stats.installation-mode=jsonnet
-<<<<<<< HEAD
-        image: grafana/mimir:2.17.2
-=======
         image: grafana/mimir:3.0.0
->>>>>>> 3e9aeb43
         imagePullPolicy: IfNotPresent
         name: ruler
         ports:
@@ -1496,11 +1476,7 @@
         - -target=querier
         - -usage-stats.installation-mode=jsonnet
         env: []
-<<<<<<< HEAD
-        image: grafana/mimir:2.17.2
-=======
         image: grafana/mimir:3.0.0
->>>>>>> 3e9aeb43
         imagePullPolicy: IfNotPresent
         name: ruler-querier
         ports:
@@ -1591,11 +1567,7 @@
         - -shutdown-delay=90s
         - -target=query-frontend
         - -usage-stats.installation-mode=jsonnet
-<<<<<<< HEAD
-        image: grafana/mimir:2.17.2
-=======
         image: grafana/mimir:3.0.0
->>>>>>> 3e9aeb43
         imagePullPolicy: IfNotPresent
         name: ruler-query-frontend
         ports:
@@ -1672,11 +1644,7 @@
         - -server.http-listen-port=8080
         - -target=query-scheduler
         - -usage-stats.installation-mode=jsonnet
-<<<<<<< HEAD
-        image: grafana/mimir:2.17.2
-=======
         image: grafana/mimir:3.0.0
->>>>>>> 3e9aeb43
         imagePullPolicy: IfNotPresent
         name: ruler-query-scheduler
         ports:
@@ -1750,11 +1718,7 @@
           valueFrom:
             fieldRef:
               fieldPath: status.podIP
-<<<<<<< HEAD
-        image: grafana/mimir:2.17.2
-=======
         image: grafana/mimir:3.0.0
->>>>>>> 3e9aeb43
         imagePullPolicy: IfNotPresent
         name: alertmanager
         ports:
@@ -1857,11 +1821,7 @@
         - -server.http-listen-port=8080
         - -target=compactor
         - -usage-stats.installation-mode=jsonnet
-<<<<<<< HEAD
-        image: grafana/mimir:2.17.2
-=======
         image: grafana/mimir:3.0.0
->>>>>>> 3e9aeb43
         imagePullPolicy: IfNotPresent
         name: compactor
         ports:
@@ -2006,11 +1966,7 @@
           value: 1Gi
         - name: Z
           value: "123"
-<<<<<<< HEAD
-        image: grafana/mimir:2.17.2
-=======
         image: grafana/mimir:3.0.0
->>>>>>> 3e9aeb43
         imagePullPolicy: IfNotPresent
         name: ingester
         ports:
@@ -2149,11 +2105,7 @@
           value: all-ingesters
         - name: GOMAXPROCS
           value: "9"
-<<<<<<< HEAD
-        image: grafana/mimir:2.17.2
-=======
         image: grafana/mimir:3.0.0
->>>>>>> 3e9aeb43
         imagePullPolicy: IfNotPresent
         name: ingester
         ports:
@@ -2537,11 +2489,7 @@
           value: "5"
         - name: GOMEMLIMIT
           value: "12884901888"
-<<<<<<< HEAD
-        image: grafana/mimir:2.17.2
-=======
         image: grafana/mimir:3.0.0
->>>>>>> 3e9aeb43
         imagePullPolicy: IfNotPresent
         name: store-gateway
         ports:
@@ -2687,11 +2635,7 @@
           value: "5"
         - name: GOMEMLIMIT
           value: "12884901888"
-<<<<<<< HEAD
-        image: grafana/mimir:2.17.2
-=======
         image: grafana/mimir:3.0.0
->>>>>>> 3e9aeb43
         imagePullPolicy: IfNotPresent
         name: store-gateway
         ports:
@@ -2835,11 +2779,7 @@
           value: "5"
         - name: GOMEMLIMIT
           value: "12884901888"
-<<<<<<< HEAD
-        image: grafana/mimir:2.17.2
-=======
         image: grafana/mimir:3.0.0
->>>>>>> 3e9aeb43
         imagePullPolicy: IfNotPresent
         name: store-gateway
         ports:
