apiVersion: v1
kind: Namespace
metadata:
  name: default
---
apiVersion: policy/v1
kind: PodDisruptionBudget
metadata:
  labels:
    name: alertmanager
  name: alertmanager
  namespace: default
spec:
  maxUnavailable: 1
  selector:
    matchLabels:
      name: alertmanager
---
apiVersion: policy/v1
kind: PodDisruptionBudget
metadata:
  labels:
    name: compactor
  name: compactor
  namespace: default
spec:
  maxUnavailable: 1
  selector:
    matchLabels:
      name: compactor
---
apiVersion: policy/v1
kind: PodDisruptionBudget
metadata:
  labels:
    name: distributor
  name: distributor
  namespace: default
spec:
  maxUnavailable: 1
  selector:
    matchLabels:
      name: distributor
---
apiVersion: policy/v1
kind: PodDisruptionBudget
metadata:
  labels:
    name: memcached
  name: memcached
  namespace: default
spec:
  maxUnavailable: 1
  selector:
    matchLabels:
      name: memcached
---
apiVersion: policy/v1
kind: PodDisruptionBudget
metadata:
  labels:
    name: memcached-frontend
  name: memcached-frontend
  namespace: default
spec:
  maxUnavailable: 1
  selector:
    matchLabels:
      name: memcached-frontend
---
apiVersion: policy/v1
kind: PodDisruptionBudget
metadata:
  labels:
    name: memcached-index-queries
  name: memcached-index-queries
  namespace: default
spec:
  maxUnavailable: 1
  selector:
    matchLabels:
      name: memcached-index-queries
---
apiVersion: policy/v1
kind: PodDisruptionBudget
metadata:
  labels:
    name: memcached-metadata
  name: memcached-metadata
  namespace: default
spec:
  maxUnavailable: 1
  selector:
    matchLabels:
      name: memcached-metadata
---
apiVersion: policy/v1
kind: PodDisruptionBudget
metadata:
  labels:
    name: querier
  name: querier
  namespace: default
spec:
  maxUnavailable: 1
  selector:
    matchLabels:
      name: querier
---
apiVersion: policy/v1
kind: PodDisruptionBudget
metadata:
  labels:
    name: query-frontend
  name: query-frontend
  namespace: default
spec:
  maxUnavailable: 1
  selector:
    matchLabels:
      name: query-frontend
---
apiVersion: policy/v1
kind: PodDisruptionBudget
metadata:
  labels:
    name: query-scheduler
  name: query-scheduler
  namespace: default
spec:
  maxUnavailable: 1
  selector:
    matchLabels:
      name: query-scheduler
---
apiVersion: policy/v1
kind: PodDisruptionBudget
metadata:
  labels:
    name: rollout-operator
  name: rollout-operator
  namespace: default
spec:
  maxUnavailable: 1
  selector:
    matchLabels:
      name: rollout-operator
---
apiVersion: policy/v1
kind: PodDisruptionBudget
metadata:
  labels:
    name: ruler
  name: ruler
  namespace: default
spec:
  maxUnavailable: 1
  selector:
    matchLabels:
      name: ruler
---
apiVersion: policy/v1
kind: PodDisruptionBudget
metadata:
  labels:
    name: ruler-querier
  name: ruler-querier
  namespace: default
spec:
  maxUnavailable: 1
  selector:
    matchLabels:
      name: ruler-querier
---
apiVersion: policy/v1
kind: PodDisruptionBudget
metadata:
  labels:
    name: ruler-query-frontend
  name: ruler-query-frontend
  namespace: default
spec:
  maxUnavailable: 1
  selector:
    matchLabels:
      name: ruler-query-frontend
---
apiVersion: policy/v1
kind: PodDisruptionBudget
metadata:
  labels:
    name: ruler-query-scheduler
  name: ruler-query-scheduler
  namespace: default
spec:
  maxUnavailable: 1
  selector:
    matchLabels:
      name: ruler-query-scheduler
---
apiVersion: v1
kind: ServiceAccount
metadata:
  name: rollout-operator
  namespace: default
---
apiVersion: v1
data:
  overrides.yaml: |
    overrides: {}
kind: ConfigMap
metadata:
  name: overrides
  namespace: default
---
apiVersion: apiextensions.k8s.io/v1
kind: CustomResourceDefinition
metadata:
  name: zoneawarepoddisruptionbudgets.rollout-operator.grafana.com
spec:
  group: rollout-operator.grafana.com
  names:
    kind: ZoneAwarePodDisruptionBudget
    plural: zoneawarepoddisruptionbudgets
    shortNames:
    - zpdb
    singular: zoneawarepoddisruptionbudget
  scope: Namespaced
  versions:
  - name: v1
    schema:
      openAPIV3Schema:
        properties:
          spec:
            properties:
              maxUnavailable:
                description: The number of pods that can be unavailable within a zone
                  or partition.
                minimum: 0
                type: integer
              maxUnavailablePercentage:
                description: Calculate the maxUnavailable value as a percentage of
                  the StatefulSet's spec.Replica count. This option is not supported
                  when using podNamePartitionRegex.
                maximum: 100
                minimum: 0
                type: integer
              podNamePartitionRegex:
                description: A regular expression for returning a partition name given
                  a pod name. This field is optional and should only be used when
                  the ZoneAwarePodDisruptionBudget is to be scoped to a partition,
                  such as a multi-zone ingester deployment with ingest_storage_enabled.
                  Enabling this changes the ZPDB functionality such that minAvailability
                  is applied across ALL zones for a given partition. When not enabled,
                  the minAvailability is applied to pods within the eviction zone
                  assuming there are no disruptions in the other zones.
                type: string
              podNameRegexGroup:
                description: The regular expression capture group number that contains
                  the partition name. This field is only required when the podNamePartitionRegex
                  field is set and has more then one grouping. The default value is
                  1 and 1-based indexing is used.
                minimum: 1
                type: integer
              selector:
                description: A selector for finding pods and statefulsets that this
                  ZoneAwarePodDisruptionBudget applies to.
                properties:
                  matchLabels:
                    additionalProperties:
                      type: string
                    type: object
                required:
                - matchLabels
                type: object
            required:
            - selector
            type: object
        type: object
    served: true
    storage: true
    subresources:
      status: {}
---
apiVersion: rbac.authorization.k8s.io/v1
kind: ClusterRole
metadata:
  name: rollout-operator-default-webhook-cert-update-role
rules:
- apiGroups:
  - admissionregistration.k8s.io
  resources:
  - validatingwebhookconfigurations
  - mutatingwebhookconfigurations
  verbs:
  - list
  - patch
  - watch
---
apiVersion: rbac.authorization.k8s.io/v1
kind: ClusterRoleBinding
metadata:
  name: rollout-operator-default-webhook-cert-secret-rolebinding
roleRef:
  apiGroup: rbac.authorization.k8s.io
  kind: ClusterRole
  name: rollout-operator-default-webhook-cert-update-role
subjects:
- kind: ServiceAccount
  name: rollout-operator
  namespace: default
---
apiVersion: rbac.authorization.k8s.io/v1
kind: Role
metadata:
  name: rollout-operator-role
  namespace: default
rules:
- apiGroups:
  - ""
  resources:
  - pods
  verbs:
  - list
  - get
  - watch
  - delete
- apiGroups:
  - apps
  resources:
  - statefulsets
  verbs:
  - list
  - get
  - watch
  - patch
- apiGroups:
  - apps
  resources:
  - statefulsets/status
  verbs:
  - update
- apiGroups:
  - ""
  resources:
  - configmaps
  verbs:
  - get
  - update
  - create
- apiGroups:
  - rollout-operator.grafana.com
  resources:
  - zoneawarepoddisruptionbudgets
  verbs:
  - get
  - list
  - watch
---
apiVersion: rbac.authorization.k8s.io/v1
kind: Role
metadata:
  name: rollout-operator-webhook-cert-secret-role
  namespace: default
rules:
- apiGroups:
  - ""
  resources:
  - secrets
  verbs:
  - create
- apiGroups:
  - ""
  resourceNames:
  - rollout-operator-self-signed-certificate
  resources:
  - secrets
  verbs:
  - update
  - get
---
apiVersion: rbac.authorization.k8s.io/v1
kind: RoleBinding
metadata:
  name: rollout-operator-rolebinding
  namespace: default
roleRef:
  apiGroup: rbac.authorization.k8s.io
  kind: Role
  name: rollout-operator-role
subjects:
- kind: ServiceAccount
  name: rollout-operator
  namespace: default
---
apiVersion: rbac.authorization.k8s.io/v1
kind: RoleBinding
metadata:
  name: rollout-operator-webhook-cert-secret-rolebinding
  namespace: default
roleRef:
  apiGroup: rbac.authorization.k8s.io
  kind: Role
  name: rollout-operator-webhook-cert-secret-role
subjects:
- kind: ServiceAccount
  name: rollout-operator
  namespace: default
---
apiVersion: v1
kind: Service
metadata:
  labels:
    name: alertmanager
  name: alertmanager
  namespace: default
spec:
  clusterIP: None
  ports:
  - name: alertmanager-http-metrics
    port: 8080
    targetPort: 8080
  - name: alertmanager-grpc
    port: 9095
    targetPort: 9095
  - name: alertmanager-gossip-ring
    port: 7946
    targetPort: 7946
  selector:
    name: alertmanager
---
apiVersion: v1
kind: Service
metadata:
  labels:
    name: compactor
  name: compactor
  namespace: default
spec:
  clusterIP: None
  ports:
  - name: compactor-http-metrics
    port: 8080
    targetPort: 8080
  - name: compactor-grpc
    port: 9095
    targetPort: 9095
  - name: compactor-gossip-ring
    port: 7946
    targetPort: 7946
  selector:
    name: compactor
---
apiVersion: v1
kind: Service
metadata:
  labels:
    name: distributor
  name: distributor
  namespace: default
spec:
  clusterIP: None
  ports:
  - name: distributor-http-metrics
    port: 8080
    targetPort: 8080
  - name: distributor-grpc
    port: 9095
    targetPort: 9095
  - name: distributor-gossip-ring
    port: 7946
    targetPort: 7946
  selector:
    name: distributor
---
apiVersion: v1
kind: Service
metadata:
  name: gossip-ring
  namespace: default
spec:
  clusterIP: None
  ports:
  - appProtocol: tcp
    name: gossip-ring
    port: 7946
    protocol: TCP
    targetPort: 7946
  selector:
    gossip_ring_member: "true"
---
apiVersion: v1
kind: Service
metadata:
  labels:
    name: ingester-zone-a
  name: ingester-zone-a
  namespace: default
spec:
  clusterIP: None
  ports:
  - name: ingester-http-metrics
    port: 8080
    targetPort: 8080
  - name: ingester-grpc
    port: 9095
    targetPort: 9095
  - name: ingester-gossip-ring
    port: 7946
    targetPort: 7946
  selector:
    name: ingester-zone-a
    rollout-group: ingester
---
apiVersion: v1
kind: Service
metadata:
  labels:
    name: ingester-zone-a-partition
  name: ingester-zone-a-partition
  namespace: default
spec:
  clusterIP: None
  ports:
  - name: ingester-http-metrics
    port: 8080
    targetPort: 8080
  - name: ingester-grpc
    port: 9095
    targetPort: 9095
  - name: ingester-gossip-ring
    port: 7946
    targetPort: 7946
  selector:
    name: ingester-zone-a-partition
    rollout-group: ingester
---
apiVersion: v1
kind: Service
metadata:
  labels:
    name: ingester-zone-b
  name: ingester-zone-b
  namespace: default
spec:
  clusterIP: None
  ports:
  - name: ingester-http-metrics
    port: 8080
    targetPort: 8080
  - name: ingester-grpc
    port: 9095
    targetPort: 9095
  - name: ingester-gossip-ring
    port: 7946
    targetPort: 7946
  selector:
    name: ingester-zone-b
    rollout-group: ingester
---
apiVersion: v1
kind: Service
metadata:
  labels:
    name: ingester-zone-b-partition
  name: ingester-zone-b-partition
  namespace: default
spec:
  clusterIP: None
  ports:
  - name: ingester-http-metrics
    port: 8080
    targetPort: 8080
  - name: ingester-grpc
    port: 9095
    targetPort: 9095
  - name: ingester-gossip-ring
    port: 7946
    targetPort: 7946
  selector:
    name: ingester-zone-b-partition
    rollout-group: ingester
---
apiVersion: v1
kind: Service
metadata:
  labels:
    name: ingester-zone-c
  name: ingester-zone-c
  namespace: default
spec:
  clusterIP: None
  ports:
  - name: ingester-http-metrics
    port: 8080
    targetPort: 8080
  - name: ingester-grpc
    port: 9095
    targetPort: 9095
  - name: ingester-gossip-ring
    port: 7946
    targetPort: 7946
  selector:
    name: ingester-zone-c
    rollout-group: ingester
---
apiVersion: v1
kind: Service
metadata:
  labels:
    name: ingester-zone-c-partition
  name: ingester-zone-c-partition
  namespace: default
spec:
  clusterIP: None
  ports:
  - name: ingester-http-metrics
    port: 8080
    targetPort: 8080
  - name: ingester-grpc
    port: 9095
    targetPort: 9095
  - name: ingester-gossip-ring
    port: 7946
    targetPort: 7946
  selector:
    name: ingester-zone-c-partition
    rollout-group: ingester
---
apiVersion: v1
kind: Service
metadata:
  labels:
    name: memcached
  name: memcached
  namespace: default
spec:
  clusterIP: None
  ports:
  - name: memcached-client
    port: 11211
    targetPort: 11211
  - name: exporter-http-metrics
    port: 9150
    targetPort: 9150
  selector:
    name: memcached
---
apiVersion: v1
kind: Service
metadata:
  labels:
    name: memcached-frontend
  name: memcached-frontend
  namespace: default
spec:
  clusterIP: None
  ports:
  - name: memcached-client
    port: 11211
    targetPort: 11211
  - name: exporter-http-metrics
    port: 9150
    targetPort: 9150
  selector:
    name: memcached-frontend
---
apiVersion: v1
kind: Service
metadata:
  labels:
    name: memcached-index-queries
  name: memcached-index-queries
  namespace: default
spec:
  clusterIP: None
  ports:
  - name: memcached-client
    port: 11211
    targetPort: 11211
  - name: exporter-http-metrics
    port: 9150
    targetPort: 9150
  selector:
    name: memcached-index-queries
---
apiVersion: v1
kind: Service
metadata:
  labels:
    name: memcached-metadata
  name: memcached-metadata
  namespace: default
spec:
  clusterIP: None
  ports:
  - name: memcached-client
    port: 11211
    targetPort: 11211
  - name: exporter-http-metrics
    port: 9150
    targetPort: 9150
  selector:
    name: memcached-metadata
---
apiVersion: v1
kind: Service
metadata:
  labels:
    name: querier
  name: querier
  namespace: default
spec:
  ports:
  - name: querier-http-metrics
    port: 8080
    targetPort: 8080
  - name: querier-grpc
    port: 9095
    targetPort: 9095
  - name: querier-gossip-ring
    port: 7946
    targetPort: 7946
  selector:
    name: querier
---
apiVersion: v1
kind: Service
metadata:
  labels:
    name: query-frontend
  name: query-frontend
  namespace: default
spec:
  ports:
  - name: query-frontend-http-metrics
    port: 8080
    targetPort: 8080
  - name: query-frontend-grpc
    port: 9095
    targetPort: 9095
  selector:
    name: query-frontend
---
apiVersion: v1
kind: Service
metadata:
  labels:
    name: query-scheduler
  name: query-scheduler
  namespace: default
spec:
  ports:
  - name: query-scheduler-http-metrics
    port: 8080
    targetPort: 8080
  - name: query-scheduler-grpc
    port: 9095
    targetPort: 9095
  selector:
    name: query-scheduler
---
apiVersion: v1
kind: Service
metadata:
  labels:
    name: query-scheduler
  name: query-scheduler-discovery
  namespace: default
spec:
  clusterIP: None
  ports:
  - name: query-scheduler-http-metrics
    port: 8080
    targetPort: 8080
  - name: query-scheduler-grpc
    port: 9095
    targetPort: 9095
  publishNotReadyAddresses: true
  selector:
    name: query-scheduler
---
apiVersion: v1
kind: Service
metadata:
  name: rollout-operator
  namespace: default
spec:
  ports:
  - name: https
    port: 443
    protocol: TCP
    targetPort: 8443
  selector:
    name: rollout-operator
---
apiVersion: v1
kind: Service
metadata:
  labels:
    name: ruler
  name: ruler
  namespace: default
spec:
  ports:
  - name: ruler-http-metrics
    port: 8080
    targetPort: 8080
  - name: ruler-grpc
    port: 9095
    targetPort: 9095
  selector:
    name: ruler
---
apiVersion: v1
kind: Service
metadata:
  labels:
    name: ruler-querier
  name: ruler-querier
  namespace: default
spec:
  ports:
  - name: ruler-querier-http-metrics
    port: 8080
    targetPort: 8080
  - name: ruler-querier-grpc
    port: 9095
    targetPort: 9095
  - name: ruler-querier-gossip-ring
    port: 7946
    targetPort: 7946
  selector:
    name: ruler-querier
---
apiVersion: v1
kind: Service
metadata:
  labels:
    name: ruler-query-frontend
  name: ruler-query-frontend
  namespace: default
spec:
  clusterIP: None
  ports:
  - name: ruler-query-frontend-http-metrics
    port: 8080
    targetPort: 8080
  - name: ruler-query-frontend-grpc
    port: 9095
    targetPort: 9095
  selector:
    name: ruler-query-frontend
---
apiVersion: v1
kind: Service
metadata:
  labels:
    name: ruler-query-scheduler
  name: ruler-query-scheduler
  namespace: default
spec:
  ports:
  - name: ruler-query-scheduler-http-metrics
    port: 8080
    targetPort: 8080
  - name: ruler-query-scheduler-grpc
    port: 9095
    targetPort: 9095
  selector:
    name: ruler-query-scheduler
---
apiVersion: v1
kind: Service
metadata:
  labels:
    name: ruler-query-scheduler
  name: ruler-query-scheduler-discovery
  namespace: default
spec:
  clusterIP: None
  ports:
  - name: ruler-query-scheduler-http-metrics
    port: 8080
    targetPort: 8080
  - name: ruler-query-scheduler-grpc
    port: 9095
    targetPort: 9095
  publishNotReadyAddresses: true
  selector:
    name: ruler-query-scheduler
---
apiVersion: v1
kind: Service
metadata:
  labels:
    name: store-gateway-multi-zone
  name: store-gateway-multi-zone
  namespace: default
spec:
  ports:
  - name: store-gateway-http-metrics
    port: 80
    protocol: TCP
    targetPort: 80
  selector:
    rollout-group: store-gateway
---
apiVersion: v1
kind: Service
metadata:
  labels:
    name: store-gateway-zone-a
  name: store-gateway-zone-a
  namespace: default
spec:
  clusterIP: None
  ports:
  - name: store-gateway-http-metrics
    port: 8080
    targetPort: 8080
  - name: store-gateway-grpc
    port: 9095
    targetPort: 9095
  - name: store-gateway-gossip-ring
    port: 7946
    targetPort: 7946
  selector:
    name: store-gateway-zone-a
    rollout-group: store-gateway
---
apiVersion: v1
kind: Service
metadata:
  labels:
    name: store-gateway-zone-b
  name: store-gateway-zone-b
  namespace: default
spec:
  clusterIP: None
  ports:
  - name: store-gateway-http-metrics
    port: 8080
    targetPort: 8080
  - name: store-gateway-grpc
    port: 9095
    targetPort: 9095
  - name: store-gateway-gossip-ring
    port: 7946
    targetPort: 7946
  selector:
    name: store-gateway-zone-b
    rollout-group: store-gateway
---
apiVersion: v1
kind: Service
metadata:
  labels:
    name: store-gateway-zone-c
  name: store-gateway-zone-c
  namespace: default
spec:
  clusterIP: None
  ports:
  - name: store-gateway-http-metrics
    port: 8080
    targetPort: 8080
  - name: store-gateway-grpc
    port: 9095
    targetPort: 9095
  - name: store-gateway-gossip-ring
    port: 7946
    targetPort: 7946
  selector:
    name: store-gateway-zone-c
    rollout-group: store-gateway
---
apiVersion: apps/v1
kind: Deployment
metadata:
  name: distributor
  namespace: default
spec:
  minReadySeconds: 10
  replicas: 3
  revisionHistoryLimit: 10
  selector:
    matchLabels:
      name: distributor
  strategy:
    rollingUpdate:
      maxSurge: 15%
      maxUnavailable: 0
  template:
    metadata:
      labels:
        gossip_ring_member: "true"
        name: distributor
    spec:
      containers:
      - args:
        - -distributor.ha-tracker.enable=true
        - -distributor.ha-tracker.enable-for-all-users=true
        - -distributor.ha-tracker.prefix=prom_ha/
        - -distributor.ha-tracker.store=memberlist
        - -distributor.health-check-ingesters=true
        - -distributor.ingestion-burst-size=200000
        - -distributor.ingestion-rate-limit=10000
        - -distributor.ingestion-tenant-shard-size=3
        - -distributor.remote-timeout=5s
        - -distributor.ring.heartbeat-period=1m
        - -distributor.ring.heartbeat-timeout=4m
        - -distributor.ring.prefix=
        - -distributor.ring.store=memberlist
        - -ingest-storage.enabled=true
        - -ingest-storage.ingestion-partition-tenant-shard-size=1
        - -ingest-storage.kafka.address=kafka.default.svc.cluster.local.:9092
        - -ingest-storage.kafka.auto-create-topic-default-partitions=1000
        - -ingest-storage.kafka.producer-record-version=1
        - -ingest-storage.kafka.topic=ingest
        - -ingest-storage.migration.distributor-send-to-ingesters-enabled=true
        - -ingester.partition-ring.prefix=
        - -ingester.ring.heartbeat-timeout=10m
        - -ingester.ring.prefix=
        - -ingester.ring.replication-factor=3
        - -ingester.ring.store=memberlist
        - -ingester.ring.zone-awareness-enabled=true
        - -mem-ballast-size-bytes=1073741824
        - -memberlist.bind-port=7946
        - -memberlist.join=dns+gossip-ring.default.svc.cluster.local.:7946
        - -runtime-config.file=/etc/mimir/overrides.yaml
        - -server.grpc-max-concurrent-streams=1000
        - -server.grpc.keepalive.max-connection-age=60s
        - -server.grpc.keepalive.max-connection-age-grace=5m
        - -server.grpc.keepalive.max-connection-idle=1m
        - -server.grpc.keepalive.min-time-between-pings=10s
        - -server.grpc.keepalive.ping-without-stream-allowed=true
        - -server.http-listen-port=8080
        - -shutdown-delay=90s
        - -target=distributor
        - -usage-stats.installation-mode=jsonnet
        env:
        - name: GOMAXPROCS
          value: "8"
<<<<<<< HEAD
        image: grafana/mimir:2.17.2
=======
        image: grafana/mimir:3.0.0
>>>>>>> 3e9aeb43
        imagePullPolicy: IfNotPresent
        name: distributor
        ports:
        - containerPort: 8080
          name: http-metrics
        - containerPort: 9095
          name: grpc
        - containerPort: 7946
          name: gossip-ring
        readinessProbe:
          httpGet:
            path: /ready
            port: 8080
          initialDelaySeconds: 15
          timeoutSeconds: 1
        resources:
          limits:
            memory: 4Gi
          requests:
            cpu: "2"
            memory: 2Gi
        volumeMounts:
        - mountPath: /etc/mimir
          name: overrides
      terminationGracePeriodSeconds: 100
      topologySpreadConstraints:
      - labelSelector:
          matchLabels:
            name: distributor
        maxSkew: 1
        topologyKey: kubernetes.io/hostname
        whenUnsatisfiable: ScheduleAnyway
      volumes:
      - configMap:
          name: overrides
        name: overrides
---
apiVersion: apps/v1
kind: Deployment
metadata:
  name: querier
  namespace: default
spec:
  minReadySeconds: 10
  replicas: 6
  revisionHistoryLimit: 10
  selector:
    matchLabels:
      name: querier
  strategy:
    rollingUpdate:
      maxSurge: 15%
      maxUnavailable: 0
  template:
    metadata:
      labels:
        gossip_ring_member: "true"
        name: querier
    spec:
      containers:
      - args:
        - -blocks-storage.bucket-store.metadata-cache.backend=memcached
        - -blocks-storage.bucket-store.metadata-cache.memcached.addresses=dnssrvnoa+memcached-metadata.default.svc.cluster.local.:11211
        - -blocks-storage.bucket-store.metadata-cache.memcached.max-async-concurrency=50
        - -blocks-storage.bucket-store.metadata-cache.memcached.max-item-size=1048576
        - -blocks-storage.bucket-store.sync-dir=/data/tsdb
        - -blocks-storage.bucket-store.sync-interval=15m
        - -blocks-storage.gcs.bucket-name=blocks-bucket
        - -common.storage.backend=gcs
        - -distributor.health-check-ingesters=true
        - -distributor.ingestion-tenant-shard-size=3
        - -ingest-storage.ingestion-partition-tenant-shard-size=1
        - -ingester.ring.heartbeat-timeout=10m
        - -ingester.ring.prefix=
        - -ingester.ring.replication-factor=3
        - -ingester.ring.store=memberlist
        - -ingester.ring.zone-awareness-enabled=true
        - -mem-ballast-size-bytes=268435456
        - -memberlist.bind-port=7946
        - -memberlist.join=dns+gossip-ring.default.svc.cluster.local.:7946
        - -querier.frontend-client.grpc-max-send-msg-size=104857600
        - -querier.max-concurrent=8
        - -querier.max-partial-query-length=768h
        - -querier.scheduler-address=query-scheduler-discovery.default.svc.cluster.local.:9095
        - -querier.store-gateway-client.grpc-max-recv-msg-size=209715200
        - -runtime-config.file=/etc/mimir/overrides.yaml
        - -server.grpc.keepalive.min-time-between-pings=10s
        - -server.grpc.keepalive.ping-without-stream-allowed=true
        - -server.http-listen-port=8080
        - -store-gateway.sharding-ring.heartbeat-timeout=10m
        - -store-gateway.sharding-ring.prefix=multi-zone/
        - -store-gateway.sharding-ring.replication-factor=3
        - -store-gateway.sharding-ring.store=memberlist
        - -store-gateway.sharding-ring.zone-awareness-enabled=true
        - -store-gateway.tenant-shard-size=3
        - -target=querier
        - -usage-stats.installation-mode=jsonnet
        env:
        - name: GOMAXPROCS
          value: "5"
<<<<<<< HEAD
        image: grafana/mimir:2.17.2
=======
        image: grafana/mimir:3.0.0
>>>>>>> 3e9aeb43
        imagePullPolicy: IfNotPresent
        name: querier
        ports:
        - containerPort: 8080
          name: http-metrics
        - containerPort: 9095
          name: grpc
        - containerPort: 7946
          name: gossip-ring
        readinessProbe:
          httpGet:
            path: /ready
            port: 8080
          initialDelaySeconds: 15
          timeoutSeconds: 1
        resources:
          limits:
            memory: 24Gi
          requests:
            cpu: "1"
            memory: 12Gi
        volumeMounts:
        - mountPath: /etc/mimir
          name: overrides
      terminationGracePeriodSeconds: 180
      topologySpreadConstraints:
      - labelSelector:
          matchLabels:
            name: querier
        maxSkew: 1
        topologyKey: kubernetes.io/hostname
        whenUnsatisfiable: ScheduleAnyway
      volumes:
      - configMap:
          name: overrides
        name: overrides
---
apiVersion: apps/v1
kind: Deployment
metadata:
  name: query-frontend
  namespace: default
spec:
  minReadySeconds: 10
  replicas: 2
  revisionHistoryLimit: 10
  selector:
    matchLabels:
      name: query-frontend
  strategy:
    rollingUpdate:
      maxSurge: 15%
      maxUnavailable: 0
  template:
    metadata:
      labels:
        name: query-frontend
    spec:
      containers:
      - args:
        - -query-frontend.cache-results=true
        - -query-frontend.max-cache-freshness=10m
        - -query-frontend.max-queriers-per-tenant=10
        - -query-frontend.max-total-query-length=12000h
        - -query-frontend.query-sharding-target-series-per-shard=2500
        - -query-frontend.results-cache.backend=memcached
        - -query-frontend.results-cache.memcached.addresses=dnssrvnoa+memcached-frontend.default.svc.cluster.local.:11211
        - -query-frontend.results-cache.memcached.max-item-size=5242880
        - -query-frontend.results-cache.memcached.timeout=500ms
        - -query-frontend.scheduler-address=query-scheduler-discovery.default.svc.cluster.local.:9095
        - -runtime-config.file=/etc/mimir/overrides.yaml
        - -server.grpc.keepalive.max-connection-age=30s
        - -server.grpc.keepalive.min-time-between-pings=10s
        - -server.grpc.keepalive.ping-without-stream-allowed=true
        - -server.http-listen-port=8080
        - -shutdown-delay=90s
        - -target=query-frontend
        - -usage-stats.installation-mode=jsonnet
<<<<<<< HEAD
        image: grafana/mimir:2.17.2
=======
        image: grafana/mimir:3.0.0
>>>>>>> 3e9aeb43
        imagePullPolicy: IfNotPresent
        name: query-frontend
        ports:
        - containerPort: 8080
          name: http-metrics
        - containerPort: 9095
          name: grpc
        readinessProbe:
          httpGet:
            path: /ready
            port: 8080
          initialDelaySeconds: 15
          timeoutSeconds: 1
        resources:
          limits:
            memory: 1200Mi
          requests:
            cpu: "2"
            memory: 600Mi
        volumeMounts:
        - mountPath: /etc/mimir
          name: overrides
      terminationGracePeriodSeconds: 390
      topologySpreadConstraints:
      - labelSelector:
          matchLabels:
            name: query-frontend
        maxSkew: 1
        topologyKey: kubernetes.io/hostname
        whenUnsatisfiable: ScheduleAnyway
      volumes:
      - configMap:
          name: overrides
        name: overrides
---
apiVersion: apps/v1
kind: Deployment
metadata:
  name: query-scheduler
  namespace: default
spec:
  minReadySeconds: 10
  replicas: 2
  revisionHistoryLimit: 10
  selector:
    matchLabels:
      name: query-scheduler
  strategy:
    rollingUpdate:
      maxSurge: 1
      maxUnavailable: 0
  template:
    metadata:
      labels:
        name: query-scheduler
    spec:
      affinity:
        podAntiAffinity:
          requiredDuringSchedulingIgnoredDuringExecution:
          - labelSelector:
              matchLabels:
                name: query-scheduler
            topologyKey: kubernetes.io/hostname
      containers:
      - args:
        - -query-frontend.max-queriers-per-tenant=10
        - -query-scheduler.max-outstanding-requests-per-tenant=100
        - -server.grpc.keepalive.min-time-between-pings=10s
        - -server.grpc.keepalive.ping-without-stream-allowed=true
        - -server.http-listen-port=8080
        - -target=query-scheduler
        - -usage-stats.installation-mode=jsonnet
<<<<<<< HEAD
        image: grafana/mimir:2.17.2
=======
        image: grafana/mimir:3.0.0
>>>>>>> 3e9aeb43
        imagePullPolicy: IfNotPresent
        name: query-scheduler
        ports:
        - containerPort: 8080
          name: http-metrics
        - containerPort: 9095
          name: grpc
        readinessProbe:
          httpGet:
            path: /ready
            port: 8080
          initialDelaySeconds: 15
          timeoutSeconds: 1
        resources:
          limits:
            memory: 2Gi
          requests:
            cpu: "2"
            memory: 1Gi
        volumeMounts:
        - mountPath: /etc/mimir
          name: overrides
      terminationGracePeriodSeconds: 180
      volumes:
      - configMap:
          name: overrides
        name: overrides
---
apiVersion: apps/v1
kind: Deployment
metadata:
  name: rollout-operator
  namespace: default
spec:
  minReadySeconds: 10
  replicas: 1
  revisionHistoryLimit: 10
  selector:
    matchLabels:
      name: rollout-operator
  strategy:
    rollingUpdate:
      maxSurge: 0
      maxUnavailable: 1
  template:
    metadata:
      labels:
        name: rollout-operator
    spec:
      containers:
      - args:
        - -kubernetes.namespace=default
        - -server-tls.enabled=true
        - -use-zone-tracker=true
        - -zone-tracker.config-map-name=rollout-operator-zone-tracker
        image: grafana/rollout-operator:v0.31.1
        imagePullPolicy: IfNotPresent
        name: rollout-operator
        ports:
        - containerPort: 8001
          name: http-metrics
        - containerPort: 8443
          name: https
        readinessProbe:
          httpGet:
            path: /ready
            port: 8001
          initialDelaySeconds: 5
          timeoutSeconds: 1
        resources:
          limits:
            memory: 200Mi
          requests:
            cpu: 100m
            memory: 100Mi
      serviceAccountName: rollout-operator
---
apiVersion: apps/v1
kind: Deployment
metadata:
  name: ruler
  namespace: default
spec:
  minReadySeconds: 10
  replicas: 2
  revisionHistoryLimit: 10
  selector:
    matchLabels:
      name: ruler
  strategy:
    rollingUpdate:
      maxSurge: 50%
      maxUnavailable: 0
  template:
    metadata:
      labels:
        gossip_ring_member: "true"
        name: ruler
    spec:
      containers:
      - args:
        - -blocks-storage.bucket-store.metadata-cache.backend=memcached
        - -blocks-storage.bucket-store.metadata-cache.memcached.addresses=dnssrvnoa+memcached-metadata.default.svc.cluster.local.:11211
        - -blocks-storage.bucket-store.metadata-cache.memcached.max-async-concurrency=50
        - -blocks-storage.bucket-store.metadata-cache.memcached.max-item-size=1048576
        - -blocks-storage.bucket-store.sync-dir=/data/tsdb
        - -blocks-storage.bucket-store.sync-interval=15m
        - -blocks-storage.gcs.bucket-name=blocks-bucket
        - -common.storage.backend=gcs
        - -distributor.health-check-ingesters=true
        - -distributor.ingestion-tenant-shard-size=3
        - -distributor.remote-timeout=10s
        - -ingest-storage.enabled=true
        - -ingest-storage.ingestion-partition-tenant-shard-size=1
        - -ingest-storage.kafka.address=kafka.default.svc.cluster.local.:9092
        - -ingest-storage.kafka.auto-create-topic-default-partitions=1000
        - -ingest-storage.kafka.producer-record-version=1
        - -ingest-storage.kafka.topic=ingest
        - -ingest-storage.migration.distributor-send-to-ingesters-enabled=true
        - -ingester.partition-ring.prefix=
        - -ingester.ring.heartbeat-timeout=10m
        - -ingester.ring.prefix=
        - -ingester.ring.replication-factor=3
        - -ingester.ring.store=memberlist
        - -ingester.ring.zone-awareness-enabled=true
        - -memberlist.bind-port=7946
        - -memberlist.join=dns+gossip-ring.default.svc.cluster.local.:7946
        - -querier.max-partial-query-length=768h
        - -ruler-storage.cache.backend=memcached
        - -ruler-storage.cache.memcached.addresses=dnssrvnoa+memcached-metadata.default.svc.cluster.local.:11211
        - -ruler-storage.cache.memcached.max-async-concurrency=50
        - -ruler-storage.cache.memcached.max-item-size=1048576
        - -ruler-storage.cache.memcached.timeout=500ms
        - -ruler-storage.gcs.bucket-name=rules-bucket
        - -ruler.alertmanager-url=http://alertmanager.default.svc.cluster.local./alertmanager
        - -ruler.max-rule-groups-per-tenant=85
        - -ruler.max-rules-per-rule-group=20
        - -ruler.query-frontend.address=dns:///ruler-query-frontend.default.svc.cluster.local.:9095
        - -ruler.query-frontend.grpc-client-config.grpc-max-recv-msg-size=104857600
        - -ruler.ring.store=memberlist
        - -ruler.rule-path=/rules
        - -ruler.tenant-shard-size=2
        - -runtime-config.file=/etc/mimir/overrides.yaml
        - -server.grpc.keepalive.min-time-between-pings=10s
        - -server.grpc.keepalive.ping-without-stream-allowed=true
        - -server.http-listen-port=8080
        - -store-gateway.sharding-ring.heartbeat-timeout=10m
        - -store-gateway.sharding-ring.prefix=multi-zone/
        - -store-gateway.sharding-ring.replication-factor=3
        - -store-gateway.sharding-ring.store=memberlist
        - -store-gateway.sharding-ring.zone-awareness-enabled=true
        - -store-gateway.tenant-shard-size=3
        - -target=ruler
        - -usage-stats.installation-mode=jsonnet
<<<<<<< HEAD
        image: grafana/mimir:2.17.2
=======
        image: grafana/mimir:3.0.0
>>>>>>> 3e9aeb43
        imagePullPolicy: IfNotPresent
        name: ruler
        ports:
        - containerPort: 8080
          name: http-metrics
        - containerPort: 9095
          name: grpc
        readinessProbe:
          httpGet:
            path: /ready
            port: 8080
          initialDelaySeconds: 15
          timeoutSeconds: 1
        resources:
          limits:
            cpu: "16"
            memory: 16Gi
          requests:
            cpu: "1"
            memory: 6Gi
        volumeMounts:
        - mountPath: /etc/mimir
          name: overrides
      terminationGracePeriodSeconds: 600
      topologySpreadConstraints:
      - labelSelector:
          matchLabels:
            name: ruler
        maxSkew: 1
        topologyKey: kubernetes.io/hostname
        whenUnsatisfiable: ScheduleAnyway
      volumes:
      - configMap:
          name: overrides
        name: overrides
---
apiVersion: apps/v1
kind: Deployment
metadata:
  name: ruler-querier
  namespace: default
spec:
  minReadySeconds: 10
  replicas: 6
  revisionHistoryLimit: 10
  selector:
    matchLabels:
      name: ruler-querier
  strategy:
    rollingUpdate:
      maxSurge: 15%
      maxUnavailable: 0
  template:
    metadata:
      labels:
        gossip_ring_member: "true"
        name: ruler-querier
    spec:
      containers:
      - args:
        - -blocks-storage.bucket-store.metadata-cache.backend=memcached
        - -blocks-storage.bucket-store.metadata-cache.memcached.addresses=dnssrvnoa+memcached-metadata.default.svc.cluster.local.:11211
        - -blocks-storage.bucket-store.metadata-cache.memcached.max-async-concurrency=50
        - -blocks-storage.bucket-store.metadata-cache.memcached.max-item-size=1048576
        - -blocks-storage.bucket-store.sync-dir=/data/tsdb
        - -blocks-storage.bucket-store.sync-interval=15m
        - -blocks-storage.gcs.bucket-name=blocks-bucket
        - -common.storage.backend=gcs
        - -distributor.health-check-ingesters=true
        - -distributor.ingestion-tenant-shard-size=3
        - -ingest-storage.ingestion-partition-tenant-shard-size=1
        - -ingester.ring.heartbeat-timeout=10m
        - -ingester.ring.prefix=
        - -ingester.ring.replication-factor=3
        - -ingester.ring.store=memberlist
        - -ingester.ring.zone-awareness-enabled=true
        - -mem-ballast-size-bytes=268435456
        - -memberlist.bind-port=7946
        - -memberlist.join=dns+gossip-ring.default.svc.cluster.local.:7946
        - -querier.frontend-client.grpc-max-send-msg-size=104857600
        - -querier.max-concurrent=8
        - -querier.max-partial-query-length=768h
        - -querier.ring.prefix=ruler-querier/
        - -querier.scheduler-address=ruler-query-scheduler-discovery.default.svc.cluster.local.:9095
        - -querier.store-gateway-client.grpc-max-recv-msg-size=209715200
        - -runtime-config.file=/etc/mimir/overrides.yaml
        - -server.grpc.keepalive.min-time-between-pings=10s
        - -server.grpc.keepalive.ping-without-stream-allowed=true
        - -server.http-listen-port=8080
        - -store-gateway.sharding-ring.heartbeat-timeout=10m
        - -store-gateway.sharding-ring.prefix=multi-zone/
        - -store-gateway.sharding-ring.replication-factor=3
        - -store-gateway.sharding-ring.store=memberlist
        - -store-gateway.sharding-ring.zone-awareness-enabled=true
        - -store-gateway.tenant-shard-size=3
        - -target=querier
        - -usage-stats.installation-mode=jsonnet
        env: []
<<<<<<< HEAD
        image: grafana/mimir:2.17.2
=======
        image: grafana/mimir:3.0.0
>>>>>>> 3e9aeb43
        imagePullPolicy: IfNotPresent
        name: ruler-querier
        ports:
        - containerPort: 8080
          name: http-metrics
        - containerPort: 9095
          name: grpc
        - containerPort: 7946
          name: gossip-ring
        readinessProbe:
          httpGet:
            path: /ready
            port: 8080
          initialDelaySeconds: 15
          timeoutSeconds: 1
        resources:
          limits:
            memory: 24Gi
          requests:
            cpu: "1"
            memory: 12Gi
        volumeMounts:
        - mountPath: /etc/mimir
          name: overrides
      terminationGracePeriodSeconds: 180
      topologySpreadConstraints:
      - labelSelector:
          matchLabels:
            name: ruler-querier
        maxSkew: 1
        topologyKey: kubernetes.io/hostname
        whenUnsatisfiable: ScheduleAnyway
      volumes:
      - configMap:
          name: overrides
        name: overrides
---
apiVersion: apps/v1
kind: Deployment
metadata:
  name: ruler-query-frontend
  namespace: default
spec:
  minReadySeconds: 10
  replicas: 2
  revisionHistoryLimit: 10
  selector:
    matchLabels:
      name: ruler-query-frontend
  strategy:
    rollingUpdate:
      maxSurge: 15%
      maxUnavailable: 0
  template:
    metadata:
      labels:
        name: ruler-query-frontend
    spec:
      containers:
      - args:
        - -querier.ring.prefix=ruler-querier/
        - -query-frontend.cache-results=false
        - -query-frontend.max-cache-freshness=10m
        - -query-frontend.max-queriers-per-tenant=10
        - -query-frontend.max-total-query-length=12000h
        - -query-frontend.query-sharding-target-series-per-shard=2500
        - -query-frontend.results-cache.backend=memcached
        - -query-frontend.results-cache.memcached.addresses=dnssrvnoa+memcached-frontend.default.svc.cluster.local.:11211
        - -query-frontend.results-cache.memcached.max-item-size=5242880
        - -query-frontend.results-cache.memcached.timeout=500ms
        - -query-frontend.scheduler-address=ruler-query-scheduler-discovery.default.svc.cluster.local.:9095
        - -runtime-config.file=/etc/mimir/overrides.yaml
        - -server.grpc-max-concurrent-streams=300
        - -server.grpc-max-recv-msg-size-bytes=104857600
        - -server.grpc-max-send-msg-size-bytes=104857600
        - -server.grpc.keepalive.max-connection-age=30s
        - -server.grpc.keepalive.max-connection-age-grace=5m
        - -server.grpc.keepalive.max-connection-idle=1m
        - -server.grpc.keepalive.min-time-between-pings=10s
        - -server.grpc.keepalive.ping-without-stream-allowed=true
        - -server.http-listen-port=8080
        - -shutdown-delay=90s
        - -target=query-frontend
        - -usage-stats.installation-mode=jsonnet
<<<<<<< HEAD
        image: grafana/mimir:2.17.2
=======
        image: grafana/mimir:3.0.0
>>>>>>> 3e9aeb43
        imagePullPolicy: IfNotPresent
        name: ruler-query-frontend
        ports:
        - containerPort: 8080
          name: http-metrics
        - containerPort: 9095
          name: grpc
        readinessProbe:
          httpGet:
            path: /ready
            port: 8080
          initialDelaySeconds: 15
          timeoutSeconds: 1
        resources:
          limits:
            memory: 1200Mi
          requests:
            cpu: "2"
            memory: 600Mi
        volumeMounts:
        - mountPath: /etc/mimir
          name: overrides
      terminationGracePeriodSeconds: 390
      topologySpreadConstraints:
      - labelSelector:
          matchLabels:
            name: ruler-query-frontend
        maxSkew: 1
        topologyKey: kubernetes.io/hostname
        whenUnsatisfiable: ScheduleAnyway
      volumes:
      - configMap:
          name: overrides
        name: overrides
---
apiVersion: apps/v1
kind: Deployment
metadata:
  name: ruler-query-scheduler
  namespace: default
spec:
  minReadySeconds: 10
  replicas: 2
  revisionHistoryLimit: 10
  selector:
    matchLabels:
      name: ruler-query-scheduler
  strategy:
    rollingUpdate:
      maxSurge: 1
      maxUnavailable: 0
  template:
    metadata:
      labels:
        name: ruler-query-scheduler
    spec:
      affinity:
        podAntiAffinity:
          requiredDuringSchedulingIgnoredDuringExecution:
          - labelSelector:
              matchLabels:
                name: ruler-query-scheduler
            topologyKey: kubernetes.io/hostname
      containers:
      - args:
        - -query-frontend.max-queriers-per-tenant=10
        - -query-scheduler.max-outstanding-requests-per-tenant=100
        - -server.grpc.keepalive.min-time-between-pings=10s
        - -server.grpc.keepalive.ping-without-stream-allowed=true
        - -server.http-listen-port=8080
        - -target=query-scheduler
        - -usage-stats.installation-mode=jsonnet
<<<<<<< HEAD
        image: grafana/mimir:2.17.2
=======
        image: grafana/mimir:3.0.0
>>>>>>> 3e9aeb43
        imagePullPolicy: IfNotPresent
        name: ruler-query-scheduler
        ports:
        - containerPort: 8080
          name: http-metrics
        - containerPort: 9095
          name: grpc
        readinessProbe:
          httpGet:
            path: /ready
            port: 8080
          initialDelaySeconds: 15
          timeoutSeconds: 1
        resources:
          limits:
            memory: 2Gi
          requests:
            cpu: "2"
            memory: 1Gi
        volumeMounts:
        - mountPath: /etc/mimir
          name: overrides
      terminationGracePeriodSeconds: 180
      volumes:
      - configMap:
          name: overrides
        name: overrides
---
apiVersion: apps/v1
kind: StatefulSet
metadata:
  labels:
    name: alertmanager
  name: alertmanager
  namespace: default
spec:
  replicas: 3
  selector:
    matchLabels:
      name: alertmanager
  serviceName: alertmanager
  template:
    metadata:
      labels:
        gossip_ring_member: "true"
        name: alertmanager
    spec:
      containers:
      - args:
        - -alertmanager-storage.gcs.bucket-name=alerts-bucket
        - -alertmanager.sharding-ring.replication-factor=3
        - -alertmanager.sharding-ring.store=memberlist
        - -alertmanager.storage.path=/data
        - -alertmanager.web.external-url=http://test/alertmanager
        - -common.storage.backend=gcs
        - -memberlist.bind-port=7946
        - -memberlist.join=dns+gossip-ring.default.svc.cluster.local.:7946
        - -runtime-config.file=/etc/mimir/overrides.yaml
        - -server.grpc.keepalive.min-time-between-pings=10s
        - -server.grpc.keepalive.ping-without-stream-allowed=true
        - -server.http-idle-timeout=6m
        - -server.http-listen-port=8080
        - -target=alertmanager
        - -usage-stats.installation-mode=jsonnet
        env:
        - name: POD_IP
          valueFrom:
            fieldRef:
              fieldPath: status.podIP
<<<<<<< HEAD
        image: grafana/mimir:2.17.2
=======
        image: grafana/mimir:3.0.0
>>>>>>> 3e9aeb43
        imagePullPolicy: IfNotPresent
        name: alertmanager
        ports:
        - containerPort: 8080
          name: http-metrics
        - containerPort: 9095
          name: grpc
        - containerPort: 7946
          name: gossip-ring
        readinessProbe:
          httpGet:
            path: /ready
            port: 8080
          initialDelaySeconds: 15
          timeoutSeconds: 1
        resources:
          limits:
            memory: 15Gi
          requests:
            cpu: "2"
            memory: 10Gi
        volumeMounts:
        - mountPath: /data
          name: alertmanager-data
        - mountPath: /etc/mimir
          name: overrides
      securityContext:
        runAsUser: 0
      terminationGracePeriodSeconds: 900
      volumes:
      - configMap:
          name: overrides
        name: overrides
  updateStrategy:
    type: RollingUpdate
  volumeClaimTemplates:
  - apiVersion: v1
    kind: PersistentVolumeClaim
    metadata:
      name: alertmanager-data
    spec:
      accessModes:
      - ReadWriteOnce
      resources:
        requests:
          storage: 100Gi
---
apiVersion: apps/v1
kind: StatefulSet
metadata:
  labels:
    name: compactor
  name: compactor
  namespace: default
spec:
  podManagementPolicy: Parallel
  replicas: 1
  selector:
    matchLabels:
      name: compactor
  serviceName: compactor
  template:
    metadata:
      labels:
        gossip_ring_member: "true"
        name: compactor
    spec:
      containers:
      - args:
        - -blocks-storage.gcs.bucket-name=blocks-bucket
        - -common.storage.backend=gcs
        - -compactor.block-ranges=2h,12h,24h
        - -compactor.blocks-retention-period=0
        - -compactor.cleanup-interval=15m
        - -compactor.compaction-concurrency=1
        - -compactor.compaction-interval=30m
        - -compactor.compactor-tenant-shard-size=1
        - -compactor.data-dir=/data
        - -compactor.deletion-delay=2h
        - -compactor.first-level-compaction-wait-period=25m
        - -compactor.max-closing-blocks-concurrency=2
        - -compactor.max-opening-blocks-concurrency=4
        - -compactor.ring.heartbeat-period=1m
        - -compactor.ring.heartbeat-timeout=4m
        - -compactor.ring.prefix=
        - -compactor.ring.store=memberlist
        - -compactor.ring.wait-stability-min-duration=1m
        - -compactor.split-and-merge-shards=0
        - -compactor.split-groups=1
        - -compactor.symbols-flushers-concurrency=4
        - -memberlist.bind-port=7946
        - -memberlist.join=dns+gossip-ring.default.svc.cluster.local.:7946
        - -runtime-config.file=/etc/mimir/overrides.yaml
        - -server.grpc.keepalive.min-time-between-pings=10s
        - -server.grpc.keepalive.ping-without-stream-allowed=true
        - -server.http-listen-port=8080
        - -target=compactor
        - -usage-stats.installation-mode=jsonnet
<<<<<<< HEAD
        image: grafana/mimir:2.17.2
=======
        image: grafana/mimir:3.0.0
>>>>>>> 3e9aeb43
        imagePullPolicy: IfNotPresent
        name: compactor
        ports:
        - containerPort: 8080
          name: http-metrics
        - containerPort: 9095
          name: grpc
        - containerPort: 7946
          name: gossip-ring
        readinessProbe:
          httpGet:
            path: /ready
            port: 8080
          initialDelaySeconds: 15
          timeoutSeconds: 1
        resources:
          limits:
            memory: 6Gi
          requests:
            cpu: 1
            memory: 6Gi
        volumeMounts:
        - mountPath: /data
          name: compactor-data
        - mountPath: /etc/mimir
          name: overrides
      securityContext:
        runAsUser: 0
      terminationGracePeriodSeconds: 900
      volumes:
      - configMap:
          name: overrides
        name: overrides
  updateStrategy:
    type: RollingUpdate
  volumeClaimTemplates:
  - apiVersion: v1
    kind: PersistentVolumeClaim
    metadata:
      name: compactor-data
    spec:
      accessModes:
      - ReadWriteOnce
      resources:
        requests:
          storage: 250Gi
      storageClassName: standard
---
apiVersion: apps/v1
kind: StatefulSet
metadata:
  annotations:
    grafana.com/prepare-downscale-http-path: ingester/prepare-shutdown
    grafana.com/prepare-downscale-http-port: "8080"
    rollout-max-unavailable: "50"
  labels:
    grafana.com/min-time-between-zones-downscale: 12h
    grafana.com/prepare-downscale: "true"
    rollout-group: ingester
  name: ingester-zone-a
  namespace: default
spec:
  podManagementPolicy: Parallel
  replicas: 1
  selector:
    matchLabels:
      name: ingester-zone-a
      rollout-group: ingester
  serviceName: ingester-zone-a
  template:
    metadata:
      labels:
        gossip_ring_member: "true"
        name: ingester-zone-a
        rollout-group: ingester
    spec:
      affinity:
        podAntiAffinity:
          requiredDuringSchedulingIgnoredDuringExecution:
          - labelSelector:
              matchExpressions:
              - key: rollout-group
                operator: In
                values:
                - ingester
              - key: name
                operator: NotIn
                values:
                - ingester-zone-a
            topologyKey: kubernetes.io/hostname
      containers:
      - args:
        - -blocks-storage.gcs.bucket-name=blocks-bucket
        - -blocks-storage.tsdb.block-ranges-period=2h
        - -blocks-storage.tsdb.dir=/data/tsdb
        - -blocks-storage.tsdb.head-compaction-interval=15m
        - -blocks-storage.tsdb.ship-interval=1m
        - -blocks-storage.tsdb.wal-replay-concurrency=3
        - -common.storage.backend=gcs
        - -distributor.health-check-ingesters=true
        - -distributor.ingestion-tenant-shard-size=3
        - -ingest-storage.ingestion-partition-tenant-shard-size=1
        - -ingester.max-global-metadata-per-metric=10
        - -ingester.max-global-metadata-per-user=30000
        - -ingester.max-global-series-per-user=150000
        - -ingester.ring.heartbeat-period=2m
        - -ingester.ring.heartbeat-timeout=10m
        - -ingester.ring.instance-availability-zone=zone-a
        - -ingester.ring.num-tokens=512
        - -ingester.ring.prefix=
        - -ingester.ring.replication-factor=3
        - -ingester.ring.store=memberlist
        - -ingester.ring.tokens-file-path=/data/tokens
        - -ingester.ring.unregister-on-shutdown=true
        - -ingester.ring.zone-awareness-enabled=true
        - -memberlist.abort-if-fast-join-fails=true
        - -memberlist.bind-port=7946
        - -memberlist.join=dns+gossip-ring.default.svc.cluster.local.:7946
        - -runtime-config.file=/etc/mimir/overrides.yaml
        - -server.grpc-max-concurrent-streams=500
        - -server.grpc.keepalive.min-time-between-pings=10s
        - -server.grpc.keepalive.ping-without-stream-allowed=true
        - -server.http-listen-port=8080
        - -target=ingester
        - -usage-stats.installation-mode=jsonnet
        env:
        - name: A
          value: ingester-a-only
        - name: GOGC
          value: "off"
        - name: GOMAXPROCS
          value: "9"
        - name: GOMEMLIMIT
          value: 1Gi
        - name: Z
          value: "123"
<<<<<<< HEAD
        image: grafana/mimir:2.17.2
=======
        image: grafana/mimir:3.0.0
>>>>>>> 3e9aeb43
        imagePullPolicy: IfNotPresent
        name: ingester
        ports:
        - containerPort: 8080
          name: http-metrics
        - containerPort: 9095
          name: grpc
        - containerPort: 7946
          name: gossip-ring
        readinessProbe:
          httpGet:
            path: /ready
            port: 8080
          initialDelaySeconds: 15
          timeoutSeconds: 1
        resources:
          limits:
            memory: 25Gi
          requests:
            cpu: "4"
            memory: 15Gi
        volumeMounts:
        - mountPath: /data
          name: ingester-data
        - mountPath: /etc/mimir
          name: overrides
      securityContext:
        runAsUser: 0
      terminationGracePeriodSeconds: 1200
      volumes:
      - configMap:
          name: overrides
        name: overrides
  updateStrategy:
    type: OnDelete
  volumeClaimTemplates:
  - apiVersion: v1
    kind: PersistentVolumeClaim
    metadata:
      name: ingester-data
    spec:
      accessModes:
      - ReadWriteOnce
      resources:
        requests:
          storage: 100Gi
      storageClassName: fast
---
apiVersion: apps/v1
kind: StatefulSet
metadata:
  annotations:
    grafana.com/prepare-downscale-http-path: ingester/prepare-shutdown
    grafana.com/prepare-downscale-http-port: "8080"
    rollout-max-unavailable: "50"
  labels:
    grafana.com/prepare-downscale: "true"
    rollout-group: ingester
  name: ingester-zone-a-partition
  namespace: default
spec:
  persistentVolumeClaimRetentionPolicy:
    whenDeleted: Retain
    whenScaled: Retain
  podManagementPolicy: Parallel
  replicas: 1
  selector:
    matchLabels:
      name: ingester-zone-a-partition
      rollout-group: ingester
  serviceName: ingester-zone-a-partition
  template:
    metadata:
      labels:
        gossip_ring_member: "true"
        name: ingester-zone-a-partition
        rollout-group: ingester
    spec:
      affinity:
        podAntiAffinity:
          requiredDuringSchedulingIgnoredDuringExecution:
          - labelSelector:
              matchExpressions:
              - key: rollout-group
                operator: In
                values:
                - ingester
              - key: name
                operator: NotIn
                values:
                - ingester-zone-a-partition
            topologyKey: kubernetes.io/hostname
      containers:
      - args:
        - -blocks-storage.gcs.bucket-name=blocks-bucket
        - -blocks-storage.tsdb.block-ranges-period=2h
        - -blocks-storage.tsdb.dir=/data/tsdb
        - -blocks-storage.tsdb.head-compaction-interval=15m
        - -blocks-storage.tsdb.ship-interval=1m
        - -blocks-storage.tsdb.wal-replay-concurrency=3
        - -common.storage.backend=gcs
        - -distributor.health-check-ingesters=true
        - -distributor.ingestion-tenant-shard-size=3
        - -ingest-storage.enabled=true
        - -ingest-storage.ingestion-partition-tenant-shard-size=1
        - -ingest-storage.kafka.address=kafka.default.svc.cluster.local.:9092
        - -ingest-storage.kafka.auto-create-topic-default-partitions=1000
        - -ingest-storage.kafka.consumer-group=ingester-zone-a-<partition>
        - -ingest-storage.kafka.consumer-group-offset-commit-interval=5s
        - -ingest-storage.kafka.last-produced-offset-poll-interval=500ms
        - -ingest-storage.kafka.topic=ingest
        - -ingester.max-global-metadata-per-metric=10
        - -ingester.max-global-metadata-per-user=30000
        - -ingester.max-global-series-per-user=150000
        - -ingester.partition-ring.prefix=
        - -ingester.push-grpc-method-enabled=false
        - -ingester.ring.heartbeat-period=2m
        - -ingester.ring.heartbeat-timeout=10m
        - -ingester.ring.instance-availability-zone=zone-a
        - -ingester.ring.num-tokens=512
        - -ingester.ring.prefix=partition-ingesters/
        - -ingester.ring.replication-factor=3
        - -ingester.ring.store=memberlist
        - -ingester.ring.tokens-file-path=/data/tokens
        - -ingester.ring.unregister-on-shutdown=true
        - -ingester.ring.zone-awareness-enabled=true
        - -memberlist.abort-if-fast-join-fails=true
        - -memberlist.bind-port=7946
        - -memberlist.join=dns+gossip-ring.default.svc.cluster.local.:7946
        - -runtime-config.file=/etc/mimir/overrides.yaml
        - -server.grpc-max-concurrent-streams=500
        - -server.grpc.keepalive.min-time-between-pings=10s
        - -server.grpc.keepalive.ping-without-stream-allowed=true
        - -server.http-listen-port=8080
        - -target=ingester
        - -usage-stats.installation-mode=jsonnet
        env:
        - name: A
          value: ingester-a-only
        - name: GOGC
          value: "off"
        - name: GOMAXPROCS
          value: "9"
        - name: GOMEMLIMIT
          value: 1Gi
        - name: Z
          value: "123"
<<<<<<< HEAD
        image: grafana/mimir:2.17.2
=======
        image: grafana/mimir:3.0.0
>>>>>>> 3e9aeb43
        imagePullPolicy: IfNotPresent
        name: ingester
        ports:
        - containerPort: 8080
          name: http-metrics
        - containerPort: 9095
          name: grpc
        - containerPort: 7946
          name: gossip-ring
        readinessProbe:
          httpGet:
            path: /ready
            port: 8080
          initialDelaySeconds: 15
          timeoutSeconds: 1
        resources:
          limits:
            memory: 25Gi
          requests:
            cpu: "4"
            memory: 15Gi
        volumeMounts:
        - mountPath: /data
          name: ingester-data
        - mountPath: /etc/mimir
          name: overrides
      securityContext:
        runAsUser: 0
      terminationGracePeriodSeconds: 1200
      volumes:
      - configMap:
          name: overrides
        name: overrides
  updateStrategy:
    type: OnDelete
  volumeClaimTemplates:
  - apiVersion: v1
    kind: PersistentVolumeClaim
    metadata:
      name: ingester-data
    spec:
      accessModes:
      - ReadWriteOnce
      resources:
        requests:
          storage: 100Gi
      storageClassName: fast
---
apiVersion: apps/v1
kind: StatefulSet
metadata:
  annotations:
    grafana.com/prepare-downscale-http-path: ingester/prepare-shutdown
    grafana.com/prepare-downscale-http-port: "8080"
    grafana.com/rollout-downscale-leader: ingester-zone-a
    rollout-max-unavailable: "50"
  labels:
    grafana.com/min-time-between-zones-downscale: 12h
    grafana.com/prepare-downscale: "true"
    rollout-group: ingester
  name: ingester-zone-b
  namespace: default
spec:
  podManagementPolicy: Parallel
  selector:
    matchLabels:
      name: ingester-zone-b
      rollout-group: ingester
  serviceName: ingester-zone-b
  template:
    metadata:
      labels:
        gossip_ring_member: "true"
        name: ingester-zone-b
        rollout-group: ingester
    spec:
      affinity:
        podAntiAffinity:
          requiredDuringSchedulingIgnoredDuringExecution:
          - labelSelector:
              matchExpressions:
              - key: rollout-group
                operator: In
                values:
                - ingester
              - key: name
                operator: NotIn
                values:
                - ingester-zone-b
            topologyKey: kubernetes.io/hostname
      containers:
      - args:
        - -blocks-storage.gcs.bucket-name=blocks-bucket
        - -blocks-storage.tsdb.block-ranges-period=2h
        - -blocks-storage.tsdb.dir=/data/tsdb
        - -blocks-storage.tsdb.head-compaction-interval=15m
        - -blocks-storage.tsdb.ship-interval=1m
        - -blocks-storage.tsdb.wal-replay-concurrency=3
        - -common.storage.backend=gcs
        - -distributor.health-check-ingesters=true
        - -distributor.ingestion-tenant-shard-size=3
        - -ingest-storage.ingestion-partition-tenant-shard-size=1
        - -ingester.max-global-metadata-per-metric=10
        - -ingester.max-global-metadata-per-user=30000
        - -ingester.max-global-series-per-user=150000
        - -ingester.ring.heartbeat-period=2m
        - -ingester.ring.heartbeat-timeout=10m
        - -ingester.ring.instance-availability-zone=zone-b
        - -ingester.ring.num-tokens=512
        - -ingester.ring.prefix=
        - -ingester.ring.replication-factor=3
        - -ingester.ring.store=memberlist
        - -ingester.ring.tokens-file-path=/data/tokens
        - -ingester.ring.unregister-on-shutdown=true
        - -ingester.ring.zone-awareness-enabled=true
        - -memberlist.abort-if-fast-join-fails=true
        - -memberlist.bind-port=7946
        - -memberlist.join=dns+gossip-ring.default.svc.cluster.local.:7946
        - -runtime-config.file=/etc/mimir/overrides.yaml
        - -server.grpc-max-concurrent-streams=500
        - -server.grpc.keepalive.min-time-between-pings=10s
        - -server.grpc.keepalive.ping-without-stream-allowed=true
        - -server.http-listen-port=8080
        - -target=ingester
        - -usage-stats.installation-mode=jsonnet
        env:
        - name: A
          value: all-ingesters
        - name: GOMAXPROCS
          value: "9"
<<<<<<< HEAD
        image: grafana/mimir:2.17.2
=======
        image: grafana/mimir:3.0.0
>>>>>>> 3e9aeb43
        imagePullPolicy: IfNotPresent
        name: ingester
        ports:
        - containerPort: 8080
          name: http-metrics
        - containerPort: 9095
          name: grpc
        - containerPort: 7946
          name: gossip-ring
        readinessProbe:
          httpGet:
            path: /ready
            port: 8080
          initialDelaySeconds: 15
          timeoutSeconds: 1
        resources:
          limits:
            memory: 25Gi
          requests:
            cpu: "4"
            memory: 15Gi
        volumeMounts:
        - mountPath: /data
          name: ingester-data
        - mountPath: /etc/mimir
          name: overrides
      securityContext:
        runAsUser: 0
      terminationGracePeriodSeconds: 1200
      volumes:
      - configMap:
          name: overrides
        name: overrides
  updateStrategy:
    type: OnDelete
  volumeClaimTemplates:
  - apiVersion: v1
    kind: PersistentVolumeClaim
    metadata:
      name: ingester-data
    spec:
      accessModes:
      - ReadWriteOnce
      resources:
        requests:
          storage: 100Gi
      storageClassName: fast
---
apiVersion: apps/v1
kind: StatefulSet
metadata:
  annotations:
    grafana.com/prepare-downscale-http-path: ingester/prepare-shutdown
    grafana.com/prepare-downscale-http-port: "8080"
    rollout-max-unavailable: "50"
  labels:
    grafana.com/prepare-downscale: "true"
    rollout-group: ingester
  name: ingester-zone-b-partition
  namespace: default
spec:
  persistentVolumeClaimRetentionPolicy:
    whenDeleted: Retain
    whenScaled: Retain
  podManagementPolicy: Parallel
  replicas: 1
  selector:
    matchLabels:
      name: ingester-zone-b-partition
      rollout-group: ingester
  serviceName: ingester-zone-b-partition
  template:
    metadata:
      labels:
        gossip_ring_member: "true"
        name: ingester-zone-b-partition
        rollout-group: ingester
    spec:
      affinity:
        podAntiAffinity:
          requiredDuringSchedulingIgnoredDuringExecution:
          - labelSelector:
              matchExpressions:
              - key: rollout-group
                operator: In
                values:
                - ingester
              - key: name
                operator: NotIn
                values:
                - ingester-zone-b-partition
            topologyKey: kubernetes.io/hostname
      containers:
      - args:
        - -blocks-storage.gcs.bucket-name=blocks-bucket
        - -blocks-storage.tsdb.block-ranges-period=2h
        - -blocks-storage.tsdb.dir=/data/tsdb
        - -blocks-storage.tsdb.head-compaction-interval=15m
        - -blocks-storage.tsdb.ship-interval=1m
        - -blocks-storage.tsdb.wal-replay-concurrency=3
        - -common.storage.backend=gcs
        - -distributor.health-check-ingesters=true
        - -distributor.ingestion-tenant-shard-size=3
        - -ingest-storage.enabled=true
        - -ingest-storage.ingestion-partition-tenant-shard-size=1
        - -ingest-storage.kafka.address=kafka.default.svc.cluster.local.:9092
        - -ingest-storage.kafka.auto-create-topic-default-partitions=1000
        - -ingest-storage.kafka.consumer-group=ingester-zone-b-<partition>
        - -ingest-storage.kafka.consumer-group-offset-commit-interval=5s
        - -ingest-storage.kafka.last-produced-offset-poll-interval=500ms
        - -ingest-storage.kafka.topic=ingest
        - -ingester.max-global-metadata-per-metric=10
        - -ingester.max-global-metadata-per-user=30000
        - -ingester.max-global-series-per-user=150000
        - -ingester.partition-ring.prefix=
        - -ingester.push-grpc-method-enabled=false
        - -ingester.ring.heartbeat-period=2m
        - -ingester.ring.heartbeat-timeout=10m
        - -ingester.ring.instance-availability-zone=zone-b
        - -ingester.ring.num-tokens=512
        - -ingester.ring.prefix=partition-ingesters/
        - -ingester.ring.replication-factor=3
        - -ingester.ring.store=memberlist
        - -ingester.ring.tokens-file-path=/data/tokens
        - -ingester.ring.unregister-on-shutdown=true
        - -ingester.ring.zone-awareness-enabled=true
        - -memberlist.abort-if-fast-join-fails=true
        - -memberlist.bind-port=7946
        - -memberlist.join=dns+gossip-ring.default.svc.cluster.local.:7946
        - -runtime-config.file=/etc/mimir/overrides.yaml
        - -server.grpc-max-concurrent-streams=500
        - -server.grpc.keepalive.min-time-between-pings=10s
        - -server.grpc.keepalive.ping-without-stream-allowed=true
        - -server.http-listen-port=8080
        - -target=ingester
        - -usage-stats.installation-mode=jsonnet
        env:
        - name: A
          value: all-ingesters
        - name: GOMAXPROCS
          value: "9"
<<<<<<< HEAD
        image: grafana/mimir:2.17.2
=======
        image: grafana/mimir:3.0.0
>>>>>>> 3e9aeb43
        imagePullPolicy: IfNotPresent
        name: ingester
        ports:
        - containerPort: 8080
          name: http-metrics
        - containerPort: 9095
          name: grpc
        - containerPort: 7946
          name: gossip-ring
        readinessProbe:
          httpGet:
            path: /ready
            port: 8080
          initialDelaySeconds: 15
          timeoutSeconds: 1
        resources:
          limits:
            memory: 25Gi
          requests:
            cpu: "4"
            memory: 15Gi
        volumeMounts:
        - mountPath: /data
          name: ingester-data
        - mountPath: /etc/mimir
          name: overrides
      securityContext:
        runAsUser: 0
      terminationGracePeriodSeconds: 1200
      volumes:
      - configMap:
          name: overrides
        name: overrides
  updateStrategy:
    type: OnDelete
  volumeClaimTemplates:
  - apiVersion: v1
    kind: PersistentVolumeClaim
    metadata:
      name: ingester-data
    spec:
      accessModes:
      - ReadWriteOnce
      resources:
        requests:
          storage: 100Gi
      storageClassName: fast
---
apiVersion: apps/v1
kind: StatefulSet
metadata:
  annotations:
    grafana.com/prepare-downscale-http-path: ingester/prepare-shutdown
    grafana.com/prepare-downscale-http-port: "8080"
    grafana.com/rollout-downscale-leader: ingester-zone-b
    rollout-max-unavailable: "50"
  labels:
    grafana.com/min-time-between-zones-downscale: 12h
    grafana.com/prepare-downscale: "true"
    rollout-group: ingester
  name: ingester-zone-c
  namespace: default
spec:
  podManagementPolicy: Parallel
  selector:
    matchLabels:
      name: ingester-zone-c
      rollout-group: ingester
  serviceName: ingester-zone-c
  template:
    metadata:
      labels:
        gossip_ring_member: "true"
        name: ingester-zone-c
        rollout-group: ingester
    spec:
      affinity:
        podAntiAffinity:
          requiredDuringSchedulingIgnoredDuringExecution:
          - labelSelector:
              matchExpressions:
              - key: rollout-group
                operator: In
                values:
                - ingester
              - key: name
                operator: NotIn
                values:
                - ingester-zone-c
            topologyKey: kubernetes.io/hostname
      containers:
      - args:
        - -blocks-storage.gcs.bucket-name=blocks-bucket
        - -blocks-storage.tsdb.block-ranges-period=2h
        - -blocks-storage.tsdb.dir=/data/tsdb
        - -blocks-storage.tsdb.head-compaction-interval=15m
        - -blocks-storage.tsdb.ship-interval=1m
        - -blocks-storage.tsdb.wal-replay-concurrency=3
        - -common.storage.backend=gcs
        - -distributor.health-check-ingesters=true
        - -distributor.ingestion-tenant-shard-size=3
        - -ingest-storage.ingestion-partition-tenant-shard-size=1
        - -ingester.max-global-metadata-per-metric=10
        - -ingester.max-global-metadata-per-user=30000
        - -ingester.max-global-series-per-user=150000
        - -ingester.ring.heartbeat-period=2m
        - -ingester.ring.heartbeat-timeout=10m
        - -ingester.ring.instance-availability-zone=zone-c
        - -ingester.ring.num-tokens=512
        - -ingester.ring.prefix=
        - -ingester.ring.replication-factor=3
        - -ingester.ring.store=memberlist
        - -ingester.ring.tokens-file-path=/data/tokens
        - -ingester.ring.unregister-on-shutdown=true
        - -ingester.ring.zone-awareness-enabled=true
        - -memberlist.abort-if-fast-join-fails=true
        - -memberlist.bind-port=7946
        - -memberlist.join=dns+gossip-ring.default.svc.cluster.local.:7946
        - -runtime-config.file=/etc/mimir/overrides.yaml
        - -server.grpc-max-concurrent-streams=500
        - -server.grpc.keepalive.min-time-between-pings=10s
        - -server.grpc.keepalive.ping-without-stream-allowed=true
        - -server.http-listen-port=8080
        - -target=ingester
        - -usage-stats.installation-mode=jsonnet
        env:
        - name: A
          value: all-ingesters
        - name: GOMAXPROCS
          value: "9"
<<<<<<< HEAD
        image: grafana/mimir:2.17.2
=======
        image: grafana/mimir:3.0.0
>>>>>>> 3e9aeb43
        imagePullPolicy: IfNotPresent
        name: ingester
        ports:
        - containerPort: 8080
          name: http-metrics
        - containerPort: 9095
          name: grpc
        - containerPort: 7946
          name: gossip-ring
        readinessProbe:
          httpGet:
            path: /ready
            port: 8080
          initialDelaySeconds: 15
          timeoutSeconds: 1
        resources:
          limits:
            memory: 25Gi
          requests:
            cpu: "4"
            memory: 15Gi
        volumeMounts:
        - mountPath: /data
          name: ingester-data
        - mountPath: /etc/mimir
          name: overrides
      securityContext:
        runAsUser: 0
      terminationGracePeriodSeconds: 1200
      volumes:
      - configMap:
          name: overrides
        name: overrides
  updateStrategy:
    type: OnDelete
  volumeClaimTemplates:
  - apiVersion: v1
    kind: PersistentVolumeClaim
    metadata:
      name: ingester-data
    spec:
      accessModes:
      - ReadWriteOnce
      resources:
        requests:
          storage: 100Gi
      storageClassName: fast
---
apiVersion: apps/v1
kind: StatefulSet
metadata:
  annotations:
    grafana.com/prepare-downscale-http-path: ingester/prepare-shutdown
    grafana.com/prepare-downscale-http-port: "8080"
    rollout-max-unavailable: "50"
  labels:
    grafana.com/prepare-downscale: "true"
    rollout-group: ingester
  name: ingester-zone-c-partition
  namespace: default
spec:
  persistentVolumeClaimRetentionPolicy:
    whenDeleted: Retain
    whenScaled: Retain
  podManagementPolicy: Parallel
  replicas: 1
  selector:
    matchLabels:
      name: ingester-zone-c-partition
      rollout-group: ingester
  serviceName: ingester-zone-c-partition
  template:
    metadata:
      labels:
        gossip_ring_member: "true"
        name: ingester-zone-c-partition
        rollout-group: ingester
    spec:
      affinity:
        podAntiAffinity:
          requiredDuringSchedulingIgnoredDuringExecution:
          - labelSelector:
              matchExpressions:
              - key: rollout-group
                operator: In
                values:
                - ingester
              - key: name
                operator: NotIn
                values:
                - ingester-zone-c-partition
            topologyKey: kubernetes.io/hostname
      containers:
      - args:
        - -blocks-storage.gcs.bucket-name=blocks-bucket
        - -blocks-storage.tsdb.block-ranges-period=2h
        - -blocks-storage.tsdb.dir=/data/tsdb
        - -blocks-storage.tsdb.head-compaction-interval=15m
        - -blocks-storage.tsdb.ship-interval=1m
        - -blocks-storage.tsdb.wal-replay-concurrency=3
        - -common.storage.backend=gcs
        - -distributor.health-check-ingesters=true
        - -distributor.ingestion-tenant-shard-size=3
        - -ingest-storage.enabled=true
        - -ingest-storage.ingestion-partition-tenant-shard-size=1
        - -ingest-storage.kafka.address=kafka.default.svc.cluster.local.:9092
        - -ingest-storage.kafka.auto-create-topic-default-partitions=1000
        - -ingest-storage.kafka.consumer-group=ingester-zone-c-<partition>
        - -ingest-storage.kafka.consumer-group-offset-commit-interval=5s
        - -ingest-storage.kafka.last-produced-offset-poll-interval=500ms
        - -ingest-storage.kafka.topic=ingest
        - -ingester.max-global-metadata-per-metric=10
        - -ingester.max-global-metadata-per-user=30000
        - -ingester.max-global-series-per-user=150000
        - -ingester.partition-ring.prefix=
        - -ingester.push-grpc-method-enabled=false
        - -ingester.ring.heartbeat-period=2m
        - -ingester.ring.heartbeat-timeout=10m
        - -ingester.ring.instance-availability-zone=zone-c
        - -ingester.ring.num-tokens=512
        - -ingester.ring.prefix=partition-ingesters/
        - -ingester.ring.replication-factor=3
        - -ingester.ring.store=memberlist
        - -ingester.ring.tokens-file-path=/data/tokens
        - -ingester.ring.unregister-on-shutdown=true
        - -ingester.ring.zone-awareness-enabled=true
        - -memberlist.abort-if-fast-join-fails=true
        - -memberlist.bind-port=7946
        - -memberlist.join=dns+gossip-ring.default.svc.cluster.local.:7946
        - -runtime-config.file=/etc/mimir/overrides.yaml
        - -server.grpc-max-concurrent-streams=500
        - -server.grpc.keepalive.min-time-between-pings=10s
        - -server.grpc.keepalive.ping-without-stream-allowed=true
        - -server.http-listen-port=8080
        - -target=ingester
        - -usage-stats.installation-mode=jsonnet
        env:
        - name: A
          value: all-ingesters
        - name: GOMAXPROCS
          value: "9"
<<<<<<< HEAD
        image: grafana/mimir:2.17.2
=======
        image: grafana/mimir:3.0.0
>>>>>>> 3e9aeb43
        imagePullPolicy: IfNotPresent
        name: ingester
        ports:
        - containerPort: 8080
          name: http-metrics
        - containerPort: 9095
          name: grpc
        - containerPort: 7946
          name: gossip-ring
        readinessProbe:
          httpGet:
            path: /ready
            port: 8080
          initialDelaySeconds: 15
          timeoutSeconds: 1
        resources:
          limits:
            memory: 25Gi
          requests:
            cpu: "4"
            memory: 15Gi
        volumeMounts:
        - mountPath: /data
          name: ingester-data
        - mountPath: /etc/mimir
          name: overrides
      securityContext:
        runAsUser: 0
      terminationGracePeriodSeconds: 1200
      volumes:
      - configMap:
          name: overrides
        name: overrides
  updateStrategy:
    type: OnDelete
  volumeClaimTemplates:
  - apiVersion: v1
    kind: PersistentVolumeClaim
    metadata:
      name: ingester-data
    spec:
      accessModes:
      - ReadWriteOnce
      resources:
        requests:
          storage: 100Gi
      storageClassName: fast
---
apiVersion: apps/v1
kind: StatefulSet
metadata:
  name: memcached
  namespace: default
spec:
  minReadySeconds: 60
  replicas: 3
  selector:
    matchLabels:
      name: memcached
  serviceName: memcached
  template:
    metadata:
      labels:
        name: memcached
    spec:
      affinity:
        podAntiAffinity:
          requiredDuringSchedulingIgnoredDuringExecution:
          - labelSelector:
              matchLabels:
                name: memcached
            topologyKey: kubernetes.io/hostname
      containers:
      - args:
        - -m 6144
        - -I 1m
        - -c 16384
        - -v
        image: memcached:1.6.34-alpine
        imagePullPolicy: IfNotPresent
        name: memcached
        ports:
        - containerPort: 11211
          name: client
        resources:
          limits:
            memory: 9Gi
          requests:
            cpu: 500m
            memory: 6552Mi
      - args:
        - --memcached.address=localhost:11211
        - --web.listen-address=0.0.0.0:9150
        image: prom/memcached-exporter:v0.15.3
        imagePullPolicy: IfNotPresent
        name: exporter
        ports:
        - containerPort: 9150
          name: http-metrics
        resources:
          limits:
            memory: 250Mi
          requests:
            cpu: "0.05"
            memory: 50Mi
  updateStrategy:
    type: RollingUpdate
---
apiVersion: apps/v1
kind: StatefulSet
metadata:
  name: memcached-frontend
  namespace: default
spec:
  minReadySeconds: 60
  replicas: 3
  selector:
    matchLabels:
      name: memcached-frontend
  serviceName: memcached-frontend
  template:
    metadata:
      labels:
        name: memcached-frontend
    spec:
      affinity:
        podAntiAffinity:
          requiredDuringSchedulingIgnoredDuringExecution:
          - labelSelector:
              matchLabels:
                name: memcached-frontend
            topologyKey: kubernetes.io/hostname
      containers:
      - args:
        - -m 1024
        - -I 5m
        - -c 16384
        - -v
        image: memcached:1.6.34-alpine
        imagePullPolicy: IfNotPresent
        name: memcached
        ports:
        - containerPort: 11211
          name: client
        resources:
          limits:
            memory: 1536Mi
          requests:
            cpu: 500m
            memory: 1176Mi
      - args:
        - --memcached.address=localhost:11211
        - --web.listen-address=0.0.0.0:9150
        image: prom/memcached-exporter:v0.15.3
        imagePullPolicy: IfNotPresent
        name: exporter
        ports:
        - containerPort: 9150
          name: http-metrics
        resources:
          limits:
            memory: 250Mi
          requests:
            cpu: "0.05"
            memory: 50Mi
  updateStrategy:
    type: RollingUpdate
---
apiVersion: apps/v1
kind: StatefulSet
metadata:
  name: memcached-index-queries
  namespace: default
spec:
  minReadySeconds: 60
  replicas: 3
  selector:
    matchLabels:
      name: memcached-index-queries
  serviceName: memcached-index-queries
  template:
    metadata:
      labels:
        name: memcached-index-queries
    spec:
      affinity:
        podAntiAffinity:
          requiredDuringSchedulingIgnoredDuringExecution:
          - labelSelector:
              matchLabels:
                name: memcached-index-queries
            topologyKey: kubernetes.io/hostname
      containers:
      - args:
        - -m 1024
        - -I 5m
        - -c 16384
        - -v
        image: memcached:1.6.34-alpine
        imagePullPolicy: IfNotPresent
        name: memcached
        ports:
        - containerPort: 11211
          name: client
        resources:
          limits:
            memory: 1536Mi
          requests:
            cpu: 500m
            memory: 1176Mi
      - args:
        - --memcached.address=localhost:11211
        - --web.listen-address=0.0.0.0:9150
        image: prom/memcached-exporter:v0.15.3
        imagePullPolicy: IfNotPresent
        name: exporter
        ports:
        - containerPort: 9150
          name: http-metrics
        resources:
          limits:
            memory: 250Mi
          requests:
            cpu: "0.05"
            memory: 50Mi
  updateStrategy:
    type: RollingUpdate
---
apiVersion: apps/v1
kind: StatefulSet
metadata:
  name: memcached-metadata
  namespace: default
spec:
  minReadySeconds: 60
  replicas: 3
  selector:
    matchLabels:
      name: memcached-metadata
  serviceName: memcached-metadata
  template:
    metadata:
      labels:
        name: memcached-metadata
    spec:
      affinity:
        podAntiAffinity:
          requiredDuringSchedulingIgnoredDuringExecution:
          - labelSelector:
              matchLabels:
                name: memcached-metadata
            topologyKey: kubernetes.io/hostname
      containers:
      - args:
        - -m 512
        - -I 1m
        - -c 16384
        - -v
        image: memcached:1.6.34-alpine
        imagePullPolicy: IfNotPresent
        name: memcached
        ports:
        - containerPort: 11211
          name: client
        resources:
          limits:
            memory: 768Mi
          requests:
            cpu: 500m
            memory: 638Mi
      - args:
        - --memcached.address=localhost:11211
        - --web.listen-address=0.0.0.0:9150
        image: prom/memcached-exporter:v0.15.3
        imagePullPolicy: IfNotPresent
        name: exporter
        ports:
        - containerPort: 9150
          name: http-metrics
        resources:
          limits:
            memory: 250Mi
          requests:
            cpu: "0.05"
            memory: 50Mi
  updateStrategy:
    type: RollingUpdate
---
apiVersion: apps/v1
kind: StatefulSet
metadata:
  annotations:
    rollout-max-unavailable: "50"
  labels:
    rollout-group: store-gateway
  name: store-gateway-zone-a
  namespace: default
spec:
  podManagementPolicy: Parallel
  replicas: 1
  selector:
    matchLabels:
      name: store-gateway-zone-a
      rollout-group: store-gateway
  serviceName: store-gateway-zone-a
  template:
    metadata:
      labels:
        gossip_ring_member: "true"
        name: store-gateway-zone-a
        rollout-group: store-gateway
    spec:
      affinity:
        podAntiAffinity:
          requiredDuringSchedulingIgnoredDuringExecution:
          - labelSelector:
              matchExpressions:
              - key: rollout-group
                operator: In
                values:
                - store-gateway
              - key: name
                operator: NotIn
                values:
                - store-gateway-zone-a
            topologyKey: kubernetes.io/hostname
      containers:
      - args:
        - -blocks-storage.bucket-store.chunks-cache.backend=memcached
        - -blocks-storage.bucket-store.chunks-cache.memcached.addresses=dnssrvnoa+memcached.default.svc.cluster.local.:11211
        - -blocks-storage.bucket-store.chunks-cache.memcached.max-async-concurrency=50
        - -blocks-storage.bucket-store.chunks-cache.memcached.max-get-multi-concurrency=100
        - -blocks-storage.bucket-store.chunks-cache.memcached.max-idle-connections=150
        - -blocks-storage.bucket-store.chunks-cache.memcached.max-item-size=1048576
        - -blocks-storage.bucket-store.chunks-cache.memcached.timeout=750ms
        - -blocks-storage.bucket-store.index-cache.backend=memcached
        - -blocks-storage.bucket-store.index-cache.memcached.addresses=dnssrvnoa+memcached-index-queries.default.svc.cluster.local.:11211
        - -blocks-storage.bucket-store.index-cache.memcached.max-async-concurrency=50
        - -blocks-storage.bucket-store.index-cache.memcached.max-get-multi-concurrency=100
        - -blocks-storage.bucket-store.index-cache.memcached.max-idle-connections=150
        - -blocks-storage.bucket-store.index-cache.memcached.max-item-size=5242880
        - -blocks-storage.bucket-store.index-cache.memcached.timeout=750ms
        - -blocks-storage.bucket-store.metadata-cache.backend=memcached
        - -blocks-storage.bucket-store.metadata-cache.memcached.addresses=dnssrvnoa+memcached-metadata.default.svc.cluster.local.:11211
        - -blocks-storage.bucket-store.metadata-cache.memcached.max-async-concurrency=50
        - -blocks-storage.bucket-store.metadata-cache.memcached.max-get-multi-concurrency=100
        - -blocks-storage.bucket-store.metadata-cache.memcached.max-idle-connections=150
        - -blocks-storage.bucket-store.metadata-cache.memcached.max-item-size=1048576
        - -blocks-storage.bucket-store.sync-dir=/data/tsdb
        - -blocks-storage.bucket-store.sync-interval=15m
        - -blocks-storage.gcs.bucket-name=blocks-bucket
        - -common.storage.backend=gcs
        - -memberlist.bind-port=7946
        - -memberlist.join=dns+gossip-ring.default.svc.cluster.local.:7946
        - -runtime-config.file=/etc/mimir/overrides.yaml
        - -server.grpc-max-send-msg-size-bytes=209715200
        - -server.grpc.keepalive.min-time-between-pings=10s
        - -server.grpc.keepalive.ping-without-stream-allowed=true
        - -server.http-listen-port=8080
        - -store-gateway.sharding-ring.heartbeat-period=1m
        - -store-gateway.sharding-ring.heartbeat-timeout=10m
        - -store-gateway.sharding-ring.instance-availability-zone=zone-a
        - -store-gateway.sharding-ring.prefix=multi-zone/
        - -store-gateway.sharding-ring.replication-factor=3
        - -store-gateway.sharding-ring.store=memberlist
        - -store-gateway.sharding-ring.tokens-file-path=/data/tokens
        - -store-gateway.sharding-ring.unregister-on-shutdown=false
        - -store-gateway.sharding-ring.wait-stability-min-duration=1m
        - -store-gateway.sharding-ring.zone-awareness-enabled=true
        - -store-gateway.tenant-shard-size=3
        - -target=store-gateway
        - -usage-stats.installation-mode=jsonnet
        env:
        - name: A
          value: all-store-gateways
        - name: GOMAXPROCS
          value: "5"
        - name: GOMEMLIMIT
          value: "12884901888"
<<<<<<< HEAD
        image: grafana/mimir:2.17.2
=======
        image: grafana/mimir:3.0.0
>>>>>>> 3e9aeb43
        imagePullPolicy: IfNotPresent
        name: store-gateway
        ports:
        - containerPort: 8080
          name: http-metrics
        - containerPort: 9095
          name: grpc
        - containerPort: 7946
          name: gossip-ring
        readinessProbe:
          httpGet:
            path: /ready
            port: 8080
          initialDelaySeconds: 15
          timeoutSeconds: 1
        resources:
          limits:
            memory: 18Gi
          requests:
            cpu: "1"
            memory: 12Gi
        volumeMounts:
        - mountPath: /data
          name: store-gateway-data
        - mountPath: /etc/mimir
          name: overrides
      securityContext:
        runAsUser: 0
      terminationGracePeriodSeconds: 120
      volumes:
      - configMap:
          name: overrides
        name: overrides
  updateStrategy:
    type: OnDelete
  volumeClaimTemplates:
  - apiVersion: v1
    kind: PersistentVolumeClaim
    metadata:
      name: store-gateway-data
    spec:
      accessModes:
      - ReadWriteOnce
      resources:
        requests:
          storage: 50Gi
      storageClassName: standard
---
apiVersion: apps/v1
kind: StatefulSet
metadata:
  annotations:
    rollout-max-unavailable: "50"
  labels:
    rollout-group: store-gateway
  name: store-gateway-zone-b
  namespace: default
spec:
  podManagementPolicy: Parallel
  replicas: 1
  selector:
    matchLabels:
      name: store-gateway-zone-b
      rollout-group: store-gateway
  serviceName: store-gateway-zone-b
  template:
    metadata:
      labels:
        gossip_ring_member: "true"
        name: store-gateway-zone-b
        rollout-group: store-gateway
    spec:
      affinity:
        podAntiAffinity:
          requiredDuringSchedulingIgnoredDuringExecution:
          - labelSelector:
              matchExpressions:
              - key: rollout-group
                operator: In
                values:
                - store-gateway
              - key: name
                operator: NotIn
                values:
                - store-gateway-zone-b
            topologyKey: kubernetes.io/hostname
      containers:
      - args:
        - -blocks-storage.bucket-store.chunks-cache.backend=memcached
        - -blocks-storage.bucket-store.chunks-cache.memcached.addresses=dnssrvnoa+memcached.default.svc.cluster.local.:11211
        - -blocks-storage.bucket-store.chunks-cache.memcached.max-async-concurrency=50
        - -blocks-storage.bucket-store.chunks-cache.memcached.max-get-multi-concurrency=100
        - -blocks-storage.bucket-store.chunks-cache.memcached.max-idle-connections=150
        - -blocks-storage.bucket-store.chunks-cache.memcached.max-item-size=1048576
        - -blocks-storage.bucket-store.chunks-cache.memcached.timeout=750ms
        - -blocks-storage.bucket-store.index-cache.backend=memcached
        - -blocks-storage.bucket-store.index-cache.memcached.addresses=dnssrvnoa+memcached-index-queries.default.svc.cluster.local.:11211
        - -blocks-storage.bucket-store.index-cache.memcached.max-async-concurrency=50
        - -blocks-storage.bucket-store.index-cache.memcached.max-get-multi-concurrency=100
        - -blocks-storage.bucket-store.index-cache.memcached.max-idle-connections=150
        - -blocks-storage.bucket-store.index-cache.memcached.max-item-size=5242880
        - -blocks-storage.bucket-store.index-cache.memcached.timeout=750ms
        - -blocks-storage.bucket-store.metadata-cache.backend=memcached
        - -blocks-storage.bucket-store.metadata-cache.memcached.addresses=dnssrvnoa+memcached-metadata.default.svc.cluster.local.:11211
        - -blocks-storage.bucket-store.metadata-cache.memcached.max-async-concurrency=50
        - -blocks-storage.bucket-store.metadata-cache.memcached.max-get-multi-concurrency=100
        - -blocks-storage.bucket-store.metadata-cache.memcached.max-idle-connections=150
        - -blocks-storage.bucket-store.metadata-cache.memcached.max-item-size=1048576
        - -blocks-storage.bucket-store.sync-dir=/data/tsdb
        - -blocks-storage.bucket-store.sync-interval=15m
        - -blocks-storage.gcs.bucket-name=blocks-bucket
        - -common.storage.backend=gcs
        - -memberlist.bind-port=7946
        - -memberlist.join=dns+gossip-ring.default.svc.cluster.local.:7946
        - -runtime-config.file=/etc/mimir/overrides.yaml
        - -server.grpc-max-send-msg-size-bytes=209715200
        - -server.grpc.keepalive.min-time-between-pings=10s
        - -server.grpc.keepalive.ping-without-stream-allowed=true
        - -server.http-listen-port=8080
        - -store-gateway.sharding-ring.heartbeat-period=1m
        - -store-gateway.sharding-ring.heartbeat-timeout=10m
        - -store-gateway.sharding-ring.instance-availability-zone=zone-b
        - -store-gateway.sharding-ring.prefix=multi-zone/
        - -store-gateway.sharding-ring.replication-factor=3
        - -store-gateway.sharding-ring.store=memberlist
        - -store-gateway.sharding-ring.tokens-file-path=/data/tokens
        - -store-gateway.sharding-ring.unregister-on-shutdown=false
        - -store-gateway.sharding-ring.wait-stability-min-duration=1m
        - -store-gateway.sharding-ring.zone-awareness-enabled=true
        - -store-gateway.tenant-shard-size=3
        - -target=store-gateway
        - -usage-stats.installation-mode=jsonnet
        env:
        - name: A
          value: zone-b
        - name: GOGC
          value: "1000"
        - name: GOMAXPROCS
          value: "5"
        - name: GOMEMLIMIT
          value: "12884901888"
<<<<<<< HEAD
        image: grafana/mimir:2.17.2
=======
        image: grafana/mimir:3.0.0
>>>>>>> 3e9aeb43
        imagePullPolicy: IfNotPresent
        name: store-gateway
        ports:
        - containerPort: 8080
          name: http-metrics
        - containerPort: 9095
          name: grpc
        - containerPort: 7946
          name: gossip-ring
        readinessProbe:
          httpGet:
            path: /ready
            port: 8080
          initialDelaySeconds: 15
          timeoutSeconds: 1
        resources:
          limits:
            memory: 18Gi
          requests:
            cpu: "1"
            memory: 12Gi
        volumeMounts:
        - mountPath: /data
          name: store-gateway-data
        - mountPath: /etc/mimir
          name: overrides
      securityContext:
        runAsUser: 0
      terminationGracePeriodSeconds: 120
      volumes:
      - configMap:
          name: overrides
        name: overrides
  updateStrategy:
    type: OnDelete
  volumeClaimTemplates:
  - apiVersion: v1
    kind: PersistentVolumeClaim
    metadata:
      name: store-gateway-data
    spec:
      accessModes:
      - ReadWriteOnce
      resources:
        requests:
          storage: 50Gi
      storageClassName: standard
---
apiVersion: apps/v1
kind: StatefulSet
metadata:
  annotations:
    rollout-max-unavailable: "50"
  labels:
    rollout-group: store-gateway
  name: store-gateway-zone-c
  namespace: default
spec:
  podManagementPolicy: Parallel
  replicas: 1
  selector:
    matchLabels:
      name: store-gateway-zone-c
      rollout-group: store-gateway
  serviceName: store-gateway-zone-c
  template:
    metadata:
      labels:
        gossip_ring_member: "true"
        name: store-gateway-zone-c
        rollout-group: store-gateway
    spec:
      affinity:
        podAntiAffinity:
          requiredDuringSchedulingIgnoredDuringExecution:
          - labelSelector:
              matchExpressions:
              - key: rollout-group
                operator: In
                values:
                - store-gateway
              - key: name
                operator: NotIn
                values:
                - store-gateway-zone-c
            topologyKey: kubernetes.io/hostname
      containers:
      - args:
        - -blocks-storage.bucket-store.chunks-cache.backend=memcached
        - -blocks-storage.bucket-store.chunks-cache.memcached.addresses=dnssrvnoa+memcached.default.svc.cluster.local.:11211
        - -blocks-storage.bucket-store.chunks-cache.memcached.max-async-concurrency=50
        - -blocks-storage.bucket-store.chunks-cache.memcached.max-get-multi-concurrency=100
        - -blocks-storage.bucket-store.chunks-cache.memcached.max-idle-connections=150
        - -blocks-storage.bucket-store.chunks-cache.memcached.max-item-size=1048576
        - -blocks-storage.bucket-store.chunks-cache.memcached.timeout=750ms
        - -blocks-storage.bucket-store.index-cache.backend=memcached
        - -blocks-storage.bucket-store.index-cache.memcached.addresses=dnssrvnoa+memcached-index-queries.default.svc.cluster.local.:11211
        - -blocks-storage.bucket-store.index-cache.memcached.max-async-concurrency=50
        - -blocks-storage.bucket-store.index-cache.memcached.max-get-multi-concurrency=100
        - -blocks-storage.bucket-store.index-cache.memcached.max-idle-connections=150
        - -blocks-storage.bucket-store.index-cache.memcached.max-item-size=5242880
        - -blocks-storage.bucket-store.index-cache.memcached.timeout=750ms
        - -blocks-storage.bucket-store.metadata-cache.backend=memcached
        - -blocks-storage.bucket-store.metadata-cache.memcached.addresses=dnssrvnoa+memcached-metadata.default.svc.cluster.local.:11211
        - -blocks-storage.bucket-store.metadata-cache.memcached.max-async-concurrency=50
        - -blocks-storage.bucket-store.metadata-cache.memcached.max-get-multi-concurrency=100
        - -blocks-storage.bucket-store.metadata-cache.memcached.max-idle-connections=150
        - -blocks-storage.bucket-store.metadata-cache.memcached.max-item-size=1048576
        - -blocks-storage.bucket-store.sync-dir=/data/tsdb
        - -blocks-storage.bucket-store.sync-interval=15m
        - -blocks-storage.gcs.bucket-name=blocks-bucket
        - -common.storage.backend=gcs
        - -memberlist.bind-port=7946
        - -memberlist.join=dns+gossip-ring.default.svc.cluster.local.:7946
        - -runtime-config.file=/etc/mimir/overrides.yaml
        - -server.grpc-max-send-msg-size-bytes=209715200
        - -server.grpc.keepalive.min-time-between-pings=10s
        - -server.grpc.keepalive.ping-without-stream-allowed=true
        - -server.http-listen-port=8080
        - -store-gateway.sharding-ring.heartbeat-period=1m
        - -store-gateway.sharding-ring.heartbeat-timeout=10m
        - -store-gateway.sharding-ring.instance-availability-zone=zone-c
        - -store-gateway.sharding-ring.prefix=multi-zone/
        - -store-gateway.sharding-ring.replication-factor=3
        - -store-gateway.sharding-ring.store=memberlist
        - -store-gateway.sharding-ring.tokens-file-path=/data/tokens
        - -store-gateway.sharding-ring.unregister-on-shutdown=false
        - -store-gateway.sharding-ring.wait-stability-min-duration=1m
        - -store-gateway.sharding-ring.zone-awareness-enabled=true
        - -store-gateway.tenant-shard-size=3
        - -target=store-gateway
        - -usage-stats.installation-mode=jsonnet
        env:
        - name: A
          value: all-store-gateways
        - name: GOMAXPROCS
          value: "5"
        - name: GOMEMLIMIT
          value: "12884901888"
<<<<<<< HEAD
        image: grafana/mimir:2.17.2
=======
        image: grafana/mimir:3.0.0
>>>>>>> 3e9aeb43
        imagePullPolicy: IfNotPresent
        name: store-gateway
        ports:
        - containerPort: 8080
          name: http-metrics
        - containerPort: 9095
          name: grpc
        - containerPort: 7946
          name: gossip-ring
        readinessProbe:
          httpGet:
            path: /ready
            port: 8080
          initialDelaySeconds: 15
          timeoutSeconds: 1
        resources:
          limits:
            memory: 18Gi
          requests:
            cpu: "1"
            memory: 12Gi
        volumeMounts:
        - mountPath: /data
          name: store-gateway-data
        - mountPath: /etc/mimir
          name: overrides
      securityContext:
        runAsUser: 0
      terminationGracePeriodSeconds: 120
      volumes:
      - configMap:
          name: overrides
        name: overrides
  updateStrategy:
    type: OnDelete
  volumeClaimTemplates:
  - apiVersion: v1
    kind: PersistentVolumeClaim
    metadata:
      name: store-gateway-data
    spec:
      accessModes:
      - ReadWriteOnce
      resources:
        requests:
          storage: 50Gi
      storageClassName: standard
---
apiVersion: admissionregistration.k8s.io/v1
kind: MutatingWebhookConfiguration
metadata:
  labels:
    grafana.com/inject-rollout-operator-ca: "true"
    grafana.com/namespace: default
  name: prepare-downscale-default
webhooks:
- admissionReviewVersions:
  - v1
  clientConfig:
    service:
      name: rollout-operator
      namespace: default
      path: /admission/prepare-downscale
      port: 443
  failurePolicy: Fail
  matchPolicy: Equivalent
  name: prepare-downscale-default.grafana.com
  namespaceSelector:
    matchLabels:
      kubernetes.io/metadata.name: default
  rules:
  - apiGroups:
    - apps
    apiVersions:
    - v1
    operations:
    - UPDATE
    resources:
    - statefulsets
    - statefulsets/scale
    scope: Namespaced
  sideEffects: NoneOnDryRun
  timeoutSeconds: 10
---
apiVersion: admissionregistration.k8s.io/v1
kind: ValidatingWebhookConfiguration
metadata:
  labels:
    grafana.com/inject-rollout-operator-ca: "true"
    grafana.com/namespace: default
  name: no-downscale-default
webhooks:
- admissionReviewVersions:
  - v1
  clientConfig:
    service:
      name: rollout-operator
      namespace: default
      path: /admission/no-downscale
      port: 443
  failurePolicy: Fail
  matchPolicy: Equivalent
  name: no-downscale-default.grafana.com
  namespaceSelector:
    matchLabels:
      kubernetes.io/metadata.name: default
  rules:
  - apiGroups:
    - apps
    apiVersions:
    - v1
    operations:
    - UPDATE
    resources:
    - statefulsets
    - statefulsets/scale
    scope: Namespaced
  sideEffects: None
  timeoutSeconds: 10
---
apiVersion: admissionregistration.k8s.io/v1
kind: ValidatingWebhookConfiguration
metadata:
  labels:
    grafana.com/inject-rollout-operator-ca: "true"
    grafana.com/namespace: default
  name: pod-eviction-default
webhooks:
- admissionReviewVersions:
  - v1
  clientConfig:
    service:
      name: rollout-operator
      namespace: default
      path: /admission/pod-eviction
      port: 443
  failurePolicy: Fail
  name: pod-eviction-default.grafana.com
  namespaceSelector:
    matchLabels:
      kubernetes.io/metadata.name: default
  rules:
  - apiGroups:
    - ""
    apiVersions:
    - v1
    operations:
    - CREATE
    resources:
    - pods/eviction
    scope: Namespaced
  sideEffects: None
---
apiVersion: admissionregistration.k8s.io/v1
kind: ValidatingWebhookConfiguration
metadata:
  labels:
    grafana.com/inject-rollout-operator-ca: "true"
    grafana.com/namespace: default
  name: zpdb-validation-default
webhooks:
- admissionReviewVersions:
  - v1
  clientConfig:
    service:
      name: rollout-operator
      namespace: default
      path: /admission/zpdb-validation
      port: 443
  failurePolicy: Fail
  name: zpdb-validation-default.grafana.com
  namespaceSelector:
    matchLabels:
      kubernetes.io/metadata.name: default
  rules:
  - apiGroups:
    - rollout-operator.grafana.com
    apiVersions:
    - v1
    operations:
    - CREATE
    - UPDATE
    resources:
    - zoneawarepoddisruptionbudgets
    scope: Namespaced
  sideEffects: None
---
apiVersion: rollout-operator.grafana.com/v1
kind: ZoneAwarePodDisruptionBudget
metadata:
  labels:
    name: ingester-rollout
  name: ingester-rollout
  namespace: default
spec:
  maxUnavailable: 50
  selector:
    matchLabels:
      rollout-group: ingester
---
apiVersion: rollout-operator.grafana.com/v1
kind: ZoneAwarePodDisruptionBudget
metadata:
  labels:
    name: store-gateway-rollout
  name: store-gateway-rollout
  namespace: default
spec:
  maxUnavailable: 50
  selector:
    matchLabels:
      rollout-group: store-gateway<|MERGE_RESOLUTION|>--- conflicted
+++ resolved
@@ -1042,11 +1042,7 @@
         env:
         - name: GOMAXPROCS
           value: "8"
-<<<<<<< HEAD
-        image: grafana/mimir:2.17.2
-=======
         image: grafana/mimir:3.0.0
->>>>>>> 3e9aeb43
         imagePullPolicy: IfNotPresent
         name: distributor
         ports:
@@ -1147,11 +1143,7 @@
         env:
         - name: GOMAXPROCS
           value: "5"
-<<<<<<< HEAD
-        image: grafana/mimir:2.17.2
-=======
         image: grafana/mimir:3.0.0
->>>>>>> 3e9aeb43
         imagePullPolicy: IfNotPresent
         name: querier
         ports:
@@ -1230,11 +1222,7 @@
         - -shutdown-delay=90s
         - -target=query-frontend
         - -usage-stats.installation-mode=jsonnet
-<<<<<<< HEAD
-        image: grafana/mimir:2.17.2
-=======
         image: grafana/mimir:3.0.0
->>>>>>> 3e9aeb43
         imagePullPolicy: IfNotPresent
         name: query-frontend
         ports:
@@ -1307,11 +1295,7 @@
         - -server.http-listen-port=8080
         - -target=query-scheduler
         - -usage-stats.installation-mode=jsonnet
-<<<<<<< HEAD
-        image: grafana/mimir:2.17.2
-=======
         image: grafana/mimir:3.0.0
->>>>>>> 3e9aeb43
         imagePullPolicy: IfNotPresent
         name: query-scheduler
         ports:
@@ -1466,11 +1450,7 @@
         - -store-gateway.tenant-shard-size=3
         - -target=ruler
         - -usage-stats.installation-mode=jsonnet
-<<<<<<< HEAD
-        image: grafana/mimir:2.17.2
-=======
         image: grafana/mimir:3.0.0
->>>>>>> 3e9aeb43
         imagePullPolicy: IfNotPresent
         name: ruler
         ports:
@@ -1569,11 +1549,7 @@
         - -target=querier
         - -usage-stats.installation-mode=jsonnet
         env: []
-<<<<<<< HEAD
-        image: grafana/mimir:2.17.2
-=======
         image: grafana/mimir:3.0.0
->>>>>>> 3e9aeb43
         imagePullPolicy: IfNotPresent
         name: ruler-querier
         ports:
@@ -1658,11 +1634,7 @@
         - -shutdown-delay=90s
         - -target=query-frontend
         - -usage-stats.installation-mode=jsonnet
-<<<<<<< HEAD
-        image: grafana/mimir:2.17.2
-=======
         image: grafana/mimir:3.0.0
->>>>>>> 3e9aeb43
         imagePullPolicy: IfNotPresent
         name: ruler-query-frontend
         ports:
@@ -1735,11 +1707,7 @@
         - -server.http-listen-port=8080
         - -target=query-scheduler
         - -usage-stats.installation-mode=jsonnet
-<<<<<<< HEAD
-        image: grafana/mimir:2.17.2
-=======
         image: grafana/mimir:3.0.0
->>>>>>> 3e9aeb43
         imagePullPolicy: IfNotPresent
         name: ruler-query-scheduler
         ports:
@@ -1809,11 +1777,7 @@
           valueFrom:
             fieldRef:
               fieldPath: status.podIP
-<<<<<<< HEAD
-        image: grafana/mimir:2.17.2
-=======
         image: grafana/mimir:3.0.0
->>>>>>> 3e9aeb43
         imagePullPolicy: IfNotPresent
         name: alertmanager
         ports:
@@ -1912,11 +1876,7 @@
         - -server.http-listen-port=8080
         - -target=compactor
         - -usage-stats.installation-mode=jsonnet
-<<<<<<< HEAD
-        image: grafana/mimir:2.17.2
-=======
         image: grafana/mimir:3.0.0
->>>>>>> 3e9aeb43
         imagePullPolicy: IfNotPresent
         name: compactor
         ports:
@@ -2053,11 +2013,7 @@
           value: 1Gi
         - name: Z
           value: "123"
-<<<<<<< HEAD
-        image: grafana/mimir:2.17.2
-=======
         image: grafana/mimir:3.0.0
->>>>>>> 3e9aeb43
         imagePullPolicy: IfNotPresent
         name: ingester
         ports:
@@ -2205,11 +2161,7 @@
           value: 1Gi
         - name: Z
           value: "123"
-<<<<<<< HEAD
-        image: grafana/mimir:2.17.2
-=======
         image: grafana/mimir:3.0.0
->>>>>>> 3e9aeb43
         imagePullPolicy: IfNotPresent
         name: ingester
         ports:
@@ -2340,11 +2292,7 @@
           value: all-ingesters
         - name: GOMAXPROCS
           value: "9"
-<<<<<<< HEAD
-        image: grafana/mimir:2.17.2
-=======
         image: grafana/mimir:3.0.0
->>>>>>> 3e9aeb43
         imagePullPolicy: IfNotPresent
         name: ingester
         ports:
@@ -2486,11 +2434,7 @@
           value: all-ingesters
         - name: GOMAXPROCS
           value: "9"
-<<<<<<< HEAD
-        image: grafana/mimir:2.17.2
-=======
         image: grafana/mimir:3.0.0
->>>>>>> 3e9aeb43
         imagePullPolicy: IfNotPresent
         name: ingester
         ports:
@@ -2621,11 +2565,7 @@
           value: all-ingesters
         - name: GOMAXPROCS
           value: "9"
-<<<<<<< HEAD
-        image: grafana/mimir:2.17.2
-=======
         image: grafana/mimir:3.0.0
->>>>>>> 3e9aeb43
         imagePullPolicy: IfNotPresent
         name: ingester
         ports:
@@ -2767,11 +2707,7 @@
           value: all-ingesters
         - name: GOMAXPROCS
           value: "9"
-<<<<<<< HEAD
-        image: grafana/mimir:2.17.2
-=======
         image: grafana/mimir:3.0.0
->>>>>>> 3e9aeb43
         imagePullPolicy: IfNotPresent
         name: ingester
         ports:
@@ -3151,11 +3087,7 @@
           value: "5"
         - name: GOMEMLIMIT
           value: "12884901888"
-<<<<<<< HEAD
-        image: grafana/mimir:2.17.2
-=======
         image: grafana/mimir:3.0.0
->>>>>>> 3e9aeb43
         imagePullPolicy: IfNotPresent
         name: store-gateway
         ports:
@@ -3297,11 +3229,7 @@
           value: "5"
         - name: GOMEMLIMIT
           value: "12884901888"
-<<<<<<< HEAD
-        image: grafana/mimir:2.17.2
-=======
         image: grafana/mimir:3.0.0
->>>>>>> 3e9aeb43
         imagePullPolicy: IfNotPresent
         name: store-gateway
         ports:
@@ -3441,11 +3369,7 @@
           value: "5"
         - name: GOMEMLIMIT
           value: "12884901888"
-<<<<<<< HEAD
-        image: grafana/mimir:2.17.2
-=======
         image: grafana/mimir:3.0.0
->>>>>>> 3e9aeb43
         imagePullPolicy: IfNotPresent
         name: store-gateway
         ports:
