apiVersion: v1
kind: Namespace
metadata:
  name: default
---
apiVersion: policy/v1
kind: PodDisruptionBudget
metadata:
  labels:
    name: alertmanager
  name: alertmanager
  namespace: default
spec:
  maxUnavailable: 1
  selector:
    matchLabels:
      name: alertmanager
---
apiVersion: policy/v1
kind: PodDisruptionBudget
metadata:
  labels:
    name: compactor
  name: compactor
  namespace: default
spec:
  maxUnavailable: 1
  selector:
    matchLabels:
      name: compactor
---
apiVersion: policy/v1
kind: PodDisruptionBudget
metadata:
  labels:
    name: distributor
  name: distributor
  namespace: default
spec:
  maxUnavailable: 1
  selector:
    matchLabels:
      name: distributor
---
apiVersion: policy/v1
kind: PodDisruptionBudget
metadata:
  labels:
    name: ingester-rollout
  name: ingester-rollout
  namespace: default
spec:
  maxUnavailable: 1
  selector:
    matchLabels:
      rollout-group: ingester
---
apiVersion: policy/v1
kind: PodDisruptionBudget
metadata:
  labels:
    name: memcached
  name: memcached
  namespace: default
spec:
  maxUnavailable: 1
  selector:
    matchLabels:
      name: memcached
---
apiVersion: policy/v1
kind: PodDisruptionBudget
metadata:
  labels:
    name: memcached-frontend
  name: memcached-frontend
  namespace: default
spec:
  maxUnavailable: 1
  selector:
    matchLabels:
      name: memcached-frontend
---
apiVersion: policy/v1
kind: PodDisruptionBudget
metadata:
  labels:
    name: memcached-index-queries
  name: memcached-index-queries
  namespace: default
spec:
  maxUnavailable: 1
  selector:
    matchLabels:
      name: memcached-index-queries
---
apiVersion: policy/v1
kind: PodDisruptionBudget
metadata:
  labels:
    name: memcached-metadata
  name: memcached-metadata
  namespace: default
spec:
  maxUnavailable: 1
  selector:
    matchLabels:
      name: memcached-metadata
---
apiVersion: policy/v1
kind: PodDisruptionBudget
metadata:
  labels:
    name: querier
  name: querier
  namespace: default
spec:
  maxUnavailable: 1
  selector:
    matchLabels:
      name: querier
---
apiVersion: policy/v1
kind: PodDisruptionBudget
metadata:
  labels:
    name: query-frontend
  name: query-frontend
  namespace: default
spec:
  maxUnavailable: 1
  selector:
    matchLabels:
      name: query-frontend
---
apiVersion: policy/v1
kind: PodDisruptionBudget
metadata:
  labels:
    name: query-scheduler
  name: query-scheduler
  namespace: default
spec:
  maxUnavailable: 1
  selector:
    matchLabels:
      name: query-scheduler
---
apiVersion: policy/v1
kind: PodDisruptionBudget
metadata:
  labels:
    name: rollout-operator
  name: rollout-operator
  namespace: default
spec:
  maxUnavailable: 1
  selector:
    matchLabels:
      name: rollout-operator
---
apiVersion: policy/v1
kind: PodDisruptionBudget
metadata:
  labels:
    name: ruler
  name: ruler
  namespace: default
spec:
  maxUnavailable: 1
  selector:
    matchLabels:
      name: ruler
---
apiVersion: policy/v1
kind: PodDisruptionBudget
metadata:
  labels:
    name: store-gateway-rollout
  name: store-gateway-rollout
  namespace: default
spec:
  maxUnavailable: 1
  selector:
    matchLabels:
      rollout-group: store-gateway
---
apiVersion: v1
kind: ServiceAccount
metadata:
  name: rollout-operator
  namespace: default
---
apiVersion: v1
data:
  overrides.yaml: |
    overrides: {}
kind: ConfigMap
metadata:
  name: overrides
  namespace: default
---
apiVersion: rbac.authorization.k8s.io/v1
kind: Role
metadata:
  name: rollout-operator-role
  namespace: default
rules:
- apiGroups:
  - ""
  resources:
  - pods
  verbs:
  - list
  - get
  - watch
  - delete
- apiGroups:
  - apps
  resources:
  - statefulsets
  verbs:
  - list
  - get
  - watch
  - patch
- apiGroups:
  - apps
  resources:
  - statefulsets/status
  verbs:
  - update
---
apiVersion: rbac.authorization.k8s.io/v1
kind: RoleBinding
metadata:
  name: rollout-operator-rolebinding
  namespace: default
roleRef:
  apiGroup: rbac.authorization.k8s.io
  kind: Role
  name: rollout-operator-role
subjects:
- kind: ServiceAccount
  name: rollout-operator
  namespace: default
---
apiVersion: v1
kind: Service
metadata:
  labels:
    name: alertmanager
  name: alertmanager
  namespace: default
spec:
  clusterIP: None
  ports:
  - name: alertmanager-http-metrics
    port: 8080
    targetPort: 8080
  - name: alertmanager-grpc
    port: 9095
    targetPort: 9095
  - name: alertmanager-gossip-ring
    port: 7946
    targetPort: 7946
  selector:
    name: alertmanager
---
apiVersion: v1
kind: Service
metadata:
  labels:
    name: compactor
  name: compactor
  namespace: default
spec:
  clusterIP: None
  ports:
  - name: compactor-http-metrics
    port: 8080
    targetPort: 8080
  - name: compactor-grpc
    port: 9095
    targetPort: 9095
  - name: compactor-gossip-ring
    port: 7946
    targetPort: 7946
  selector:
    name: compactor
---
apiVersion: v1
kind: Service
metadata:
  labels:
    name: distributor
  name: distributor
  namespace: default
spec:
  clusterIP: None
  ports:
  - name: distributor-http-metrics
    port: 8080
    targetPort: 8080
  - name: distributor-grpc
    port: 9095
    targetPort: 9095
  - name: distributor-gossip-ring
    port: 7946
    targetPort: 7946
  selector:
    name: distributor
---
apiVersion: v1
kind: Service
metadata:
  name: gossip-ring
  namespace: default
spec:
  clusterIP: None
  ports:
  - appProtocol: tcp
    name: gossip-ring
    port: 7946
    protocol: TCP
    targetPort: 7946
  selector:
    gossip_ring_member: "true"
---
apiVersion: v1
kind: Service
metadata:
  labels:
    name: ingester-zone-a
  name: ingester-zone-a
  namespace: default
spec:
  clusterIP: None
  ports:
  - name: ingester-http-metrics
    port: 8080
    targetPort: 8080
  - name: ingester-grpc
    port: 9095
    targetPort: 9095
  - name: ingester-gossip-ring
    port: 7946
    targetPort: 7946
  selector:
    name: ingester-zone-a
    rollout-group: ingester
---
apiVersion: v1
kind: Service
metadata:
  labels:
    name: ingester-zone-b
  name: ingester-zone-b
  namespace: default
spec:
  clusterIP: None
  ports:
  - name: ingester-http-metrics
    port: 8080
    targetPort: 8080
  - name: ingester-grpc
    port: 9095
    targetPort: 9095
  - name: ingester-gossip-ring
    port: 7946
    targetPort: 7946
  selector:
    name: ingester-zone-b
    rollout-group: ingester
---
apiVersion: v1
kind: Service
metadata:
  labels:
    name: ingester-zone-c
  name: ingester-zone-c
  namespace: default
spec:
  clusterIP: None
  ports:
  - name: ingester-http-metrics
    port: 8080
    targetPort: 8080
  - name: ingester-grpc
    port: 9095
    targetPort: 9095
  - name: ingester-gossip-ring
    port: 7946
    targetPort: 7946
  selector:
    name: ingester-zone-c
    rollout-group: ingester
---
apiVersion: v1
kind: Service
metadata:
  labels:
    name: memcached
  name: memcached
  namespace: default
spec:
  clusterIP: None
  ports:
  - name: memcached-client
    port: 11211
    targetPort: 11211
  - name: exporter-http-metrics
    port: 9150
    targetPort: 9150
  selector:
    name: memcached
---
apiVersion: v1
kind: Service
metadata:
  labels:
    name: memcached-frontend
  name: memcached-frontend
  namespace: default
spec:
  clusterIP: None
  ports:
  - name: memcached-client
    port: 11211
    targetPort: 11211
  - name: exporter-http-metrics
    port: 9150
    targetPort: 9150
  selector:
    name: memcached-frontend
---
apiVersion: v1
kind: Service
metadata:
  labels:
    name: memcached-index-queries
  name: memcached-index-queries
  namespace: default
spec:
  clusterIP: None
  ports:
  - name: memcached-client
    port: 11211
    targetPort: 11211
  - name: exporter-http-metrics
    port: 9150
    targetPort: 9150
  selector:
    name: memcached-index-queries
---
apiVersion: v1
kind: Service
metadata:
  labels:
    name: memcached-metadata
  name: memcached-metadata
  namespace: default
spec:
  clusterIP: None
  ports:
  - name: memcached-client
    port: 11211
    targetPort: 11211
  - name: exporter-http-metrics
    port: 9150
    targetPort: 9150
  selector:
    name: memcached-metadata
---
apiVersion: v1
kind: Service
metadata:
  labels:
    name: querier
  name: querier
  namespace: default
spec:
  ports:
  - name: querier-http-metrics
    port: 8080
    targetPort: 8080
  - name: querier-grpc
    port: 9095
    targetPort: 9095
  - name: querier-gossip-ring
    port: 7946
    targetPort: 7946
  selector:
    name: querier
---
apiVersion: v1
kind: Service
metadata:
  labels:
    name: query-frontend
  name: query-frontend
  namespace: default
spec:
  ports:
  - name: query-frontend-http-metrics
    port: 8080
    targetPort: 8080
  - name: query-frontend-grpc
    port: 9095
    targetPort: 9095
  selector:
    name: query-frontend
---
apiVersion: v1
kind: Service
metadata:
  labels:
    name: query-scheduler
  name: query-scheduler
  namespace: default
spec:
  ports:
  - name: query-scheduler-http-metrics
    port: 8080
    targetPort: 8080
  - name: query-scheduler-grpc
    port: 9095
    targetPort: 9095
  selector:
    name: query-scheduler
---
apiVersion: v1
kind: Service
metadata:
  labels:
    name: query-scheduler
  name: query-scheduler-discovery
  namespace: default
spec:
  clusterIP: None
  ports:
  - name: query-scheduler-http-metrics
    port: 8080
    targetPort: 8080
  - name: query-scheduler-grpc
    port: 9095
    targetPort: 9095
  publishNotReadyAddresses: true
  selector:
    name: query-scheduler
---
apiVersion: v1
kind: Service
metadata:
  labels:
    name: ruler
  name: ruler
  namespace: default
spec:
  ports:
  - name: ruler-http-metrics
    port: 8080
    targetPort: 8080
  - name: ruler-grpc
    port: 9095
    targetPort: 9095
  selector:
    name: ruler
---
apiVersion: v1
kind: Service
metadata:
  labels:
    name: store-gateway-multi-zone
  name: store-gateway-multi-zone
  namespace: default
spec:
  ports:
  - name: store-gateway-http-metrics
    port: 80
    protocol: TCP
    targetPort: 80
  selector:
    rollout-group: store-gateway
---
apiVersion: v1
kind: Service
metadata:
  labels:
    name: store-gateway-zone-a
  name: store-gateway-zone-a
  namespace: default
spec:
  clusterIP: None
  ports:
  - name: store-gateway-http-metrics
    port: 8080
    targetPort: 8080
  - name: store-gateway-grpc
    port: 9095
    targetPort: 9095
  - name: store-gateway-gossip-ring
    port: 7946
    targetPort: 7946
  selector:
    name: store-gateway-zone-a
    rollout-group: store-gateway
---
apiVersion: v1
kind: Service
metadata:
  labels:
    name: store-gateway-zone-b
  name: store-gateway-zone-b
  namespace: default
spec:
  clusterIP: None
  ports:
  - name: store-gateway-http-metrics
    port: 8080
    targetPort: 8080
  - name: store-gateway-grpc
    port: 9095
    targetPort: 9095
  - name: store-gateway-gossip-ring
    port: 7946
    targetPort: 7946
  selector:
    name: store-gateway-zone-b
    rollout-group: store-gateway
---
apiVersion: v1
kind: Service
metadata:
  labels:
    name: store-gateway-zone-c
  name: store-gateway-zone-c
  namespace: default
spec:
  clusterIP: None
  ports:
  - name: store-gateway-http-metrics
    port: 8080
    targetPort: 8080
  - name: store-gateway-grpc
    port: 9095
    targetPort: 9095
  - name: store-gateway-gossip-ring
    port: 7946
    targetPort: 7946
  selector:
    name: store-gateway-zone-c
    rollout-group: store-gateway
---
apiVersion: apps/v1
kind: Deployment
metadata:
  name: distributor
  namespace: default
spec:
  minReadySeconds: 10
  replicas: 3
  revisionHistoryLimit: 10
  selector:
    matchLabels:
      name: distributor
  strategy:
    rollingUpdate:
      maxSurge: 15%
      maxUnavailable: 0
  template:
    metadata:
      labels:
        gossip_ring_member: "true"
        name: distributor
    spec:
      containers:
      - args:
        - -distributor.ha-tracker.enable=true
        - -distributor.ha-tracker.enable-for-all-users=true
        - -distributor.ha-tracker.etcd.endpoints=etcd-client.default.svc.cluster.local:2379
        - -distributor.ha-tracker.prefix=prom_ha/
        - -distributor.ha-tracker.store=etcd
        - -distributor.health-check-ingesters=true
        - -distributor.ingestion-burst-size=200000
        - -distributor.ingestion-rate-limit=10000
        - -distributor.ring.prefix=
        - -distributor.ring.store=memberlist
        - -ingester.ring.heartbeat-timeout=10m
        - -ingester.ring.prefix=
        - -ingester.ring.replication-factor=3
        - -ingester.ring.store=memberlist
        - -ingester.ring.zone-awareness-enabled=true
        - -mem-ballast-size-bytes=1073741824
        - -memberlist.bind-port=7946
        - -memberlist.join=dns+gossip-ring.default.svc.cluster.local:7946
        - -runtime-config.file=/etc/mimir/overrides.yaml
        - -server.grpc.keepalive.max-connection-age=2m
        - -server.grpc.keepalive.max-connection-age-grace=5m
        - -server.grpc.keepalive.max-connection-idle=1m
        - -server.grpc.keepalive.min-time-between-pings=10s
        - -server.grpc.keepalive.ping-without-stream-allowed=true
        - -server.http-listen-port=8080
        - -target=distributor
        - -usage-stats.installation-mode=jsonnet
<<<<<<< HEAD
        env:
        - name: GOMAXPROCS
          value: "8"
        image: grafana/mimir:2.9.0
=======
        image: grafana/mimir:2.9.1
>>>>>>> 68740e40
        imagePullPolicy: IfNotPresent
        name: distributor
        ports:
        - containerPort: 8080
          name: http-metrics
        - containerPort: 9095
          name: grpc
        - containerPort: 7946
          name: gossip-ring
        readinessProbe:
          httpGet:
            path: /ready
            port: 8080
          initialDelaySeconds: 15
          timeoutSeconds: 1
        resources:
          limits:
            memory: 4Gi
          requests:
            cpu: "2"
            memory: 2Gi
        volumeMounts:
        - mountPath: /etc/mimir
          name: overrides
      topologySpreadConstraints:
      - labelSelector:
          matchLabels:
            name: distributor
        maxSkew: 1
        topologyKey: kubernetes.io/hostname
        whenUnsatisfiable: ScheduleAnyway
      volumes:
      - configMap:
          name: overrides
        name: overrides
---
apiVersion: apps/v1
kind: Deployment
metadata:
  name: querier
  namespace: default
spec:
  minReadySeconds: 10
  replicas: 6
  revisionHistoryLimit: 10
  selector:
    matchLabels:
      name: querier
  strategy:
    rollingUpdate:
      maxSurge: 15%
      maxUnavailable: 0
  template:
    metadata:
      labels:
        gossip_ring_member: "true"
        name: querier
    spec:
      containers:
      - args:
        - -blocks-storage.bucket-store.metadata-cache.backend=memcached
        - -blocks-storage.bucket-store.metadata-cache.memcached.addresses=dnssrvnoa+memcached-metadata.default.svc.cluster.local:11211
        - -blocks-storage.bucket-store.metadata-cache.memcached.max-async-concurrency=50
        - -blocks-storage.bucket-store.metadata-cache.memcached.max-item-size=1048576
        - -blocks-storage.bucket-store.sync-dir=/data/tsdb
        - -blocks-storage.bucket-store.sync-interval=15m
        - -blocks-storage.gcs.bucket-name=blocks-bucket
        - -common.storage.backend=gcs
        - -distributor.health-check-ingesters=true
        - -ingester.ring.heartbeat-timeout=10m
        - -ingester.ring.prefix=
        - -ingester.ring.replication-factor=3
        - -ingester.ring.store=memberlist
        - -ingester.ring.zone-awareness-enabled=true
        - -mem-ballast-size-bytes=268435456
        - -memberlist.bind-port=7946
        - -memberlist.join=dns+gossip-ring.default.svc.cluster.local:7946
        - -querier.frontend-client.grpc-max-send-msg-size=104857600
        - -querier.max-concurrent=8
        - -querier.max-partial-query-length=768h
        - -querier.scheduler-address=query-scheduler-discovery.default.svc.cluster.local:9095
        - -runtime-config.file=/etc/mimir/overrides.yaml
        - -server.grpc.keepalive.min-time-between-pings=10s
        - -server.grpc.keepalive.ping-without-stream-allowed=true
        - -server.http-listen-port=8080
        - -store-gateway.sharding-ring.prefix=multi-zone/
        - -store-gateway.sharding-ring.replication-factor=3
        - -store-gateway.sharding-ring.store=memberlist
        - -store-gateway.sharding-ring.zone-awareness-enabled=true
        - -target=querier
        - -usage-stats.installation-mode=jsonnet
        env:
        - name: GOMAXPROCS
          value: "5"
        - name: JAEGER_REPORTER_MAX_QUEUE_SIZE
          value: "1024"
        image: grafana/mimir:2.9.1
        imagePullPolicy: IfNotPresent
        name: querier
        ports:
        - containerPort: 8080
          name: http-metrics
        - containerPort: 9095
          name: grpc
        - containerPort: 7946
          name: gossip-ring
        readinessProbe:
          httpGet:
            path: /ready
            port: 8080
          initialDelaySeconds: 15
          timeoutSeconds: 1
        resources:
          limits:
            memory: 24Gi
          requests:
            cpu: "1"
            memory: 12Gi
        volumeMounts:
        - mountPath: /etc/mimir
          name: overrides
      topologySpreadConstraints:
      - labelSelector:
          matchLabels:
            name: querier
        maxSkew: 1
        topologyKey: kubernetes.io/hostname
        whenUnsatisfiable: ScheduleAnyway
      volumes:
      - configMap:
          name: overrides
        name: overrides
---
apiVersion: apps/v1
kind: Deployment
metadata:
  name: query-frontend
  namespace: default
spec:
  minReadySeconds: 10
  replicas: 2
  revisionHistoryLimit: 10
  selector:
    matchLabels:
      name: query-frontend
  strategy:
    rollingUpdate:
      maxSurge: 15%
      maxUnavailable: 0
  template:
    metadata:
      labels:
        name: query-frontend
    spec:
      containers:
      - args:
        - -query-frontend.align-queries-with-step=false
        - -query-frontend.cache-results=true
        - -query-frontend.max-cache-freshness=10m
        - -query-frontend.max-total-query-length=12000h
        - -query-frontend.query-sharding-target-series-per-shard=2500
        - -query-frontend.results-cache.backend=memcached
        - -query-frontend.results-cache.memcached.addresses=dnssrvnoa+memcached-frontend.default.svc.cluster.local:11211
        - -query-frontend.results-cache.memcached.max-item-size=5242880
        - -query-frontend.results-cache.memcached.timeout=500ms
        - -query-frontend.scheduler-address=query-scheduler-discovery.default.svc.cluster.local:9095
        - -runtime-config.file=/etc/mimir/overrides.yaml
        - -server.grpc.keepalive.min-time-between-pings=10s
        - -server.grpc.keepalive.ping-without-stream-allowed=true
        - -server.http-listen-port=8080
        - -target=query-frontend
        - -usage-stats.installation-mode=jsonnet
        image: grafana/mimir:2.9.1
        imagePullPolicy: IfNotPresent
        name: query-frontend
        ports:
        - containerPort: 8080
          name: http-metrics
        - containerPort: 9095
          name: grpc
        readinessProbe:
          httpGet:
            path: /ready
            port: 8080
          initialDelaySeconds: 15
          timeoutSeconds: 1
        resources:
          limits:
            memory: 1200Mi
          requests:
            cpu: "2"
            memory: 600Mi
        volumeMounts:
        - mountPath: /etc/mimir
          name: overrides
      topologySpreadConstraints:
      - labelSelector:
          matchLabels:
            name: query-frontend
        maxSkew: 1
        topologyKey: kubernetes.io/hostname
        whenUnsatisfiable: ScheduleAnyway
      volumes:
      - configMap:
          name: overrides
        name: overrides
---
apiVersion: apps/v1
kind: Deployment
metadata:
  name: query-scheduler
  namespace: default
spec:
  minReadySeconds: 10
  replicas: 2
  revisionHistoryLimit: 10
  selector:
    matchLabels:
      name: query-scheduler
  strategy:
    rollingUpdate:
      maxSurge: 1
      maxUnavailable: 0
  template:
    metadata:
      labels:
        name: query-scheduler
    spec:
      affinity:
        podAntiAffinity:
          requiredDuringSchedulingIgnoredDuringExecution:
          - labelSelector:
              matchLabels:
                name: query-scheduler
            topologyKey: kubernetes.io/hostname
      containers:
      - args:
        - -query-scheduler.max-outstanding-requests-per-tenant=100
        - -server.grpc.keepalive.min-time-between-pings=10s
        - -server.grpc.keepalive.ping-without-stream-allowed=true
        - -server.http-listen-port=8080
        - -target=query-scheduler
        - -usage-stats.installation-mode=jsonnet
        image: grafana/mimir:2.9.1
        imagePullPolicy: IfNotPresent
        name: query-scheduler
        ports:
        - containerPort: 8080
          name: http-metrics
        - containerPort: 9095
          name: grpc
        readinessProbe:
          httpGet:
            path: /ready
            port: 8080
          initialDelaySeconds: 15
          timeoutSeconds: 1
        resources:
          limits:
            memory: 2Gi
          requests:
            cpu: "2"
            memory: 1Gi
        volumeMounts:
        - mountPath: /etc/mimir
          name: overrides
      volumes:
      - configMap:
          name: overrides
        name: overrides
---
apiVersion: apps/v1
kind: Deployment
metadata:
  name: rollout-operator
  namespace: default
spec:
  minReadySeconds: 10
  replicas: 1
  revisionHistoryLimit: 10
  selector:
    matchLabels:
      name: rollout-operator
  strategy:
    rollingUpdate:
      maxSurge: 0
      maxUnavailable: 1
  template:
    metadata:
      labels:
        name: rollout-operator
    spec:
      containers:
      - args:
        - -kubernetes.namespace=default
        image: grafana/rollout-operator:v0.8.0
        imagePullPolicy: IfNotPresent
        name: rollout-operator
        ports:
        - containerPort: 8001
          name: http-metrics
        readinessProbe:
          httpGet:
            path: /ready
            port: 8001
          initialDelaySeconds: 5
          timeoutSeconds: 1
        resources:
          limits:
            cpu: "1"
            memory: 200Mi
          requests:
            cpu: 100m
            memory: 100Mi
      serviceAccountName: rollout-operator
---
apiVersion: apps/v1
kind: Deployment
metadata:
  name: ruler
  namespace: default
spec:
  minReadySeconds: 10
  replicas: 2
  revisionHistoryLimit: 10
  selector:
    matchLabels:
      name: ruler
  strategy:
    rollingUpdate:
      maxSurge: 50%
      maxUnavailable: 0
  template:
    metadata:
      labels:
        gossip_ring_member: "true"
        name: ruler
    spec:
      containers:
      - args:
        - -blocks-storage.bucket-store.metadata-cache.backend=memcached
        - -blocks-storage.bucket-store.metadata-cache.memcached.addresses=dnssrvnoa+memcached-metadata.default.svc.cluster.local:11211
        - -blocks-storage.bucket-store.metadata-cache.memcached.max-async-concurrency=50
        - -blocks-storage.bucket-store.metadata-cache.memcached.max-item-size=1048576
        - -blocks-storage.bucket-store.sync-dir=/data/tsdb
        - -blocks-storage.bucket-store.sync-interval=15m
        - -blocks-storage.gcs.bucket-name=blocks-bucket
        - -common.storage.backend=gcs
        - -distributor.health-check-ingesters=true
        - -ingester.ring.heartbeat-timeout=10m
        - -ingester.ring.prefix=
        - -ingester.ring.replication-factor=3
        - -ingester.ring.store=memberlist
        - -ingester.ring.zone-awareness-enabled=true
        - -memberlist.bind-port=7946
        - -memberlist.join=dns+gossip-ring.default.svc.cluster.local:7946
        - -querier.max-partial-query-length=768h
        - -ruler-storage.cache.backend=memcached
        - -ruler-storage.cache.memcached.addresses=dnssrvnoa+memcached-metadata.default.svc.cluster.local:11211
        - -ruler-storage.cache.memcached.max-async-concurrency=50
        - -ruler-storage.cache.memcached.max-item-size=1048576
        - -ruler-storage.gcs.bucket-name=rules-bucket
        - -ruler.alertmanager-url=http://alertmanager.default.svc.cluster.local/alertmanager
        - -ruler.max-rule-groups-per-tenant=70
        - -ruler.max-rules-per-rule-group=20
        - -ruler.ring.store=memberlist
        - -ruler.rule-path=/rules
        - -runtime-config.file=/etc/mimir/overrides.yaml
        - -server.grpc.keepalive.min-time-between-pings=10s
        - -server.grpc.keepalive.ping-without-stream-allowed=true
        - -server.http-listen-port=8080
        - -store-gateway.sharding-ring.prefix=multi-zone/
        - -store-gateway.sharding-ring.replication-factor=3
        - -store-gateway.sharding-ring.store=memberlist
        - -store-gateway.sharding-ring.zone-awareness-enabled=true
        - -target=ruler
        - -usage-stats.installation-mode=jsonnet
        image: grafana/mimir:2.9.1
        imagePullPolicy: IfNotPresent
        name: ruler
        ports:
        - containerPort: 8080
          name: http-metrics
        - containerPort: 9095
          name: grpc
        readinessProbe:
          httpGet:
            path: /ready
            port: 8080
          initialDelaySeconds: 15
          timeoutSeconds: 1
        resources:
          limits:
            cpu: "16"
            memory: 16Gi
          requests:
            cpu: "1"
            memory: 6Gi
        volumeMounts:
        - mountPath: /etc/mimir
          name: overrides
      terminationGracePeriodSeconds: 600
      topologySpreadConstraints:
      - labelSelector:
          matchLabels:
            name: ruler
        maxSkew: 1
        topologyKey: kubernetes.io/hostname
        whenUnsatisfiable: ScheduleAnyway
      volumes:
      - configMap:
          name: overrides
        name: overrides
---
apiVersion: apps/v1
kind: StatefulSet
metadata:
  labels:
    name: alertmanager
  name: alertmanager
  namespace: default
spec:
  replicas: 3
  selector:
    matchLabels:
      name: alertmanager
  serviceName: alertmanager
  template:
    metadata:
      labels:
        gossip_ring_member: "true"
        name: alertmanager
    spec:
      containers:
      - args:
        - -alertmanager-storage.gcs.bucket-name=alerts-bucket
        - -alertmanager.sharding-ring.replication-factor=3
        - -alertmanager.sharding-ring.store=memberlist
        - -alertmanager.storage.path=/data
        - -alertmanager.web.external-url=http://test/alertmanager
        - -common.storage.backend=gcs
        - -memberlist.bind-port=7946
        - -memberlist.join=dns+gossip-ring.default.svc.cluster.local:7946
        - -runtime-config.file=/etc/mimir/overrides.yaml
        - -server.grpc.keepalive.min-time-between-pings=10s
        - -server.grpc.keepalive.ping-without-stream-allowed=true
        - -server.http-listen-port=8080
        - -target=alertmanager
        - -usage-stats.installation-mode=jsonnet
        env:
        - name: POD_IP
          valueFrom:
            fieldRef:
              fieldPath: status.podIP
        image: grafana/mimir:2.9.1
        imagePullPolicy: IfNotPresent
        name: alertmanager
        ports:
        - containerPort: 8080
          name: http-metrics
        - containerPort: 9095
          name: grpc
        - containerPort: 7946
          name: gossip-ring
        readinessProbe:
          httpGet:
            path: /ready
            port: 8080
          initialDelaySeconds: 15
          timeoutSeconds: 1
        resources:
          limits:
            memory: 15Gi
          requests:
            cpu: "2"
            memory: 10Gi
        volumeMounts:
        - mountPath: /data
          name: alertmanager-data
        - mountPath: /etc/mimir
          name: overrides
      securityContext:
        runAsUser: 0
      terminationGracePeriodSeconds: 900
      volumes:
      - configMap:
          name: overrides
        name: overrides
  updateStrategy:
    type: RollingUpdate
  volumeClaimTemplates:
  - apiVersion: v1
    kind: PersistentVolumeClaim
    metadata:
      name: alertmanager-data
    spec:
      accessModes:
      - ReadWriteOnce
      resources:
        requests:
          storage: 100Gi
---
apiVersion: apps/v1
kind: StatefulSet
metadata:
  labels:
    name: compactor
  name: compactor
  namespace: default
spec:
  podManagementPolicy: Parallel
  replicas: 1
  selector:
    matchLabels:
      name: compactor
  serviceName: compactor
  template:
    metadata:
      labels:
        gossip_ring_member: "true"
        name: compactor
    spec:
      containers:
      - args:
        - -blocks-storage.gcs.bucket-name=blocks-bucket
        - -common.storage.backend=gcs
        - -compactor.block-ranges=2h,12h,24h
        - -compactor.blocks-retention-period=0
        - -compactor.cleanup-interval=15m
        - -compactor.compaction-concurrency=1
        - -compactor.compaction-interval=30m
        - -compactor.compactor-tenant-shard-size=1
        - -compactor.data-dir=/data
        - -compactor.deletion-delay=2h
        - -compactor.first-level-compaction-wait-period=25m
        - -compactor.max-closing-blocks-concurrency=2
        - -compactor.max-opening-blocks-concurrency=4
        - -compactor.ring.prefix=
        - -compactor.ring.store=memberlist
        - -compactor.ring.wait-stability-min-duration=1m
        - -compactor.split-and-merge-shards=0
        - -compactor.split-groups=1
        - -compactor.symbols-flushers-concurrency=4
        - -memberlist.bind-port=7946
        - -memberlist.join=dns+gossip-ring.default.svc.cluster.local:7946
        - -runtime-config.file=/etc/mimir/overrides.yaml
        - -server.grpc.keepalive.min-time-between-pings=10s
        - -server.grpc.keepalive.ping-without-stream-allowed=true
        - -server.http-listen-port=8080
        - -target=compactor
        - -usage-stats.installation-mode=jsonnet
        image: grafana/mimir:2.9.1
        imagePullPolicy: IfNotPresent
        name: compactor
        ports:
        - containerPort: 8080
          name: http-metrics
        - containerPort: 9095
          name: grpc
        - containerPort: 7946
          name: gossip-ring
        readinessProbe:
          httpGet:
            path: /ready
            port: 8080
          initialDelaySeconds: 15
          timeoutSeconds: 1
        resources:
          limits:
            memory: 6Gi
          requests:
            cpu: 1
            memory: 6Gi
        volumeMounts:
        - mountPath: /data
          name: compactor-data
        - mountPath: /etc/mimir
          name: overrides
      securityContext:
        runAsUser: 0
      terminationGracePeriodSeconds: 900
      volumes:
      - configMap:
          name: overrides
        name: overrides
  updateStrategy:
    type: RollingUpdate
  volumeClaimTemplates:
  - apiVersion: v1
    kind: PersistentVolumeClaim
    metadata:
      name: compactor-data
    spec:
      accessModes:
      - ReadWriteOnce
      resources:
        requests:
          storage: 250Gi
      storageClassName: standard
---
apiVersion: apps/v1
kind: StatefulSet
metadata:
  annotations:
    rollout-max-unavailable: "50"
  labels:
    rollout-group: ingester
  name: ingester-zone-a
  namespace: default
spec:
  podManagementPolicy: Parallel
  replicas: 1
  selector:
    matchLabels:
      name: ingester-zone-a
      rollout-group: ingester
  serviceName: ingester-zone-a
  template:
    metadata:
      labels:
        gossip_ring_member: "true"
        name: ingester-zone-a
        rollout-group: ingester
    spec:
      affinity:
        podAntiAffinity:
          requiredDuringSchedulingIgnoredDuringExecution:
          - labelSelector:
              matchExpressions:
              - key: rollout-group
                operator: In
                values:
                - ingester
              - key: name
                operator: NotIn
                values:
                - ingester-zone-a
            topologyKey: kubernetes.io/hostname
      containers:
      - args:
        - -blocks-storage.gcs.bucket-name=blocks-bucket
        - -blocks-storage.tsdb.block-ranges-period=2h
        - -blocks-storage.tsdb.dir=/data/tsdb
        - -blocks-storage.tsdb.head-compaction-interval=15m
        - -blocks-storage.tsdb.ship-interval=1m
        - -blocks-storage.tsdb.wal-replay-concurrency=3
        - -common.storage.backend=gcs
        - -distributor.health-check-ingesters=true
        - -ingester.max-global-metadata-per-metric=10
        - -ingester.max-global-metadata-per-user=30000
        - -ingester.max-global-series-per-user=150000
        - -ingester.ring.heartbeat-timeout=10m
        - -ingester.ring.instance-availability-zone=zone-a
        - -ingester.ring.num-tokens=512
        - -ingester.ring.prefix=
        - -ingester.ring.replication-factor=3
        - -ingester.ring.store=memberlist
        - -ingester.ring.tokens-file-path=/data/tokens
        - -ingester.ring.unregister-on-shutdown=true
        - -ingester.ring.zone-awareness-enabled=true
        - -memberlist.bind-port=7946
        - -memberlist.join=dns+gossip-ring.default.svc.cluster.local:7946
        - -runtime-config.file=/etc/mimir/overrides.yaml
        - -server.grpc-max-concurrent-streams=10000
        - -server.grpc.keepalive.min-time-between-pings=10s
        - -server.grpc.keepalive.ping-without-stream-allowed=true
        - -server.http-listen-port=8080
        - -target=ingester
        - -usage-stats.installation-mode=jsonnet
<<<<<<< HEAD
        env:
        - name: A
          value: ingester-a-only
        - name: GOGC
          value: "off"
        - name: GOMEMLIMIT
          value: 1Gi
        - name: Z
          value: "123"
        image: grafana/mimir:2.9.0
=======
        image: grafana/mimir:2.9.1
>>>>>>> 68740e40
        imagePullPolicy: IfNotPresent
        name: ingester
        ports:
        - containerPort: 8080
          name: http-metrics
        - containerPort: 9095
          name: grpc
        - containerPort: 7946
          name: gossip-ring
        readinessProbe:
          httpGet:
            path: /ready
            port: 8080
          initialDelaySeconds: 15
          timeoutSeconds: 1
        resources:
          limits:
            memory: 25Gi
          requests:
            cpu: "4"
            memory: 15Gi
        volumeMounts:
        - mountPath: /data
          name: ingester-data
        - mountPath: /etc/mimir
          name: overrides
      securityContext:
        runAsUser: 0
      terminationGracePeriodSeconds: 1200
      volumes:
      - configMap:
          name: overrides
        name: overrides
  updateStrategy:
    type: OnDelete
  volumeClaimTemplates:
  - apiVersion: v1
    kind: PersistentVolumeClaim
    metadata:
      name: ingester-data
    spec:
      accessModes:
      - ReadWriteOnce
      resources:
        requests:
          storage: 100Gi
      storageClassName: fast
---
apiVersion: apps/v1
kind: StatefulSet
metadata:
  annotations:
    rollout-max-unavailable: "50"
  labels:
    rollout-group: ingester
  name: ingester-zone-b
  namespace: default
spec:
  podManagementPolicy: Parallel
  replicas: 1
  selector:
    matchLabels:
      name: ingester-zone-b
      rollout-group: ingester
  serviceName: ingester-zone-b
  template:
    metadata:
      labels:
        gossip_ring_member: "true"
        name: ingester-zone-b
        rollout-group: ingester
    spec:
      affinity:
        podAntiAffinity:
          requiredDuringSchedulingIgnoredDuringExecution:
          - labelSelector:
              matchExpressions:
              - key: rollout-group
                operator: In
                values:
                - ingester
              - key: name
                operator: NotIn
                values:
                - ingester-zone-b
            topologyKey: kubernetes.io/hostname
      containers:
      - args:
        - -blocks-storage.gcs.bucket-name=blocks-bucket
        - -blocks-storage.tsdb.block-ranges-period=2h
        - -blocks-storage.tsdb.dir=/data/tsdb
        - -blocks-storage.tsdb.head-compaction-interval=15m
        - -blocks-storage.tsdb.ship-interval=1m
        - -blocks-storage.tsdb.wal-replay-concurrency=3
        - -common.storage.backend=gcs
        - -distributor.health-check-ingesters=true
        - -ingester.max-global-metadata-per-metric=10
        - -ingester.max-global-metadata-per-user=30000
        - -ingester.max-global-series-per-user=150000
        - -ingester.ring.heartbeat-timeout=10m
        - -ingester.ring.instance-availability-zone=zone-b
        - -ingester.ring.num-tokens=512
        - -ingester.ring.prefix=
        - -ingester.ring.replication-factor=3
        - -ingester.ring.store=memberlist
        - -ingester.ring.tokens-file-path=/data/tokens
        - -ingester.ring.unregister-on-shutdown=true
        - -ingester.ring.zone-awareness-enabled=true
        - -memberlist.bind-port=7946
        - -memberlist.join=dns+gossip-ring.default.svc.cluster.local:7946
        - -runtime-config.file=/etc/mimir/overrides.yaml
        - -server.grpc-max-concurrent-streams=10000
        - -server.grpc.keepalive.min-time-between-pings=10s
        - -server.grpc.keepalive.ping-without-stream-allowed=true
        - -server.http-listen-port=8080
        - -target=ingester
        - -usage-stats.installation-mode=jsonnet
<<<<<<< HEAD
        env:
        - name: A
          value: all-ingesters
        image: grafana/mimir:2.9.0
=======
        image: grafana/mimir:2.9.1
>>>>>>> 68740e40
        imagePullPolicy: IfNotPresent
        name: ingester
        ports:
        - containerPort: 8080
          name: http-metrics
        - containerPort: 9095
          name: grpc
        - containerPort: 7946
          name: gossip-ring
        readinessProbe:
          httpGet:
            path: /ready
            port: 8080
          initialDelaySeconds: 15
          timeoutSeconds: 1
        resources:
          limits:
            memory: 25Gi
          requests:
            cpu: "4"
            memory: 15Gi
        volumeMounts:
        - mountPath: /data
          name: ingester-data
        - mountPath: /etc/mimir
          name: overrides
      securityContext:
        runAsUser: 0
      terminationGracePeriodSeconds: 1200
      volumes:
      - configMap:
          name: overrides
        name: overrides
  updateStrategy:
    type: OnDelete
  volumeClaimTemplates:
  - apiVersion: v1
    kind: PersistentVolumeClaim
    metadata:
      name: ingester-data
    spec:
      accessModes:
      - ReadWriteOnce
      resources:
        requests:
          storage: 100Gi
      storageClassName: fast
---
apiVersion: apps/v1
kind: StatefulSet
metadata:
  annotations:
    rollout-max-unavailable: "50"
  labels:
    rollout-group: ingester
  name: ingester-zone-c
  namespace: default
spec:
  podManagementPolicy: Parallel
  replicas: 1
  selector:
    matchLabels:
      name: ingester-zone-c
      rollout-group: ingester
  serviceName: ingester-zone-c
  template:
    metadata:
      labels:
        gossip_ring_member: "true"
        name: ingester-zone-c
        rollout-group: ingester
    spec:
      affinity:
        podAntiAffinity:
          requiredDuringSchedulingIgnoredDuringExecution:
          - labelSelector:
              matchExpressions:
              - key: rollout-group
                operator: In
                values:
                - ingester
              - key: name
                operator: NotIn
                values:
                - ingester-zone-c
            topologyKey: kubernetes.io/hostname
      containers:
      - args:
        - -blocks-storage.gcs.bucket-name=blocks-bucket
        - -blocks-storage.tsdb.block-ranges-period=2h
        - -blocks-storage.tsdb.dir=/data/tsdb
        - -blocks-storage.tsdb.head-compaction-interval=15m
        - -blocks-storage.tsdb.ship-interval=1m
        - -blocks-storage.tsdb.wal-replay-concurrency=3
        - -common.storage.backend=gcs
        - -distributor.health-check-ingesters=true
        - -ingester.max-global-metadata-per-metric=10
        - -ingester.max-global-metadata-per-user=30000
        - -ingester.max-global-series-per-user=150000
        - -ingester.ring.heartbeat-timeout=10m
        - -ingester.ring.instance-availability-zone=zone-c
        - -ingester.ring.num-tokens=512
        - -ingester.ring.prefix=
        - -ingester.ring.replication-factor=3
        - -ingester.ring.store=memberlist
        - -ingester.ring.tokens-file-path=/data/tokens
        - -ingester.ring.unregister-on-shutdown=true
        - -ingester.ring.zone-awareness-enabled=true
        - -memberlist.bind-port=7946
        - -memberlist.join=dns+gossip-ring.default.svc.cluster.local:7946
        - -runtime-config.file=/etc/mimir/overrides.yaml
        - -server.grpc-max-concurrent-streams=10000
        - -server.grpc.keepalive.min-time-between-pings=10s
        - -server.grpc.keepalive.ping-without-stream-allowed=true
        - -server.http-listen-port=8080
        - -target=ingester
        - -usage-stats.installation-mode=jsonnet
<<<<<<< HEAD
        env:
        - name: A
          value: all-ingesters
        image: grafana/mimir:2.9.0
=======
        image: grafana/mimir:2.9.1
>>>>>>> 68740e40
        imagePullPolicy: IfNotPresent
        name: ingester
        ports:
        - containerPort: 8080
          name: http-metrics
        - containerPort: 9095
          name: grpc
        - containerPort: 7946
          name: gossip-ring
        readinessProbe:
          httpGet:
            path: /ready
            port: 8080
          initialDelaySeconds: 15
          timeoutSeconds: 1
        resources:
          limits:
            memory: 25Gi
          requests:
            cpu: "4"
            memory: 15Gi
        volumeMounts:
        - mountPath: /data
          name: ingester-data
        - mountPath: /etc/mimir
          name: overrides
      securityContext:
        runAsUser: 0
      terminationGracePeriodSeconds: 1200
      volumes:
      - configMap:
          name: overrides
        name: overrides
  updateStrategy:
    type: OnDelete
  volumeClaimTemplates:
  - apiVersion: v1
    kind: PersistentVolumeClaim
    metadata:
      name: ingester-data
    spec:
      accessModes:
      - ReadWriteOnce
      resources:
        requests:
          storage: 100Gi
      storageClassName: fast
---
apiVersion: apps/v1
kind: StatefulSet
metadata:
  name: memcached
  namespace: default
spec:
  replicas: 3
  selector:
    matchLabels:
      name: memcached
  serviceName: memcached
  template:
    metadata:
      labels:
        name: memcached
    spec:
      affinity:
        podAntiAffinity:
          requiredDuringSchedulingIgnoredDuringExecution:
          - labelSelector:
              matchLabels:
                name: memcached
            topologyKey: kubernetes.io/hostname
      containers:
      - args:
        - -m 6144
        - -I 1m
        - -c 16384
        - -v
        - --extended=track_sizes
        image: memcached:1.6.19-alpine
        imagePullPolicy: IfNotPresent
        name: memcached
        ports:
        - containerPort: 11211
          name: client
        resources:
          limits:
            memory: 9Gi
          requests:
            cpu: 500m
            memory: 6552Mi
      - args:
        - --memcached.address=localhost:11211
        - --web.listen-address=0.0.0.0:9150
        image: prom/memcached-exporter:v0.11.2
        imagePullPolicy: IfNotPresent
        name: exporter
        ports:
        - containerPort: 9150
          name: http-metrics
  updateStrategy:
    type: RollingUpdate
---
apiVersion: apps/v1
kind: StatefulSet
metadata:
  name: memcached-frontend
  namespace: default
spec:
  replicas: 3
  selector:
    matchLabels:
      name: memcached-frontend
  serviceName: memcached-frontend
  template:
    metadata:
      labels:
        name: memcached-frontend
    spec:
      affinity:
        podAntiAffinity:
          requiredDuringSchedulingIgnoredDuringExecution:
          - labelSelector:
              matchLabels:
                name: memcached-frontend
            topologyKey: kubernetes.io/hostname
      containers:
      - args:
        - -m 1024
        - -I 5m
        - -c 16384
        - -v
        - --extended=track_sizes
        image: memcached:1.6.19-alpine
        imagePullPolicy: IfNotPresent
        name: memcached
        ports:
        - containerPort: 11211
          name: client
        resources:
          limits:
            memory: 1536Mi
          requests:
            cpu: 500m
            memory: 1176Mi
      - args:
        - --memcached.address=localhost:11211
        - --web.listen-address=0.0.0.0:9150
        image: prom/memcached-exporter:v0.11.2
        imagePullPolicy: IfNotPresent
        name: exporter
        ports:
        - containerPort: 9150
          name: http-metrics
  updateStrategy:
    type: RollingUpdate
---
apiVersion: apps/v1
kind: StatefulSet
metadata:
  name: memcached-index-queries
  namespace: default
spec:
  replicas: 3
  selector:
    matchLabels:
      name: memcached-index-queries
  serviceName: memcached-index-queries
  template:
    metadata:
      labels:
        name: memcached-index-queries
    spec:
      affinity:
        podAntiAffinity:
          requiredDuringSchedulingIgnoredDuringExecution:
          - labelSelector:
              matchLabels:
                name: memcached-index-queries
            topologyKey: kubernetes.io/hostname
      containers:
      - args:
        - -m 1024
        - -I 5m
        - -c 16384
        - -v
        - --extended=track_sizes
        image: memcached:1.6.19-alpine
        imagePullPolicy: IfNotPresent
        name: memcached
        ports:
        - containerPort: 11211
          name: client
        resources:
          limits:
            memory: 1536Mi
          requests:
            cpu: 500m
            memory: 1176Mi
      - args:
        - --memcached.address=localhost:11211
        - --web.listen-address=0.0.0.0:9150
        image: prom/memcached-exporter:v0.11.2
        imagePullPolicy: IfNotPresent
        name: exporter
        ports:
        - containerPort: 9150
          name: http-metrics
  updateStrategy:
    type: RollingUpdate
---
apiVersion: apps/v1
kind: StatefulSet
metadata:
  name: memcached-metadata
  namespace: default
spec:
  replicas: 1
  selector:
    matchLabels:
      name: memcached-metadata
  serviceName: memcached-metadata
  template:
    metadata:
      labels:
        name: memcached-metadata
    spec:
      affinity:
        podAntiAffinity:
          requiredDuringSchedulingIgnoredDuringExecution:
          - labelSelector:
              matchLabels:
                name: memcached-metadata
            topologyKey: kubernetes.io/hostname
      containers:
      - args:
        - -m 512
        - -I 1m
        - -c 16384
        - -v
        - --extended=track_sizes
        image: memcached:1.6.19-alpine
        imagePullPolicy: IfNotPresent
        name: memcached
        ports:
        - containerPort: 11211
          name: client
        resources:
          limits:
            memory: 768Mi
          requests:
            cpu: 500m
            memory: 638Mi
      - args:
        - --memcached.address=localhost:11211
        - --web.listen-address=0.0.0.0:9150
        image: prom/memcached-exporter:v0.11.2
        imagePullPolicy: IfNotPresent
        name: exporter
        ports:
        - containerPort: 9150
          name: http-metrics
  updateStrategy:
    type: RollingUpdate
---
apiVersion: apps/v1
kind: StatefulSet
metadata:
  annotations:
    rollout-max-unavailable: "50"
  labels:
    rollout-group: store-gateway
  name: store-gateway-zone-a
  namespace: default
spec:
  podManagementPolicy: Parallel
  replicas: 1
  selector:
    matchLabels:
      name: store-gateway-zone-a
      rollout-group: store-gateway
  serviceName: store-gateway-zone-a
  template:
    metadata:
      labels:
        gossip_ring_member: "true"
        name: store-gateway-zone-a
        rollout-group: store-gateway
    spec:
      affinity:
        podAntiAffinity:
          requiredDuringSchedulingIgnoredDuringExecution:
          - labelSelector:
              matchExpressions:
              - key: rollout-group
                operator: In
                values:
                - store-gateway
              - key: name
                operator: NotIn
                values:
                - store-gateway-zone-a
            topologyKey: kubernetes.io/hostname
      containers:
      - args:
        - -blocks-storage.bucket-store.chunks-cache.backend=memcached
        - -blocks-storage.bucket-store.chunks-cache.memcached.addresses=dnssrvnoa+memcached.default.svc.cluster.local:11211
        - -blocks-storage.bucket-store.chunks-cache.memcached.max-async-concurrency=50
        - -blocks-storage.bucket-store.chunks-cache.memcached.max-get-multi-concurrency=100
        - -blocks-storage.bucket-store.chunks-cache.memcached.max-idle-connections=150
        - -blocks-storage.bucket-store.chunks-cache.memcached.max-item-size=1048576
        - -blocks-storage.bucket-store.chunks-cache.memcached.timeout=450ms
        - -blocks-storage.bucket-store.index-cache.backend=memcached
        - -blocks-storage.bucket-store.index-cache.memcached.addresses=dnssrvnoa+memcached-index-queries.default.svc.cluster.local:11211
        - -blocks-storage.bucket-store.index-cache.memcached.max-async-concurrency=50
        - -blocks-storage.bucket-store.index-cache.memcached.max-get-multi-concurrency=100
        - -blocks-storage.bucket-store.index-cache.memcached.max-idle-connections=150
        - -blocks-storage.bucket-store.index-cache.memcached.max-item-size=5242880
        - -blocks-storage.bucket-store.index-header-lazy-loading-enabled=true
        - -blocks-storage.bucket-store.index-header-lazy-loading-idle-timeout=60m
        - -blocks-storage.bucket-store.metadata-cache.backend=memcached
        - -blocks-storage.bucket-store.metadata-cache.memcached.addresses=dnssrvnoa+memcached-metadata.default.svc.cluster.local:11211
        - -blocks-storage.bucket-store.metadata-cache.memcached.max-async-concurrency=50
        - -blocks-storage.bucket-store.metadata-cache.memcached.max-get-multi-concurrency=100
        - -blocks-storage.bucket-store.metadata-cache.memcached.max-idle-connections=150
        - -blocks-storage.bucket-store.metadata-cache.memcached.max-item-size=1048576
        - -blocks-storage.bucket-store.sync-dir=/data/tsdb
        - -blocks-storage.bucket-store.sync-interval=15m
        - -blocks-storage.gcs.bucket-name=blocks-bucket
        - -common.storage.backend=gcs
        - -memberlist.bind-port=7946
        - -memberlist.join=dns+gossip-ring.default.svc.cluster.local:7946
        - -runtime-config.file=/etc/mimir/overrides.yaml
        - -server.grpc.keepalive.min-time-between-pings=10s
        - -server.grpc.keepalive.ping-without-stream-allowed=true
        - -server.http-listen-port=8080
        - -store-gateway.sharding-ring.instance-availability-zone=zone-a
        - -store-gateway.sharding-ring.prefix=multi-zone/
        - -store-gateway.sharding-ring.replication-factor=3
        - -store-gateway.sharding-ring.store=memberlist
        - -store-gateway.sharding-ring.tokens-file-path=/data/tokens
        - -store-gateway.sharding-ring.unregister-on-shutdown=false
        - -store-gateway.sharding-ring.wait-stability-min-duration=1m
        - -store-gateway.sharding-ring.zone-awareness-enabled=true
        - -target=store-gateway
        - -usage-stats.installation-mode=jsonnet
        env:
        - name: A
          value: all-store-gateways
        - name: GOMAXPROCS
          value: "5"
        - name: GOMEMLIMIT
          value: "12884901888"
        image: grafana/mimir:2.9.1
        imagePullPolicy: IfNotPresent
        name: store-gateway
        ports:
        - containerPort: 8080
          name: http-metrics
        - containerPort: 9095
          name: grpc
        - containerPort: 7946
          name: gossip-ring
        readinessProbe:
          httpGet:
            path: /ready
            port: 8080
          initialDelaySeconds: 15
          timeoutSeconds: 1
        resources:
          limits:
            memory: 18Gi
          requests:
            cpu: "1"
            memory: 12Gi
        volumeMounts:
        - mountPath: /data
          name: store-gateway-data
        - mountPath: /etc/mimir
          name: overrides
      securityContext:
        runAsUser: 0
      terminationGracePeriodSeconds: 120
      volumes:
      - configMap:
          name: overrides
        name: overrides
  updateStrategy:
    type: OnDelete
  volumeClaimTemplates:
  - apiVersion: v1
    kind: PersistentVolumeClaim
    metadata:
      name: store-gateway-data
    spec:
      accessModes:
      - ReadWriteOnce
      resources:
        requests:
          storage: 50Gi
      storageClassName: standard
---
apiVersion: apps/v1
kind: StatefulSet
metadata:
  annotations:
    rollout-max-unavailable: "50"
  labels:
    rollout-group: store-gateway
  name: store-gateway-zone-b
  namespace: default
spec:
  podManagementPolicy: Parallel
  replicas: 1
  selector:
    matchLabels:
      name: store-gateway-zone-b
      rollout-group: store-gateway
  serviceName: store-gateway-zone-b
  template:
    metadata:
      labels:
        gossip_ring_member: "true"
        name: store-gateway-zone-b
        rollout-group: store-gateway
    spec:
      affinity:
        podAntiAffinity:
          requiredDuringSchedulingIgnoredDuringExecution:
          - labelSelector:
              matchExpressions:
              - key: rollout-group
                operator: In
                values:
                - store-gateway
              - key: name
                operator: NotIn
                values:
                - store-gateway-zone-b
            topologyKey: kubernetes.io/hostname
      containers:
      - args:
        - -blocks-storage.bucket-store.chunks-cache.backend=memcached
        - -blocks-storage.bucket-store.chunks-cache.memcached.addresses=dnssrvnoa+memcached.default.svc.cluster.local:11211
        - -blocks-storage.bucket-store.chunks-cache.memcached.max-async-concurrency=50
        - -blocks-storage.bucket-store.chunks-cache.memcached.max-get-multi-concurrency=100
        - -blocks-storage.bucket-store.chunks-cache.memcached.max-idle-connections=150
        - -blocks-storage.bucket-store.chunks-cache.memcached.max-item-size=1048576
        - -blocks-storage.bucket-store.chunks-cache.memcached.timeout=450ms
        - -blocks-storage.bucket-store.index-cache.backend=memcached
        - -blocks-storage.bucket-store.index-cache.memcached.addresses=dnssrvnoa+memcached-index-queries.default.svc.cluster.local:11211
        - -blocks-storage.bucket-store.index-cache.memcached.max-async-concurrency=50
        - -blocks-storage.bucket-store.index-cache.memcached.max-get-multi-concurrency=100
        - -blocks-storage.bucket-store.index-cache.memcached.max-idle-connections=150
        - -blocks-storage.bucket-store.index-cache.memcached.max-item-size=5242880
        - -blocks-storage.bucket-store.index-header-lazy-loading-enabled=true
        - -blocks-storage.bucket-store.index-header-lazy-loading-idle-timeout=60m
        - -blocks-storage.bucket-store.metadata-cache.backend=memcached
        - -blocks-storage.bucket-store.metadata-cache.memcached.addresses=dnssrvnoa+memcached-metadata.default.svc.cluster.local:11211
        - -blocks-storage.bucket-store.metadata-cache.memcached.max-async-concurrency=50
        - -blocks-storage.bucket-store.metadata-cache.memcached.max-get-multi-concurrency=100
        - -blocks-storage.bucket-store.metadata-cache.memcached.max-idle-connections=150
        - -blocks-storage.bucket-store.metadata-cache.memcached.max-item-size=1048576
        - -blocks-storage.bucket-store.sync-dir=/data/tsdb
        - -blocks-storage.bucket-store.sync-interval=15m
        - -blocks-storage.gcs.bucket-name=blocks-bucket
        - -common.storage.backend=gcs
        - -memberlist.bind-port=7946
        - -memberlist.join=dns+gossip-ring.default.svc.cluster.local:7946
        - -runtime-config.file=/etc/mimir/overrides.yaml
        - -server.grpc.keepalive.min-time-between-pings=10s
        - -server.grpc.keepalive.ping-without-stream-allowed=true
        - -server.http-listen-port=8080
        - -store-gateway.sharding-ring.instance-availability-zone=zone-b
        - -store-gateway.sharding-ring.prefix=multi-zone/
        - -store-gateway.sharding-ring.replication-factor=3
        - -store-gateway.sharding-ring.store=memberlist
        - -store-gateway.sharding-ring.tokens-file-path=/data/tokens
        - -store-gateway.sharding-ring.unregister-on-shutdown=false
        - -store-gateway.sharding-ring.wait-stability-min-duration=1m
        - -store-gateway.sharding-ring.zone-awareness-enabled=true
        - -target=store-gateway
        - -usage-stats.installation-mode=jsonnet
        env:
        - name: A
          value: zone-b
        - name: GOGC
          value: "1000"
        - name: GOMAXPROCS
          value: "5"
        - name: GOMEMLIMIT
          value: "12884901888"
        image: grafana/mimir:2.9.1
        imagePullPolicy: IfNotPresent
        name: store-gateway
        ports:
        - containerPort: 8080
          name: http-metrics
        - containerPort: 9095
          name: grpc
        - containerPort: 7946
          name: gossip-ring
        readinessProbe:
          httpGet:
            path: /ready
            port: 8080
          initialDelaySeconds: 15
          timeoutSeconds: 1
        resources:
          limits:
            memory: 18Gi
          requests:
            cpu: "1"
            memory: 12Gi
        volumeMounts:
        - mountPath: /data
          name: store-gateway-data
        - mountPath: /etc/mimir
          name: overrides
      securityContext:
        runAsUser: 0
      terminationGracePeriodSeconds: 120
      volumes:
      - configMap:
          name: overrides
        name: overrides
  updateStrategy:
    type: OnDelete
  volumeClaimTemplates:
  - apiVersion: v1
    kind: PersistentVolumeClaim
    metadata:
      name: store-gateway-data
    spec:
      accessModes:
      - ReadWriteOnce
      resources:
        requests:
          storage: 50Gi
      storageClassName: standard
---
apiVersion: apps/v1
kind: StatefulSet
metadata:
  annotations:
    rollout-max-unavailable: "50"
  labels:
    rollout-group: store-gateway
  name: store-gateway-zone-c
  namespace: default
spec:
  podManagementPolicy: Parallel
  replicas: 1
  selector:
    matchLabels:
      name: store-gateway-zone-c
      rollout-group: store-gateway
  serviceName: store-gateway-zone-c
  template:
    metadata:
      labels:
        gossip_ring_member: "true"
        name: store-gateway-zone-c
        rollout-group: store-gateway
    spec:
      affinity:
        podAntiAffinity:
          requiredDuringSchedulingIgnoredDuringExecution:
          - labelSelector:
              matchExpressions:
              - key: rollout-group
                operator: In
                values:
                - store-gateway
              - key: name
                operator: NotIn
                values:
                - store-gateway-zone-c
            topologyKey: kubernetes.io/hostname
      containers:
      - args:
        - -blocks-storage.bucket-store.chunks-cache.backend=memcached
        - -blocks-storage.bucket-store.chunks-cache.memcached.addresses=dnssrvnoa+memcached.default.svc.cluster.local:11211
        - -blocks-storage.bucket-store.chunks-cache.memcached.max-async-concurrency=50
        - -blocks-storage.bucket-store.chunks-cache.memcached.max-get-multi-concurrency=100
        - -blocks-storage.bucket-store.chunks-cache.memcached.max-idle-connections=150
        - -blocks-storage.bucket-store.chunks-cache.memcached.max-item-size=1048576
        - -blocks-storage.bucket-store.chunks-cache.memcached.timeout=450ms
        - -blocks-storage.bucket-store.index-cache.backend=memcached
        - -blocks-storage.bucket-store.index-cache.memcached.addresses=dnssrvnoa+memcached-index-queries.default.svc.cluster.local:11211
        - -blocks-storage.bucket-store.index-cache.memcached.max-async-concurrency=50
        - -blocks-storage.bucket-store.index-cache.memcached.max-get-multi-concurrency=100
        - -blocks-storage.bucket-store.index-cache.memcached.max-idle-connections=150
        - -blocks-storage.bucket-store.index-cache.memcached.max-item-size=5242880
        - -blocks-storage.bucket-store.index-header-lazy-loading-enabled=true
        - -blocks-storage.bucket-store.index-header-lazy-loading-idle-timeout=60m
        - -blocks-storage.bucket-store.metadata-cache.backend=memcached
        - -blocks-storage.bucket-store.metadata-cache.memcached.addresses=dnssrvnoa+memcached-metadata.default.svc.cluster.local:11211
        - -blocks-storage.bucket-store.metadata-cache.memcached.max-async-concurrency=50
        - -blocks-storage.bucket-store.metadata-cache.memcached.max-get-multi-concurrency=100
        - -blocks-storage.bucket-store.metadata-cache.memcached.max-idle-connections=150
        - -blocks-storage.bucket-store.metadata-cache.memcached.max-item-size=1048576
        - -blocks-storage.bucket-store.sync-dir=/data/tsdb
        - -blocks-storage.bucket-store.sync-interval=15m
        - -blocks-storage.gcs.bucket-name=blocks-bucket
        - -common.storage.backend=gcs
        - -memberlist.bind-port=7946
        - -memberlist.join=dns+gossip-ring.default.svc.cluster.local:7946
        - -runtime-config.file=/etc/mimir/overrides.yaml
        - -server.grpc.keepalive.min-time-between-pings=10s
        - -server.grpc.keepalive.ping-without-stream-allowed=true
        - -server.http-listen-port=8080
        - -store-gateway.sharding-ring.instance-availability-zone=zone-c
        - -store-gateway.sharding-ring.prefix=multi-zone/
        - -store-gateway.sharding-ring.replication-factor=3
        - -store-gateway.sharding-ring.store=memberlist
        - -store-gateway.sharding-ring.tokens-file-path=/data/tokens
        - -store-gateway.sharding-ring.unregister-on-shutdown=false
        - -store-gateway.sharding-ring.wait-stability-min-duration=1m
        - -store-gateway.sharding-ring.zone-awareness-enabled=true
        - -target=store-gateway
        - -usage-stats.installation-mode=jsonnet
        env:
        - name: A
          value: all-store-gateways
        - name: GOMAXPROCS
          value: "5"
        - name: GOMEMLIMIT
          value: "12884901888"
        image: grafana/mimir:2.9.1
        imagePullPolicy: IfNotPresent
        name: store-gateway
        ports:
        - containerPort: 8080
          name: http-metrics
        - containerPort: 9095
          name: grpc
        - containerPort: 7946
          name: gossip-ring
        readinessProbe:
          httpGet:
            path: /ready
            port: 8080
          initialDelaySeconds: 15
          timeoutSeconds: 1
        resources:
          limits:
            memory: 18Gi
          requests:
            cpu: "1"
            memory: 12Gi
        volumeMounts:
        - mountPath: /data
          name: store-gateway-data
        - mountPath: /etc/mimir
          name: overrides
      securityContext:
        runAsUser: 0
      terminationGracePeriodSeconds: 120
      volumes:
      - configMap:
          name: overrides
        name: overrides
  updateStrategy:
    type: OnDelete
  volumeClaimTemplates:
  - apiVersion: v1
    kind: PersistentVolumeClaim
    metadata:
      name: store-gateway-data
    spec:
      accessModes:
      - ReadWriteOnce
      resources:
        requests:
          storage: 50Gi
      storageClassName: standard
---
apiVersion: etcd.database.coreos.com/v1beta2
kind: EtcdCluster
metadata:
  annotations:
    etcd.database.coreos.com/scope: clusterwide
  name: etcd
  namespace: default
spec:
  pod:
    affinity:
      podAntiAffinity:
        requiredDuringSchedulingIgnoredDuringExecution:
        - labelSelector:
            matchLabels:
              etcd_cluster: etcd
          topologyKey: kubernetes.io/hostname
    annotations:
      prometheus.io/port: "2379"
      prometheus.io/scrape: "true"
    etcdEnv:
    - name: ETCD_AUTO_COMPACTION_RETENTION
      value: 1h
    labels:
      name: etcd
    resources:
      limits:
        memory: 512Mi
      requests:
        cpu: 500m
        memory: 512Mi
  size: 3
  version: 3.3.13<|MERGE_RESOLUTION|>--- conflicted
+++ resolved
@@ -703,14 +703,10 @@
         - -server.http-listen-port=8080
         - -target=distributor
         - -usage-stats.installation-mode=jsonnet
-<<<<<<< HEAD
         env:
         - name: GOMAXPROCS
           value: "8"
-        image: grafana/mimir:2.9.0
-=======
         image: grafana/mimir:2.9.1
->>>>>>> 68740e40
         imagePullPolicy: IfNotPresent
         name: distributor
         ports:
@@ -1380,7 +1376,6 @@
         - -server.http-listen-port=8080
         - -target=ingester
         - -usage-stats.installation-mode=jsonnet
-<<<<<<< HEAD
         env:
         - name: A
           value: ingester-a-only
@@ -1390,10 +1385,7 @@
           value: 1Gi
         - name: Z
           value: "123"
-        image: grafana/mimir:2.9.0
-=======
         image: grafana/mimir:2.9.1
->>>>>>> 68740e40
         imagePullPolicy: IfNotPresent
         name: ingester
         ports:
@@ -1511,14 +1503,10 @@
         - -server.http-listen-port=8080
         - -target=ingester
         - -usage-stats.installation-mode=jsonnet
-<<<<<<< HEAD
         env:
         - name: A
           value: all-ingesters
-        image: grafana/mimir:2.9.0
-=======
         image: grafana/mimir:2.9.1
->>>>>>> 68740e40
         imagePullPolicy: IfNotPresent
         name: ingester
         ports:
@@ -1636,14 +1624,10 @@
         - -server.http-listen-port=8080
         - -target=ingester
         - -usage-stats.installation-mode=jsonnet
-<<<<<<< HEAD
         env:
         - name: A
           value: all-ingesters
-        image: grafana/mimir:2.9.0
-=======
         image: grafana/mimir:2.9.1
->>>>>>> 68740e40
         imagePullPolicy: IfNotPresent
         name: ingester
         ports:
