--- conflicted
+++ resolved
@@ -466,11 +466,7 @@
         env:
         - name: GOMAXPROCS
           value: "8"
-<<<<<<< HEAD
-        image: grafana/mimir:2.17.2
-=======
         image: grafana/mimir:3.0.0
->>>>>>> 3e9aeb43
         imagePullPolicy: IfNotPresent
         name: distributor
         ports:
@@ -566,11 +562,7 @@
         env:
         - name: GOMAXPROCS
           value: "5"
-<<<<<<< HEAD
-        image: grafana/mimir:2.17.2
-=======
         image: grafana/mimir:3.0.0
->>>>>>> 3e9aeb43
         imagePullPolicy: IfNotPresent
         name: querier
         ports:
@@ -648,11 +640,7 @@
         - -shutdown-delay=90s
         - -target=query-frontend
         - -usage-stats.installation-mode=jsonnet
-<<<<<<< HEAD
-        image: grafana/mimir:2.17.2
-=======
         image: grafana/mimir:3.0.0
->>>>>>> 3e9aeb43
         imagePullPolicy: IfNotPresent
         name: query-frontend
         ports:
@@ -724,11 +712,7 @@
         - -server.http-listen-port=8080
         - -target=query-scheduler
         - -usage-stats.installation-mode=jsonnet
-<<<<<<< HEAD
-        image: grafana/mimir:2.17.2
-=======
         image: grafana/mimir:3.0.0
->>>>>>> 3e9aeb43
         imagePullPolicy: IfNotPresent
         name: query-scheduler
         ports:
@@ -808,11 +792,7 @@
         - -server.http-listen-port=8080
         - -target=compactor
         - -usage-stats.installation-mode=jsonnet
-<<<<<<< HEAD
-        image: grafana/mimir:2.17.2
-=======
         image: grafana/mimir:3.0.0
->>>>>>> 3e9aeb43
         imagePullPolicy: IfNotPresent
         name: compactor
         ports:
@@ -922,11 +902,7 @@
         env:
         - name: GOMAXPROCS
           value: "9"
-<<<<<<< HEAD
-        image: grafana/mimir:2.17.2
-=======
         image: grafana/mimir:3.0.0
->>>>>>> 3e9aeb43
         imagePullPolicy: IfNotPresent
         name: ingester
         ports:
@@ -1290,11 +1266,7 @@
           value: "5"
         - name: GOMEMLIMIT
           value: "12884901888"
-<<<<<<< HEAD
-        image: grafana/mimir:2.17.2
-=======
         image: grafana/mimir:3.0.0
->>>>>>> 3e9aeb43
         imagePullPolicy: IfNotPresent
         name: store-gateway
         ports:
