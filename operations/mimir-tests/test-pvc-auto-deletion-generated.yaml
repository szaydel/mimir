apiVersion: v1
kind: Namespace
metadata:
  name: default
---
apiVersion: policy/v1
kind: PodDisruptionBudget
metadata:
  labels:
    name: compactor
  name: compactor
  namespace: default
spec:
  maxUnavailable: 1
  selector:
    matchLabels:
      name: compactor
---
apiVersion: policy/v1
kind: PodDisruptionBudget
metadata:
  labels:
    name: distributor
  name: distributor
  namespace: default
spec:
  maxUnavailable: 1
  selector:
    matchLabels:
      name: distributor
---
apiVersion: policy/v1
kind: PodDisruptionBudget
metadata:
  labels:
    name: memcached
  name: memcached
  namespace: default
spec:
  maxUnavailable: 1
  selector:
    matchLabels:
      name: memcached
---
apiVersion: policy/v1
kind: PodDisruptionBudget
metadata:
  labels:
    name: memcached-frontend
  name: memcached-frontend
  namespace: default
spec:
  maxUnavailable: 1
  selector:
    matchLabels:
      name: memcached-frontend
---
apiVersion: policy/v1
kind: PodDisruptionBudget
metadata:
  labels:
    name: memcached-index-queries
  name: memcached-index-queries
  namespace: default
spec:
  maxUnavailable: 1
  selector:
    matchLabels:
      name: memcached-index-queries
---
apiVersion: policy/v1
kind: PodDisruptionBudget
metadata:
  labels:
    name: memcached-metadata
  name: memcached-metadata
  namespace: default
spec:
  maxUnavailable: 1
  selector:
    matchLabels:
      name: memcached-metadata
---
apiVersion: policy/v1
kind: PodDisruptionBudget
metadata:
  labels:
    name: querier
  name: querier
  namespace: default
spec:
  maxUnavailable: 1
  selector:
    matchLabels:
      name: querier
---
apiVersion: policy/v1
kind: PodDisruptionBudget
metadata:
  labels:
    name: query-frontend
  name: query-frontend
  namespace: default
spec:
  maxUnavailable: 1
  selector:
    matchLabels:
      name: query-frontend
---
apiVersion: policy/v1
kind: PodDisruptionBudget
metadata:
  labels:
    name: query-scheduler
  name: query-scheduler
  namespace: default
spec:
  maxUnavailable: 1
  selector:
    matchLabels:
      name: query-scheduler
---
apiVersion: policy/v1
kind: PodDisruptionBudget
metadata:
  labels:
    name: rollout-operator
  name: rollout-operator
  namespace: default
spec:
  maxUnavailable: 1
  selector:
    matchLabels:
      name: rollout-operator
---
apiVersion: v1
kind: ServiceAccount
metadata:
  name: rollout-operator
  namespace: default
---
apiVersion: v1
data:
  overrides.yaml: |
    overrides: {}
kind: ConfigMap
metadata:
  name: overrides
  namespace: default
---
apiVersion: apiextensions.k8s.io/v1
kind: CustomResourceDefinition
metadata:
  name: zoneawarepoddisruptionbudgets.rollout-operator.grafana.com
spec:
  group: rollout-operator.grafana.com
  names:
    kind: ZoneAwarePodDisruptionBudget
    plural: zoneawarepoddisruptionbudgets
    shortNames:
    - zpdb
    singular: zoneawarepoddisruptionbudget
  scope: Namespaced
  versions:
  - name: v1
    schema:
      openAPIV3Schema:
        properties:
          spec:
            properties:
              maxUnavailable:
                description: The number of pods that can be unavailable within a zone
                  or partition.
                minimum: 0
                type: integer
              maxUnavailablePercentage:
                description: Calculate the maxUnavailable value as a percentage of
                  the StatefulSet's spec.Replica count. This option is not supported
                  when using podNamePartitionRegex.
                maximum: 100
                minimum: 0
                type: integer
              podNamePartitionRegex:
                description: A regular expression for returning a partition name given
                  a pod name. This field is optional and should only be used when
                  the ZoneAwarePodDisruptionBudget is to be scoped to a partition,
                  such as a multi-zone ingester deployment with ingest_storage_enabled.
                  Enabling this changes the ZPDB functionality such that minAvailability
                  is applied across ALL zones for a given partition. When not enabled,
                  the minAvailability is applied to pods within the eviction zone
                  assuming there are no disruptions in the other zones.
                type: string
              podNameRegexGroup:
                description: The regular expression capture group number that contains
                  the partition name. This field is only required when the podNamePartitionRegex
                  field is set and has more then one grouping. The default value is
                  1 and 1-based indexing is used.
                minimum: 1
                type: integer
              selector:
                description: A selector for finding pods and statefulsets that this
                  ZoneAwarePodDisruptionBudget applies to.
                properties:
                  matchLabels:
                    additionalProperties:
                      type: string
                    type: object
                required:
                - matchLabels
                type: object
            required:
            - selector
            type: object
        type: object
    served: true
    storage: true
    subresources:
      status: {}
---
apiVersion: rbac.authorization.k8s.io/v1
kind: ClusterRole
metadata:
  name: rollout-operator-default-webhook-cert-update-role
rules:
- apiGroups:
  - admissionregistration.k8s.io
  resources:
  - validatingwebhookconfigurations
  - mutatingwebhookconfigurations
  verbs:
  - list
  - patch
  - watch
---
apiVersion: rbac.authorization.k8s.io/v1
kind: ClusterRoleBinding
metadata:
  name: rollout-operator-default-webhook-cert-secret-rolebinding
roleRef:
  apiGroup: rbac.authorization.k8s.io
  kind: ClusterRole
  name: rollout-operator-default-webhook-cert-update-role
subjects:
- kind: ServiceAccount
  name: rollout-operator
  namespace: default
---
apiVersion: rbac.authorization.k8s.io/v1
kind: Role
metadata:
  name: rollout-operator-role
  namespace: default
rules:
- apiGroups:
  - ""
  resources:
  - pods
  verbs:
  - list
  - get
  - watch
  - delete
- apiGroups:
  - apps
  resources:
  - statefulsets
  verbs:
  - list
  - get
  - watch
  - patch
- apiGroups:
  - apps
  resources:
  - statefulsets/status
  verbs:
  - update
- apiGroups:
  - ""
  resources:
  - configmaps
  verbs:
  - get
  - update
  - create
- apiGroups:
  - rollout-operator.grafana.com
  resources:
  - zoneawarepoddisruptionbudgets
  verbs:
  - get
  - list
  - watch
---
apiVersion: rbac.authorization.k8s.io/v1
kind: Role
metadata:
  name: rollout-operator-webhook-cert-secret-role
  namespace: default
rules:
- apiGroups:
  - ""
  resources:
  - secrets
  verbs:
  - create
- apiGroups:
  - ""
  resourceNames:
  - rollout-operator-self-signed-certificate
  resources:
  - secrets
  verbs:
  - update
  - get
---
apiVersion: rbac.authorization.k8s.io/v1
kind: RoleBinding
metadata:
  name: rollout-operator-rolebinding
  namespace: default
roleRef:
  apiGroup: rbac.authorization.k8s.io
  kind: Role
  name: rollout-operator-role
subjects:
- kind: ServiceAccount
  name: rollout-operator
  namespace: default
---
apiVersion: rbac.authorization.k8s.io/v1
kind: RoleBinding
metadata:
  name: rollout-operator-webhook-cert-secret-rolebinding
  namespace: default
roleRef:
  apiGroup: rbac.authorization.k8s.io
  kind: Role
  name: rollout-operator-webhook-cert-secret-role
subjects:
- kind: ServiceAccount
  name: rollout-operator
  namespace: default
---
apiVersion: v1
kind: Service
metadata:
  labels:
    name: compactor
  name: compactor
  namespace: default
spec:
  clusterIP: None
  ports:
  - name: compactor-http-metrics
    port: 8080
    targetPort: 8080
  - name: compactor-grpc
    port: 9095
    targetPort: 9095
  - name: compactor-gossip-ring
    port: 7946
    targetPort: 7946
  selector:
    name: compactor
---
apiVersion: v1
kind: Service
metadata:
  labels:
    name: distributor
  name: distributor
  namespace: default
spec:
  clusterIP: None
  ports:
  - name: distributor-http-metrics
    port: 8080
    targetPort: 8080
  - name: distributor-grpc
    port: 9095
    targetPort: 9095
  - name: distributor-gossip-ring
    port: 7946
    targetPort: 7946
  selector:
    name: distributor
---
apiVersion: v1
kind: Service
metadata:
  name: gossip-ring
  namespace: default
spec:
  clusterIP: None
  ports:
  - appProtocol: tcp
    name: gossip-ring
    port: 7946
    protocol: TCP
    targetPort: 7946
  selector:
    gossip_ring_member: "true"
---
apiVersion: v1
kind: Service
metadata:
  labels:
    name: ingester-zone-a
  name: ingester-zone-a
  namespace: default
spec:
  clusterIP: None
  ports:
  - name: ingester-http-metrics
    port: 8080
    targetPort: 8080
  - name: ingester-grpc
    port: 9095
    targetPort: 9095
  - name: ingester-gossip-ring
    port: 7946
    targetPort: 7946
  selector:
    name: ingester-zone-a
    rollout-group: ingester
---
apiVersion: v1
kind: Service
metadata:
  labels:
    name: ingester-zone-b
  name: ingester-zone-b
  namespace: default
spec:
  clusterIP: None
  ports:
  - name: ingester-http-metrics
    port: 8080
    targetPort: 8080
  - name: ingester-grpc
    port: 9095
    targetPort: 9095
  - name: ingester-gossip-ring
    port: 7946
    targetPort: 7946
  selector:
    name: ingester-zone-b
    rollout-group: ingester
---
apiVersion: v1
kind: Service
metadata:
  labels:
    name: ingester-zone-c
  name: ingester-zone-c
  namespace: default
spec:
  clusterIP: None
  ports:
  - name: ingester-http-metrics
    port: 8080
    targetPort: 8080
  - name: ingester-grpc
    port: 9095
    targetPort: 9095
  - name: ingester-gossip-ring
    port: 7946
    targetPort: 7946
  selector:
    name: ingester-zone-c
    rollout-group: ingester
---
apiVersion: v1
kind: Service
metadata:
  labels:
    name: memcached
  name: memcached
  namespace: default
spec:
  clusterIP: None
  ports:
  - name: memcached-client
    port: 11211
    targetPort: 11211
  - name: exporter-http-metrics
    port: 9150
    targetPort: 9150
  selector:
    name: memcached
---
apiVersion: v1
kind: Service
metadata:
  labels:
    name: memcached-frontend
  name: memcached-frontend
  namespace: default
spec:
  clusterIP: None
  ports:
  - name: memcached-client
    port: 11211
    targetPort: 11211
  - name: exporter-http-metrics
    port: 9150
    targetPort: 9150
  selector:
    name: memcached-frontend
---
apiVersion: v1
kind: Service
metadata:
  labels:
    name: memcached-index-queries
  name: memcached-index-queries
  namespace: default
spec:
  clusterIP: None
  ports:
  - name: memcached-client
    port: 11211
    targetPort: 11211
  - name: exporter-http-metrics
    port: 9150
    targetPort: 9150
  selector:
    name: memcached-index-queries
---
apiVersion: v1
kind: Service
metadata:
  labels:
    name: memcached-metadata
  name: memcached-metadata
  namespace: default
spec:
  clusterIP: None
  ports:
  - name: memcached-client
    port: 11211
    targetPort: 11211
  - name: exporter-http-metrics
    port: 9150
    targetPort: 9150
  selector:
    name: memcached-metadata
---
apiVersion: v1
kind: Service
metadata:
  labels:
    name: querier
  name: querier
  namespace: default
spec:
  ports:
  - name: querier-http-metrics
    port: 8080
    targetPort: 8080
  - name: querier-grpc
    port: 9095
    targetPort: 9095
  - name: querier-gossip-ring
    port: 7946
    targetPort: 7946
  selector:
    name: querier
---
apiVersion: v1
kind: Service
metadata:
  labels:
    name: query-frontend
  name: query-frontend
  namespace: default
spec:
  ports:
  - name: query-frontend-http-metrics
    port: 8080
    targetPort: 8080
  - name: query-frontend-grpc
    port: 9095
    targetPort: 9095
  selector:
    name: query-frontend
---
apiVersion: v1
kind: Service
metadata:
  labels:
    name: query-scheduler
  name: query-scheduler
  namespace: default
spec:
  ports:
  - name: query-scheduler-http-metrics
    port: 8080
    targetPort: 8080
  - name: query-scheduler-grpc
    port: 9095
    targetPort: 9095
  selector:
    name: query-scheduler
---
apiVersion: v1
kind: Service
metadata:
  labels:
    name: query-scheduler
  name: query-scheduler-discovery
  namespace: default
spec:
  clusterIP: None
  ports:
  - name: query-scheduler-http-metrics
    port: 8080
    targetPort: 8080
  - name: query-scheduler-grpc
    port: 9095
    targetPort: 9095
  publishNotReadyAddresses: true
  selector:
    name: query-scheduler
---
apiVersion: v1
kind: Service
metadata:
  name: rollout-operator
  namespace: default
spec:
  ports:
  - name: https
    port: 443
    protocol: TCP
    targetPort: 8443
  selector:
    name: rollout-operator
---
apiVersion: v1
kind: Service
metadata:
  labels:
    name: store-gateway-multi-zone
  name: store-gateway-multi-zone
  namespace: default
spec:
  ports:
  - name: store-gateway-http-metrics
    port: 80
    protocol: TCP
    targetPort: 80
  selector:
    rollout-group: store-gateway
---
apiVersion: v1
kind: Service
metadata:
  labels:
    name: store-gateway-zone-a
  name: store-gateway-zone-a
  namespace: default
spec:
  clusterIP: None
  ports:
  - name: store-gateway-http-metrics
    port: 8080
    targetPort: 8080
  - name: store-gateway-grpc
    port: 9095
    targetPort: 9095
  - name: store-gateway-gossip-ring
    port: 7946
    targetPort: 7946
  selector:
    name: store-gateway-zone-a
    rollout-group: store-gateway
---
apiVersion: v1
kind: Service
metadata:
  labels:
    name: store-gateway-zone-b
  name: store-gateway-zone-b
  namespace: default
spec:
  clusterIP: None
  ports:
  - name: store-gateway-http-metrics
    port: 8080
    targetPort: 8080
  - name: store-gateway-grpc
    port: 9095
    targetPort: 9095
  - name: store-gateway-gossip-ring
    port: 7946
    targetPort: 7946
  selector:
    name: store-gateway-zone-b
    rollout-group: store-gateway
---
apiVersion: v1
kind: Service
metadata:
  labels:
    name: store-gateway-zone-c
  name: store-gateway-zone-c
  namespace: default
spec:
  clusterIP: None
  ports:
  - name: store-gateway-http-metrics
    port: 8080
    targetPort: 8080
  - name: store-gateway-grpc
    port: 9095
    targetPort: 9095
  - name: store-gateway-gossip-ring
    port: 7946
    targetPort: 7946
  selector:
    name: store-gateway-zone-c
    rollout-group: store-gateway
---
apiVersion: apps/v1
kind: Deployment
metadata:
  name: distributor
  namespace: default
spec:
  minReadySeconds: 10
  replicas: 3
  revisionHistoryLimit: 10
  selector:
    matchLabels:
      name: distributor
  strategy:
    rollingUpdate:
      maxSurge: 15%
      maxUnavailable: 0
  template:
    metadata:
      labels:
        gossip_ring_member: "true"
        name: distributor
    spec:
      containers:
      - args:
        - -distributor.ha-tracker.enable=true
        - -distributor.ha-tracker.enable-for-all-users=true
        - -distributor.ha-tracker.prefix=prom_ha/
        - -distributor.ha-tracker.store=memberlist
        - -distributor.health-check-ingesters=true
        - -distributor.ingestion-burst-size=200000
        - -distributor.ingestion-rate-limit=10000
        - -distributor.ring.heartbeat-period=1m
        - -distributor.ring.heartbeat-timeout=4m
        - -distributor.ring.prefix=
        - -distributor.ring.store=memberlist
        - -ingester.ring.heartbeat-timeout=10m
        - -ingester.ring.prefix=
        - -ingester.ring.replication-factor=3
        - -ingester.ring.store=memberlist
        - -ingester.ring.zone-awareness-enabled=true
        - -mem-ballast-size-bytes=1073741824
        - -memberlist.bind-port=7946
        - -memberlist.join=dns+gossip-ring.default.svc.cluster.local.:7946
        - -runtime-config.file=/etc/mimir/overrides.yaml
        - -server.grpc-max-concurrent-streams=1000
        - -server.grpc.keepalive.max-connection-age=60s
        - -server.grpc.keepalive.max-connection-age-grace=5m
        - -server.grpc.keepalive.max-connection-idle=1m
        - -server.grpc.keepalive.min-time-between-pings=10s
        - -server.grpc.keepalive.ping-without-stream-allowed=true
        - -server.http-listen-port=8080
        - -shutdown-delay=90s
        - -target=distributor
        - -usage-stats.installation-mode=jsonnet
        env:
        - name: GOMAXPROCS
          value: "8"
<<<<<<< HEAD
        image: grafana/mimir:2.17.2
=======
        image: grafana/mimir:3.0.0
>>>>>>> 3e9aeb43
        imagePullPolicy: IfNotPresent
        name: distributor
        ports:
        - containerPort: 8080
          name: http-metrics
        - containerPort: 9095
          name: grpc
        - containerPort: 7946
          name: gossip-ring
        readinessProbe:
          httpGet:
            path: /ready
            port: 8080
          initialDelaySeconds: 15
          timeoutSeconds: 1
        resources:
          limits:
            memory: 4Gi
          requests:
            cpu: "2"
            memory: 2Gi
        volumeMounts:
        - mountPath: /etc/mimir
          name: overrides
      terminationGracePeriodSeconds: 100
      topologySpreadConstraints:
      - labelSelector:
          matchLabels:
            name: distributor
        maxSkew: 1
        topologyKey: kubernetes.io/hostname
        whenUnsatisfiable: ScheduleAnyway
      volumes:
      - configMap:
          name: overrides
        name: overrides
---
apiVersion: apps/v1
kind: Deployment
metadata:
  name: querier
  namespace: default
spec:
  minReadySeconds: 10
  replicas: 6
  revisionHistoryLimit: 10
  selector:
    matchLabels:
      name: querier
  strategy:
    rollingUpdate:
      maxSurge: 15%
      maxUnavailable: 0
  template:
    metadata:
      labels:
        gossip_ring_member: "true"
        name: querier
    spec:
      containers:
      - args:
        - -blocks-storage.bucket-store.metadata-cache.backend=memcached
        - -blocks-storage.bucket-store.metadata-cache.memcached.addresses=dnssrvnoa+memcached-metadata.default.svc.cluster.local.:11211
        - -blocks-storage.bucket-store.metadata-cache.memcached.max-async-concurrency=50
        - -blocks-storage.bucket-store.metadata-cache.memcached.max-item-size=1048576
        - -blocks-storage.bucket-store.sync-dir=/data/tsdb
        - -blocks-storage.bucket-store.sync-interval=15m
        - -blocks-storage.gcs.bucket-name=blocks-bucket
        - -common.storage.backend=gcs
        - -distributor.health-check-ingesters=true
        - -ingester.ring.heartbeat-timeout=10m
        - -ingester.ring.prefix=
        - -ingester.ring.replication-factor=3
        - -ingester.ring.store=memberlist
        - -ingester.ring.zone-awareness-enabled=true
        - -mem-ballast-size-bytes=268435456
        - -memberlist.bind-port=7946
        - -memberlist.join=dns+gossip-ring.default.svc.cluster.local.:7946
        - -querier.frontend-client.grpc-max-send-msg-size=104857600
        - -querier.max-concurrent=8
        - -querier.max-partial-query-length=768h
        - -querier.scheduler-address=query-scheduler-discovery.default.svc.cluster.local.:9095
        - -querier.store-gateway-client.grpc-max-recv-msg-size=209715200
        - -runtime-config.file=/etc/mimir/overrides.yaml
        - -server.grpc.keepalive.min-time-between-pings=10s
        - -server.grpc.keepalive.ping-without-stream-allowed=true
        - -server.http-listen-port=8080
        - -store-gateway.sharding-ring.heartbeat-timeout=10m
        - -store-gateway.sharding-ring.prefix=multi-zone/
        - -store-gateway.sharding-ring.replication-factor=3
        - -store-gateway.sharding-ring.store=memberlist
        - -store-gateway.sharding-ring.zone-awareness-enabled=true
        - -target=querier
        - -usage-stats.installation-mode=jsonnet
        env:
        - name: GOMAXPROCS
          value: "5"
<<<<<<< HEAD
        image: grafana/mimir:2.17.2
=======
        image: grafana/mimir:3.0.0
>>>>>>> 3e9aeb43
        imagePullPolicy: IfNotPresent
        name: querier
        ports:
        - containerPort: 8080
          name: http-metrics
        - containerPort: 9095
          name: grpc
        - containerPort: 7946
          name: gossip-ring
        readinessProbe:
          httpGet:
            path: /ready
            port: 8080
          initialDelaySeconds: 15
          timeoutSeconds: 1
        resources:
          limits:
            memory: 24Gi
          requests:
            cpu: "1"
            memory: 12Gi
        volumeMounts:
        - mountPath: /etc/mimir
          name: overrides
      terminationGracePeriodSeconds: 180
      topologySpreadConstraints:
      - labelSelector:
          matchLabels:
            name: querier
        maxSkew: 1
        topologyKey: kubernetes.io/hostname
        whenUnsatisfiable: ScheduleAnyway
      volumes:
      - configMap:
          name: overrides
        name: overrides
---
apiVersion: apps/v1
kind: Deployment
metadata:
  name: query-frontend
  namespace: default
spec:
  minReadySeconds: 10
  replicas: 2
  revisionHistoryLimit: 10
  selector:
    matchLabels:
      name: query-frontend
  strategy:
    rollingUpdate:
      maxSurge: 15%
      maxUnavailable: 0
  template:
    metadata:
      labels:
        name: query-frontend
    spec:
      containers:
      - args:
        - -query-frontend.cache-results=true
        - -query-frontend.max-cache-freshness=10m
        - -query-frontend.max-total-query-length=12000h
        - -query-frontend.query-sharding-target-series-per-shard=2500
        - -query-frontend.results-cache.backend=memcached
        - -query-frontend.results-cache.memcached.addresses=dnssrvnoa+memcached-frontend.default.svc.cluster.local.:11211
        - -query-frontend.results-cache.memcached.max-item-size=5242880
        - -query-frontend.results-cache.memcached.timeout=500ms
        - -query-frontend.scheduler-address=query-scheduler-discovery.default.svc.cluster.local.:9095
        - -runtime-config.file=/etc/mimir/overrides.yaml
        - -server.grpc.keepalive.max-connection-age=30s
        - -server.grpc.keepalive.min-time-between-pings=10s
        - -server.grpc.keepalive.ping-without-stream-allowed=true
        - -server.http-listen-port=8080
        - -shutdown-delay=90s
        - -target=query-frontend
        - -usage-stats.installation-mode=jsonnet
<<<<<<< HEAD
        image: grafana/mimir:2.17.2
=======
        image: grafana/mimir:3.0.0
>>>>>>> 3e9aeb43
        imagePullPolicy: IfNotPresent
        name: query-frontend
        ports:
        - containerPort: 8080
          name: http-metrics
        - containerPort: 9095
          name: grpc
        readinessProbe:
          httpGet:
            path: /ready
            port: 8080
          initialDelaySeconds: 15
          timeoutSeconds: 1
        resources:
          limits:
            memory: 1200Mi
          requests:
            cpu: "2"
            memory: 600Mi
        volumeMounts:
        - mountPath: /etc/mimir
          name: overrides
      terminationGracePeriodSeconds: 390
      topologySpreadConstraints:
      - labelSelector:
          matchLabels:
            name: query-frontend
        maxSkew: 1
        topologyKey: kubernetes.io/hostname
        whenUnsatisfiable: ScheduleAnyway
      volumes:
      - configMap:
          name: overrides
        name: overrides
---
apiVersion: apps/v1
kind: Deployment
metadata:
  name: query-scheduler
  namespace: default
spec:
  minReadySeconds: 10
  replicas: 2
  revisionHistoryLimit: 10
  selector:
    matchLabels:
      name: query-scheduler
  strategy:
    rollingUpdate:
      maxSurge: 1
      maxUnavailable: 0
  template:
    metadata:
      labels:
        name: query-scheduler
    spec:
      affinity:
        podAntiAffinity:
          requiredDuringSchedulingIgnoredDuringExecution:
          - labelSelector:
              matchLabels:
                name: query-scheduler
            topologyKey: kubernetes.io/hostname
      containers:
      - args:
        - -query-scheduler.max-outstanding-requests-per-tenant=100
        - -server.grpc.keepalive.min-time-between-pings=10s
        - -server.grpc.keepalive.ping-without-stream-allowed=true
        - -server.http-listen-port=8080
        - -target=query-scheduler
        - -usage-stats.installation-mode=jsonnet
<<<<<<< HEAD
        image: grafana/mimir:2.17.2
=======
        image: grafana/mimir:3.0.0
>>>>>>> 3e9aeb43
        imagePullPolicy: IfNotPresent
        name: query-scheduler
        ports:
        - containerPort: 8080
          name: http-metrics
        - containerPort: 9095
          name: grpc
        readinessProbe:
          httpGet:
            path: /ready
            port: 8080
          initialDelaySeconds: 15
          timeoutSeconds: 1
        resources:
          limits:
            memory: 2Gi
          requests:
            cpu: "2"
            memory: 1Gi
        volumeMounts:
        - mountPath: /etc/mimir
          name: overrides
      terminationGracePeriodSeconds: 180
      volumes:
      - configMap:
          name: overrides
        name: overrides
---
apiVersion: apps/v1
kind: Deployment
metadata:
  name: rollout-operator
  namespace: default
spec:
  minReadySeconds: 10
  replicas: 1
  revisionHistoryLimit: 10
  selector:
    matchLabels:
      name: rollout-operator
  strategy:
    rollingUpdate:
      maxSurge: 0
      maxUnavailable: 1
  template:
    metadata:
      labels:
        name: rollout-operator
    spec:
      containers:
      - args:
        - -kubernetes.namespace=default
        - -server-tls.enabled=true
        - -use-zone-tracker=true
        - -zone-tracker.config-map-name=rollout-operator-zone-tracker
        image: grafana/rollout-operator:v0.31.1
        imagePullPolicy: IfNotPresent
        name: rollout-operator
        ports:
        - containerPort: 8001
          name: http-metrics
        - containerPort: 8443
          name: https
        readinessProbe:
          httpGet:
            path: /ready
            port: 8001
          initialDelaySeconds: 5
          timeoutSeconds: 1
        resources:
          limits:
            memory: 200Mi
          requests:
            cpu: 100m
            memory: 100Mi
      serviceAccountName: rollout-operator
---
apiVersion: apps/v1
kind: StatefulSet
metadata:
  labels:
    name: compactor
  name: compactor
  namespace: default
spec:
  persistentVolumeClaimRetentionPolicy:
    whenScaled: Delete
  podManagementPolicy: Parallel
  replicas: 1
  selector:
    matchLabels:
      name: compactor
  serviceName: compactor
  template:
    metadata:
      labels:
        gossip_ring_member: "true"
        name: compactor
    spec:
      containers:
      - args:
        - -blocks-storage.gcs.bucket-name=blocks-bucket
        - -common.storage.backend=gcs
        - -compactor.block-ranges=2h,12h,24h
        - -compactor.blocks-retention-period=0
        - -compactor.cleanup-interval=15m
        - -compactor.compaction-concurrency=1
        - -compactor.compaction-interval=30m
        - -compactor.compactor-tenant-shard-size=1
        - -compactor.data-dir=/data
        - -compactor.deletion-delay=2h
        - -compactor.first-level-compaction-wait-period=25m
        - -compactor.max-closing-blocks-concurrency=2
        - -compactor.max-opening-blocks-concurrency=4
        - -compactor.ring.heartbeat-period=1m
        - -compactor.ring.heartbeat-timeout=4m
        - -compactor.ring.prefix=
        - -compactor.ring.store=memberlist
        - -compactor.ring.wait-stability-min-duration=1m
        - -compactor.split-and-merge-shards=0
        - -compactor.split-groups=1
        - -compactor.symbols-flushers-concurrency=4
        - -memberlist.bind-port=7946
        - -memberlist.join=dns+gossip-ring.default.svc.cluster.local.:7946
        - -runtime-config.file=/etc/mimir/overrides.yaml
        - -server.grpc.keepalive.min-time-between-pings=10s
        - -server.grpc.keepalive.ping-without-stream-allowed=true
        - -server.http-listen-port=8080
        - -target=compactor
        - -usage-stats.installation-mode=jsonnet
<<<<<<< HEAD
        image: grafana/mimir:2.17.2
=======
        image: grafana/mimir:3.0.0
>>>>>>> 3e9aeb43
        imagePullPolicy: IfNotPresent
        name: compactor
        ports:
        - containerPort: 8080
          name: http-metrics
        - containerPort: 9095
          name: grpc
        - containerPort: 7946
          name: gossip-ring
        readinessProbe:
          httpGet:
            path: /ready
            port: 8080
          initialDelaySeconds: 15
          timeoutSeconds: 1
        resources:
          limits:
            memory: 6Gi
          requests:
            cpu: 1
            memory: 6Gi
        volumeMounts:
        - mountPath: /data
          name: compactor-data
        - mountPath: /etc/mimir
          name: overrides
      securityContext:
        runAsUser: 0
      terminationGracePeriodSeconds: 900
      volumes:
      - configMap:
          name: overrides
        name: overrides
  updateStrategy:
    type: RollingUpdate
  volumeClaimTemplates:
  - apiVersion: v1
    kind: PersistentVolumeClaim
    metadata:
      name: compactor-data
    spec:
      accessModes:
      - ReadWriteOnce
      resources:
        requests:
          storage: 250Gi
      storageClassName: standard
---
apiVersion: apps/v1
kind: StatefulSet
metadata:
  annotations:
    rollout-max-unavailable: "50"
  labels:
    rollout-group: ingester
  name: ingester-zone-a
  namespace: default
spec:
  persistentVolumeClaimRetentionPolicy:
    whenScaled: Delete
  podManagementPolicy: Parallel
  replicas: 1
  selector:
    matchLabels:
      name: ingester-zone-a
      rollout-group: ingester
  serviceName: ingester-zone-a
  template:
    metadata:
      labels:
        gossip_ring_member: "true"
        name: ingester-zone-a
        rollout-group: ingester
    spec:
      affinity:
        podAntiAffinity:
          requiredDuringSchedulingIgnoredDuringExecution:
          - labelSelector:
              matchExpressions:
              - key: rollout-group
                operator: In
                values:
                - ingester
              - key: name
                operator: NotIn
                values:
                - ingester-zone-a
            topologyKey: kubernetes.io/hostname
      containers:
      - args:
        - -blocks-storage.gcs.bucket-name=blocks-bucket
        - -blocks-storage.tsdb.block-ranges-period=2h
        - -blocks-storage.tsdb.dir=/data/tsdb
        - -blocks-storage.tsdb.head-compaction-interval=15m
        - -blocks-storage.tsdb.ship-interval=1m
        - -blocks-storage.tsdb.wal-replay-concurrency=3
        - -common.storage.backend=gcs
        - -distributor.health-check-ingesters=true
        - -ingester.max-global-metadata-per-metric=10
        - -ingester.max-global-metadata-per-user=30000
        - -ingester.max-global-series-per-user=150000
        - -ingester.ring.heartbeat-period=2m
        - -ingester.ring.heartbeat-timeout=10m
        - -ingester.ring.instance-availability-zone=zone-a
        - -ingester.ring.num-tokens=512
        - -ingester.ring.prefix=
        - -ingester.ring.replication-factor=3
        - -ingester.ring.store=memberlist
        - -ingester.ring.tokens-file-path=/data/tokens
        - -ingester.ring.unregister-on-shutdown=true
        - -ingester.ring.zone-awareness-enabled=true
        - -memberlist.abort-if-fast-join-fails=true
        - -memberlist.bind-port=7946
        - -memberlist.join=dns+gossip-ring.default.svc.cluster.local.:7946
        - -runtime-config.file=/etc/mimir/overrides.yaml
        - -server.grpc-max-concurrent-streams=500
        - -server.grpc.keepalive.min-time-between-pings=10s
        - -server.grpc.keepalive.ping-without-stream-allowed=true
        - -server.http-listen-port=8080
        - -target=ingester
        - -usage-stats.installation-mode=jsonnet
        env:
        - name: GOMAXPROCS
          value: "9"
<<<<<<< HEAD
        image: grafana/mimir:2.17.2
=======
        image: grafana/mimir:3.0.0
>>>>>>> 3e9aeb43
        imagePullPolicy: IfNotPresent
        name: ingester
        ports:
        - containerPort: 8080
          name: http-metrics
        - containerPort: 9095
          name: grpc
        - containerPort: 7946
          name: gossip-ring
        readinessProbe:
          httpGet:
            path: /ready
            port: 8080
          initialDelaySeconds: 15
          timeoutSeconds: 1
        resources:
          limits:
            memory: 25Gi
          requests:
            cpu: "4"
            memory: 15Gi
        volumeMounts:
        - mountPath: /data
          name: ingester-data
        - mountPath: /etc/mimir
          name: overrides
      securityContext:
        runAsUser: 0
      terminationGracePeriodSeconds: 1200
      volumes:
      - configMap:
          name: overrides
        name: overrides
  updateStrategy:
    type: OnDelete
  volumeClaimTemplates:
  - apiVersion: v1
    kind: PersistentVolumeClaim
    metadata:
      name: ingester-data
    spec:
      accessModes:
      - ReadWriteOnce
      resources:
        requests:
          storage: 100Gi
      storageClassName: fast
---
apiVersion: apps/v1
kind: StatefulSet
metadata:
  annotations:
    rollout-max-unavailable: "50"
  labels:
    rollout-group: ingester
  name: ingester-zone-b
  namespace: default
spec:
  persistentVolumeClaimRetentionPolicy:
    whenScaled: Delete
  podManagementPolicy: Parallel
  replicas: 1
  selector:
    matchLabels:
      name: ingester-zone-b
      rollout-group: ingester
  serviceName: ingester-zone-b
  template:
    metadata:
      labels:
        gossip_ring_member: "true"
        name: ingester-zone-b
        rollout-group: ingester
    spec:
      affinity:
        podAntiAffinity:
          requiredDuringSchedulingIgnoredDuringExecution:
          - labelSelector:
              matchExpressions:
              - key: rollout-group
                operator: In
                values:
                - ingester
              - key: name
                operator: NotIn
                values:
                - ingester-zone-b
            topologyKey: kubernetes.io/hostname
      containers:
      - args:
        - -blocks-storage.gcs.bucket-name=blocks-bucket
        - -blocks-storage.tsdb.block-ranges-period=2h
        - -blocks-storage.tsdb.dir=/data/tsdb
        - -blocks-storage.tsdb.head-compaction-interval=15m
        - -blocks-storage.tsdb.ship-interval=1m
        - -blocks-storage.tsdb.wal-replay-concurrency=3
        - -common.storage.backend=gcs
        - -distributor.health-check-ingesters=true
        - -ingester.max-global-metadata-per-metric=10
        - -ingester.max-global-metadata-per-user=30000
        - -ingester.max-global-series-per-user=150000
        - -ingester.ring.heartbeat-period=2m
        - -ingester.ring.heartbeat-timeout=10m
        - -ingester.ring.instance-availability-zone=zone-b
        - -ingester.ring.num-tokens=512
        - -ingester.ring.prefix=
        - -ingester.ring.replication-factor=3
        - -ingester.ring.store=memberlist
        - -ingester.ring.tokens-file-path=/data/tokens
        - -ingester.ring.unregister-on-shutdown=true
        - -ingester.ring.zone-awareness-enabled=true
        - -memberlist.abort-if-fast-join-fails=true
        - -memberlist.bind-port=7946
        - -memberlist.join=dns+gossip-ring.default.svc.cluster.local.:7946
        - -runtime-config.file=/etc/mimir/overrides.yaml
        - -server.grpc-max-concurrent-streams=500
        - -server.grpc.keepalive.min-time-between-pings=10s
        - -server.grpc.keepalive.ping-without-stream-allowed=true
        - -server.http-listen-port=8080
        - -target=ingester
        - -usage-stats.installation-mode=jsonnet
        env:
        - name: GOMAXPROCS
          value: "9"
<<<<<<< HEAD
        image: grafana/mimir:2.17.2
=======
        image: grafana/mimir:3.0.0
>>>>>>> 3e9aeb43
        imagePullPolicy: IfNotPresent
        name: ingester
        ports:
        - containerPort: 8080
          name: http-metrics
        - containerPort: 9095
          name: grpc
        - containerPort: 7946
          name: gossip-ring
        readinessProbe:
          httpGet:
            path: /ready
            port: 8080
          initialDelaySeconds: 15
          timeoutSeconds: 1
        resources:
          limits:
            memory: 25Gi
          requests:
            cpu: "4"
            memory: 15Gi
        volumeMounts:
        - mountPath: /data
          name: ingester-data
        - mountPath: /etc/mimir
          name: overrides
      securityContext:
        runAsUser: 0
      terminationGracePeriodSeconds: 1200
      volumes:
      - configMap:
          name: overrides
        name: overrides
  updateStrategy:
    type: OnDelete
  volumeClaimTemplates:
  - apiVersion: v1
    kind: PersistentVolumeClaim
    metadata:
      name: ingester-data
    spec:
      accessModes:
      - ReadWriteOnce
      resources:
        requests:
          storage: 100Gi
      storageClassName: fast
---
apiVersion: apps/v1
kind: StatefulSet
metadata:
  annotations:
    rollout-max-unavailable: "50"
  labels:
    rollout-group: ingester
  name: ingester-zone-c
  namespace: default
spec:
  persistentVolumeClaimRetentionPolicy:
    whenScaled: Delete
  podManagementPolicy: Parallel
  replicas: 1
  selector:
    matchLabels:
      name: ingester-zone-c
      rollout-group: ingester
  serviceName: ingester-zone-c
  template:
    metadata:
      labels:
        gossip_ring_member: "true"
        name: ingester-zone-c
        rollout-group: ingester
    spec:
      affinity:
        podAntiAffinity:
          requiredDuringSchedulingIgnoredDuringExecution:
          - labelSelector:
              matchExpressions:
              - key: rollout-group
                operator: In
                values:
                - ingester
              - key: name
                operator: NotIn
                values:
                - ingester-zone-c
            topologyKey: kubernetes.io/hostname
      containers:
      - args:
        - -blocks-storage.gcs.bucket-name=blocks-bucket
        - -blocks-storage.tsdb.block-ranges-period=2h
        - -blocks-storage.tsdb.dir=/data/tsdb
        - -blocks-storage.tsdb.head-compaction-interval=15m
        - -blocks-storage.tsdb.ship-interval=1m
        - -blocks-storage.tsdb.wal-replay-concurrency=3
        - -common.storage.backend=gcs
        - -distributor.health-check-ingesters=true
        - -ingester.max-global-metadata-per-metric=10
        - -ingester.max-global-metadata-per-user=30000
        - -ingester.max-global-series-per-user=150000
        - -ingester.ring.heartbeat-period=2m
        - -ingester.ring.heartbeat-timeout=10m
        - -ingester.ring.instance-availability-zone=zone-c
        - -ingester.ring.num-tokens=512
        - -ingester.ring.prefix=
        - -ingester.ring.replication-factor=3
        - -ingester.ring.store=memberlist
        - -ingester.ring.tokens-file-path=/data/tokens
        - -ingester.ring.unregister-on-shutdown=true
        - -ingester.ring.zone-awareness-enabled=true
        - -memberlist.abort-if-fast-join-fails=true
        - -memberlist.bind-port=7946
        - -memberlist.join=dns+gossip-ring.default.svc.cluster.local.:7946
        - -runtime-config.file=/etc/mimir/overrides.yaml
        - -server.grpc-max-concurrent-streams=500
        - -server.grpc.keepalive.min-time-between-pings=10s
        - -server.grpc.keepalive.ping-without-stream-allowed=true
        - -server.http-listen-port=8080
        - -target=ingester
        - -usage-stats.installation-mode=jsonnet
        env:
        - name: GOMAXPROCS
          value: "9"
<<<<<<< HEAD
        image: grafana/mimir:2.17.2
=======
        image: grafana/mimir:3.0.0
>>>>>>> 3e9aeb43
        imagePullPolicy: IfNotPresent
        name: ingester
        ports:
        - containerPort: 8080
          name: http-metrics
        - containerPort: 9095
          name: grpc
        - containerPort: 7946
          name: gossip-ring
        readinessProbe:
          httpGet:
            path: /ready
            port: 8080
          initialDelaySeconds: 15
          timeoutSeconds: 1
        resources:
          limits:
            memory: 25Gi
          requests:
            cpu: "4"
            memory: 15Gi
        volumeMounts:
        - mountPath: /data
          name: ingester-data
        - mountPath: /etc/mimir
          name: overrides
      securityContext:
        runAsUser: 0
      terminationGracePeriodSeconds: 1200
      volumes:
      - configMap:
          name: overrides
        name: overrides
  updateStrategy:
    type: OnDelete
  volumeClaimTemplates:
  - apiVersion: v1
    kind: PersistentVolumeClaim
    metadata:
      name: ingester-data
    spec:
      accessModes:
      - ReadWriteOnce
      resources:
        requests:
          storage: 100Gi
      storageClassName: fast
---
apiVersion: apps/v1
kind: StatefulSet
metadata:
  name: memcached
  namespace: default
spec:
  minReadySeconds: 60
  replicas: 3
  selector:
    matchLabels:
      name: memcached
  serviceName: memcached
  template:
    metadata:
      labels:
        name: memcached
    spec:
      affinity:
        podAntiAffinity:
          requiredDuringSchedulingIgnoredDuringExecution:
          - labelSelector:
              matchLabels:
                name: memcached
            topologyKey: kubernetes.io/hostname
      containers:
      - args:
        - -m 6144
        - -I 1m
        - -c 16384
        - -v
        image: memcached:1.6.34-alpine
        imagePullPolicy: IfNotPresent
        name: memcached
        ports:
        - containerPort: 11211
          name: client
        resources:
          limits:
            memory: 9Gi
          requests:
            cpu: 500m
            memory: 6552Mi
      - args:
        - --memcached.address=localhost:11211
        - --web.listen-address=0.0.0.0:9150
        image: prom/memcached-exporter:v0.15.3
        imagePullPolicy: IfNotPresent
        name: exporter
        ports:
        - containerPort: 9150
          name: http-metrics
        resources:
          limits:
            memory: 250Mi
          requests:
            cpu: "0.05"
            memory: 50Mi
  updateStrategy:
    type: RollingUpdate
---
apiVersion: apps/v1
kind: StatefulSet
metadata:
  name: memcached-frontend
  namespace: default
spec:
  minReadySeconds: 60
  replicas: 3
  selector:
    matchLabels:
      name: memcached-frontend
  serviceName: memcached-frontend
  template:
    metadata:
      labels:
        name: memcached-frontend
    spec:
      affinity:
        podAntiAffinity:
          requiredDuringSchedulingIgnoredDuringExecution:
          - labelSelector:
              matchLabels:
                name: memcached-frontend
            topologyKey: kubernetes.io/hostname
      containers:
      - args:
        - -m 1024
        - -I 5m
        - -c 16384
        - -v
        image: memcached:1.6.34-alpine
        imagePullPolicy: IfNotPresent
        name: memcached
        ports:
        - containerPort: 11211
          name: client
        resources:
          limits:
            memory: 1536Mi
          requests:
            cpu: 500m
            memory: 1176Mi
      - args:
        - --memcached.address=localhost:11211
        - --web.listen-address=0.0.0.0:9150
        image: prom/memcached-exporter:v0.15.3
        imagePullPolicy: IfNotPresent
        name: exporter
        ports:
        - containerPort: 9150
          name: http-metrics
        resources:
          limits:
            memory: 250Mi
          requests:
            cpu: "0.05"
            memory: 50Mi
  updateStrategy:
    type: RollingUpdate
---
apiVersion: apps/v1
kind: StatefulSet
metadata:
  name: memcached-index-queries
  namespace: default
spec:
  minReadySeconds: 60
  replicas: 3
  selector:
    matchLabels:
      name: memcached-index-queries
  serviceName: memcached-index-queries
  template:
    metadata:
      labels:
        name: memcached-index-queries
    spec:
      affinity:
        podAntiAffinity:
          requiredDuringSchedulingIgnoredDuringExecution:
          - labelSelector:
              matchLabels:
                name: memcached-index-queries
            topologyKey: kubernetes.io/hostname
      containers:
      - args:
        - -m 1024
        - -I 5m
        - -c 16384
        - -v
        image: memcached:1.6.34-alpine
        imagePullPolicy: IfNotPresent
        name: memcached
        ports:
        - containerPort: 11211
          name: client
        resources:
          limits:
            memory: 1536Mi
          requests:
            cpu: 500m
            memory: 1176Mi
      - args:
        - --memcached.address=localhost:11211
        - --web.listen-address=0.0.0.0:9150
        image: prom/memcached-exporter:v0.15.3
        imagePullPolicy: IfNotPresent
        name: exporter
        ports:
        - containerPort: 9150
          name: http-metrics
        resources:
          limits:
            memory: 250Mi
          requests:
            cpu: "0.05"
            memory: 50Mi
  updateStrategy:
    type: RollingUpdate
---
apiVersion: apps/v1
kind: StatefulSet
metadata:
  name: memcached-metadata
  namespace: default
spec:
  minReadySeconds: 60
  replicas: 3
  selector:
    matchLabels:
      name: memcached-metadata
  serviceName: memcached-metadata
  template:
    metadata:
      labels:
        name: memcached-metadata
    spec:
      affinity:
        podAntiAffinity:
          requiredDuringSchedulingIgnoredDuringExecution:
          - labelSelector:
              matchLabels:
                name: memcached-metadata
            topologyKey: kubernetes.io/hostname
      containers:
      - args:
        - -m 512
        - -I 1m
        - -c 16384
        - -v
        image: memcached:1.6.34-alpine
        imagePullPolicy: IfNotPresent
        name: memcached
        ports:
        - containerPort: 11211
          name: client
        resources:
          limits:
            memory: 768Mi
          requests:
            cpu: 500m
            memory: 638Mi
      - args:
        - --memcached.address=localhost:11211
        - --web.listen-address=0.0.0.0:9150
        image: prom/memcached-exporter:v0.15.3
        imagePullPolicy: IfNotPresent
        name: exporter
        ports:
        - containerPort: 9150
          name: http-metrics
        resources:
          limits:
            memory: 250Mi
          requests:
            cpu: "0.05"
            memory: 50Mi
  updateStrategy:
    type: RollingUpdate
---
apiVersion: apps/v1
kind: StatefulSet
metadata:
  annotations:
    rollout-max-unavailable: "50"
  labels:
    rollout-group: store-gateway
  name: store-gateway-zone-a
  namespace: default
spec:
  persistentVolumeClaimRetentionPolicy:
    whenScaled: Delete
  podManagementPolicy: Parallel
  replicas: 1
  selector:
    matchLabels:
      name: store-gateway-zone-a
      rollout-group: store-gateway
  serviceName: store-gateway-zone-a
  template:
    metadata:
      labels:
        gossip_ring_member: "true"
        name: store-gateway-zone-a
        rollout-group: store-gateway
    spec:
      affinity:
        podAntiAffinity:
          requiredDuringSchedulingIgnoredDuringExecution:
          - labelSelector:
              matchExpressions:
              - key: rollout-group
                operator: In
                values:
                - store-gateway
              - key: name
                operator: NotIn
                values:
                - store-gateway-zone-a
            topologyKey: kubernetes.io/hostname
      containers:
      - args:
        - -blocks-storage.bucket-store.chunks-cache.backend=memcached
        - -blocks-storage.bucket-store.chunks-cache.memcached.addresses=dnssrvnoa+memcached.default.svc.cluster.local.:11211
        - -blocks-storage.bucket-store.chunks-cache.memcached.max-async-concurrency=50
        - -blocks-storage.bucket-store.chunks-cache.memcached.max-get-multi-concurrency=100
        - -blocks-storage.bucket-store.chunks-cache.memcached.max-idle-connections=150
        - -blocks-storage.bucket-store.chunks-cache.memcached.max-item-size=1048576
        - -blocks-storage.bucket-store.chunks-cache.memcached.timeout=750ms
        - -blocks-storage.bucket-store.index-cache.backend=memcached
        - -blocks-storage.bucket-store.index-cache.memcached.addresses=dnssrvnoa+memcached-index-queries.default.svc.cluster.local.:11211
        - -blocks-storage.bucket-store.index-cache.memcached.max-async-concurrency=50
        - -blocks-storage.bucket-store.index-cache.memcached.max-get-multi-concurrency=100
        - -blocks-storage.bucket-store.index-cache.memcached.max-idle-connections=150
        - -blocks-storage.bucket-store.index-cache.memcached.max-item-size=5242880
        - -blocks-storage.bucket-store.index-cache.memcached.timeout=750ms
        - -blocks-storage.bucket-store.metadata-cache.backend=memcached
        - -blocks-storage.bucket-store.metadata-cache.memcached.addresses=dnssrvnoa+memcached-metadata.default.svc.cluster.local.:11211
        - -blocks-storage.bucket-store.metadata-cache.memcached.max-async-concurrency=50
        - -blocks-storage.bucket-store.metadata-cache.memcached.max-get-multi-concurrency=100
        - -blocks-storage.bucket-store.metadata-cache.memcached.max-idle-connections=150
        - -blocks-storage.bucket-store.metadata-cache.memcached.max-item-size=1048576
        - -blocks-storage.bucket-store.sync-dir=/data/tsdb
        - -blocks-storage.bucket-store.sync-interval=15m
        - -blocks-storage.gcs.bucket-name=blocks-bucket
        - -common.storage.backend=gcs
        - -memberlist.bind-port=7946
        - -memberlist.join=dns+gossip-ring.default.svc.cluster.local.:7946
        - -runtime-config.file=/etc/mimir/overrides.yaml
        - -server.grpc-max-send-msg-size-bytes=209715200
        - -server.grpc.keepalive.min-time-between-pings=10s
        - -server.grpc.keepalive.ping-without-stream-allowed=true
        - -server.http-listen-port=8080
        - -store-gateway.sharding-ring.heartbeat-period=1m
        - -store-gateway.sharding-ring.heartbeat-timeout=10m
        - -store-gateway.sharding-ring.instance-availability-zone=zone-a
        - -store-gateway.sharding-ring.prefix=multi-zone/
        - -store-gateway.sharding-ring.replication-factor=3
        - -store-gateway.sharding-ring.store=memberlist
        - -store-gateway.sharding-ring.tokens-file-path=/data/tokens
        - -store-gateway.sharding-ring.unregister-on-shutdown=false
        - -store-gateway.sharding-ring.wait-stability-min-duration=1m
        - -store-gateway.sharding-ring.zone-awareness-enabled=true
        - -target=store-gateway
        - -usage-stats.installation-mode=jsonnet
        env:
        - name: GOMAXPROCS
          value: "5"
        - name: GOMEMLIMIT
          value: "12884901888"
<<<<<<< HEAD
        image: grafana/mimir:2.17.2
=======
        image: grafana/mimir:3.0.0
>>>>>>> 3e9aeb43
        imagePullPolicy: IfNotPresent
        name: store-gateway
        ports:
        - containerPort: 8080
          name: http-metrics
        - containerPort: 9095
          name: grpc
        - containerPort: 7946
          name: gossip-ring
        readinessProbe:
          httpGet:
            path: /ready
            port: 8080
          initialDelaySeconds: 15
          timeoutSeconds: 1
        resources:
          limits:
            memory: 18Gi
          requests:
            cpu: "1"
            memory: 12Gi
        volumeMounts:
        - mountPath: /data
          name: store-gateway-data
        - mountPath: /etc/mimir
          name: overrides
      securityContext:
        runAsUser: 0
      terminationGracePeriodSeconds: 120
      volumes:
      - configMap:
          name: overrides
        name: overrides
  updateStrategy:
    type: OnDelete
  volumeClaimTemplates:
  - apiVersion: v1
    kind: PersistentVolumeClaim
    metadata:
      name: store-gateway-data
    spec:
      accessModes:
      - ReadWriteOnce
      resources:
        requests:
          storage: 50Gi
      storageClassName: standard
---
apiVersion: apps/v1
kind: StatefulSet
metadata:
  annotations:
    rollout-max-unavailable: "50"
  labels:
    rollout-group: store-gateway
  name: store-gateway-zone-b
  namespace: default
spec:
  persistentVolumeClaimRetentionPolicy:
    whenScaled: Delete
  podManagementPolicy: Parallel
  replicas: 1
  selector:
    matchLabels:
      name: store-gateway-zone-b
      rollout-group: store-gateway
  serviceName: store-gateway-zone-b
  template:
    metadata:
      labels:
        gossip_ring_member: "true"
        name: store-gateway-zone-b
        rollout-group: store-gateway
    spec:
      affinity:
        podAntiAffinity:
          requiredDuringSchedulingIgnoredDuringExecution:
          - labelSelector:
              matchExpressions:
              - key: rollout-group
                operator: In
                values:
                - store-gateway
              - key: name
                operator: NotIn
                values:
                - store-gateway-zone-b
            topologyKey: kubernetes.io/hostname
      containers:
      - args:
        - -blocks-storage.bucket-store.chunks-cache.backend=memcached
        - -blocks-storage.bucket-store.chunks-cache.memcached.addresses=dnssrvnoa+memcached.default.svc.cluster.local.:11211
        - -blocks-storage.bucket-store.chunks-cache.memcached.max-async-concurrency=50
        - -blocks-storage.bucket-store.chunks-cache.memcached.max-get-multi-concurrency=100
        - -blocks-storage.bucket-store.chunks-cache.memcached.max-idle-connections=150
        - -blocks-storage.bucket-store.chunks-cache.memcached.max-item-size=1048576
        - -blocks-storage.bucket-store.chunks-cache.memcached.timeout=750ms
        - -blocks-storage.bucket-store.index-cache.backend=memcached
        - -blocks-storage.bucket-store.index-cache.memcached.addresses=dnssrvnoa+memcached-index-queries.default.svc.cluster.local.:11211
        - -blocks-storage.bucket-store.index-cache.memcached.max-async-concurrency=50
        - -blocks-storage.bucket-store.index-cache.memcached.max-get-multi-concurrency=100
        - -blocks-storage.bucket-store.index-cache.memcached.max-idle-connections=150
        - -blocks-storage.bucket-store.index-cache.memcached.max-item-size=5242880
        - -blocks-storage.bucket-store.index-cache.memcached.timeout=750ms
        - -blocks-storage.bucket-store.metadata-cache.backend=memcached
        - -blocks-storage.bucket-store.metadata-cache.memcached.addresses=dnssrvnoa+memcached-metadata.default.svc.cluster.local.:11211
        - -blocks-storage.bucket-store.metadata-cache.memcached.max-async-concurrency=50
        - -blocks-storage.bucket-store.metadata-cache.memcached.max-get-multi-concurrency=100
        - -blocks-storage.bucket-store.metadata-cache.memcached.max-idle-connections=150
        - -blocks-storage.bucket-store.metadata-cache.memcached.max-item-size=1048576
        - -blocks-storage.bucket-store.sync-dir=/data/tsdb
        - -blocks-storage.bucket-store.sync-interval=15m
        - -blocks-storage.gcs.bucket-name=blocks-bucket
        - -common.storage.backend=gcs
        - -memberlist.bind-port=7946
        - -memberlist.join=dns+gossip-ring.default.svc.cluster.local.:7946
        - -runtime-config.file=/etc/mimir/overrides.yaml
        - -server.grpc-max-send-msg-size-bytes=209715200
        - -server.grpc.keepalive.min-time-between-pings=10s
        - -server.grpc.keepalive.ping-without-stream-allowed=true
        - -server.http-listen-port=8080
        - -store-gateway.sharding-ring.heartbeat-period=1m
        - -store-gateway.sharding-ring.heartbeat-timeout=10m
        - -store-gateway.sharding-ring.instance-availability-zone=zone-b
        - -store-gateway.sharding-ring.prefix=multi-zone/
        - -store-gateway.sharding-ring.replication-factor=3
        - -store-gateway.sharding-ring.store=memberlist
        - -store-gateway.sharding-ring.tokens-file-path=/data/tokens
        - -store-gateway.sharding-ring.unregister-on-shutdown=false
        - -store-gateway.sharding-ring.wait-stability-min-duration=1m
        - -store-gateway.sharding-ring.zone-awareness-enabled=true
        - -target=store-gateway
        - -usage-stats.installation-mode=jsonnet
        env:
        - name: GOMAXPROCS
          value: "5"
        - name: GOMEMLIMIT
          value: "12884901888"
<<<<<<< HEAD
        image: grafana/mimir:2.17.2
=======
        image: grafana/mimir:3.0.0
>>>>>>> 3e9aeb43
        imagePullPolicy: IfNotPresent
        name: store-gateway
        ports:
        - containerPort: 8080
          name: http-metrics
        - containerPort: 9095
          name: grpc
        - containerPort: 7946
          name: gossip-ring
        readinessProbe:
          httpGet:
            path: /ready
            port: 8080
          initialDelaySeconds: 15
          timeoutSeconds: 1
        resources:
          limits:
            memory: 18Gi
          requests:
            cpu: "1"
            memory: 12Gi
        volumeMounts:
        - mountPath: /data
          name: store-gateway-data
        - mountPath: /etc/mimir
          name: overrides
      securityContext:
        runAsUser: 0
      terminationGracePeriodSeconds: 120
      volumes:
      - configMap:
          name: overrides
        name: overrides
  updateStrategy:
    type: OnDelete
  volumeClaimTemplates:
  - apiVersion: v1
    kind: PersistentVolumeClaim
    metadata:
      name: store-gateway-data
    spec:
      accessModes:
      - ReadWriteOnce
      resources:
        requests:
          storage: 50Gi
      storageClassName: standard
---
apiVersion: apps/v1
kind: StatefulSet
metadata:
  annotations:
    rollout-max-unavailable: "50"
  labels:
    rollout-group: store-gateway
  name: store-gateway-zone-c
  namespace: default
spec:
  persistentVolumeClaimRetentionPolicy:
    whenScaled: Delete
  podManagementPolicy: Parallel
  replicas: 1
  selector:
    matchLabels:
      name: store-gateway-zone-c
      rollout-group: store-gateway
  serviceName: store-gateway-zone-c
  template:
    metadata:
      labels:
        gossip_ring_member: "true"
        name: store-gateway-zone-c
        rollout-group: store-gateway
    spec:
      affinity:
        podAntiAffinity:
          requiredDuringSchedulingIgnoredDuringExecution:
          - labelSelector:
              matchExpressions:
              - key: rollout-group
                operator: In
                values:
                - store-gateway
              - key: name
                operator: NotIn
                values:
                - store-gateway-zone-c
            topologyKey: kubernetes.io/hostname
      containers:
      - args:
        - -blocks-storage.bucket-store.chunks-cache.backend=memcached
        - -blocks-storage.bucket-store.chunks-cache.memcached.addresses=dnssrvnoa+memcached.default.svc.cluster.local.:11211
        - -blocks-storage.bucket-store.chunks-cache.memcached.max-async-concurrency=50
        - -blocks-storage.bucket-store.chunks-cache.memcached.max-get-multi-concurrency=100
        - -blocks-storage.bucket-store.chunks-cache.memcached.max-idle-connections=150
        - -blocks-storage.bucket-store.chunks-cache.memcached.max-item-size=1048576
        - -blocks-storage.bucket-store.chunks-cache.memcached.timeout=750ms
        - -blocks-storage.bucket-store.index-cache.backend=memcached
        - -blocks-storage.bucket-store.index-cache.memcached.addresses=dnssrvnoa+memcached-index-queries.default.svc.cluster.local.:11211
        - -blocks-storage.bucket-store.index-cache.memcached.max-async-concurrency=50
        - -blocks-storage.bucket-store.index-cache.memcached.max-get-multi-concurrency=100
        - -blocks-storage.bucket-store.index-cache.memcached.max-idle-connections=150
        - -blocks-storage.bucket-store.index-cache.memcached.max-item-size=5242880
        - -blocks-storage.bucket-store.index-cache.memcached.timeout=750ms
        - -blocks-storage.bucket-store.metadata-cache.backend=memcached
        - -blocks-storage.bucket-store.metadata-cache.memcached.addresses=dnssrvnoa+memcached-metadata.default.svc.cluster.local.:11211
        - -blocks-storage.bucket-store.metadata-cache.memcached.max-async-concurrency=50
        - -blocks-storage.bucket-store.metadata-cache.memcached.max-get-multi-concurrency=100
        - -blocks-storage.bucket-store.metadata-cache.memcached.max-idle-connections=150
        - -blocks-storage.bucket-store.metadata-cache.memcached.max-item-size=1048576
        - -blocks-storage.bucket-store.sync-dir=/data/tsdb
        - -blocks-storage.bucket-store.sync-interval=15m
        - -blocks-storage.gcs.bucket-name=blocks-bucket
        - -common.storage.backend=gcs
        - -memberlist.bind-port=7946
        - -memberlist.join=dns+gossip-ring.default.svc.cluster.local.:7946
        - -runtime-config.file=/etc/mimir/overrides.yaml
        - -server.grpc-max-send-msg-size-bytes=209715200
        - -server.grpc.keepalive.min-time-between-pings=10s
        - -server.grpc.keepalive.ping-without-stream-allowed=true
        - -server.http-listen-port=8080
        - -store-gateway.sharding-ring.heartbeat-period=1m
        - -store-gateway.sharding-ring.heartbeat-timeout=10m
        - -store-gateway.sharding-ring.instance-availability-zone=zone-c
        - -store-gateway.sharding-ring.prefix=multi-zone/
        - -store-gateway.sharding-ring.replication-factor=3
        - -store-gateway.sharding-ring.store=memberlist
        - -store-gateway.sharding-ring.tokens-file-path=/data/tokens
        - -store-gateway.sharding-ring.unregister-on-shutdown=false
        - -store-gateway.sharding-ring.wait-stability-min-duration=1m
        - -store-gateway.sharding-ring.zone-awareness-enabled=true
        - -target=store-gateway
        - -usage-stats.installation-mode=jsonnet
        env:
        - name: GOMAXPROCS
          value: "5"
        - name: GOMEMLIMIT
          value: "12884901888"
<<<<<<< HEAD
        image: grafana/mimir:2.17.2
=======
        image: grafana/mimir:3.0.0
>>>>>>> 3e9aeb43
        imagePullPolicy: IfNotPresent
        name: store-gateway
        ports:
        - containerPort: 8080
          name: http-metrics
        - containerPort: 9095
          name: grpc
        - containerPort: 7946
          name: gossip-ring
        readinessProbe:
          httpGet:
            path: /ready
            port: 8080
          initialDelaySeconds: 15
          timeoutSeconds: 1
        resources:
          limits:
            memory: 18Gi
          requests:
            cpu: "1"
            memory: 12Gi
        volumeMounts:
        - mountPath: /data
          name: store-gateway-data
        - mountPath: /etc/mimir
          name: overrides
      securityContext:
        runAsUser: 0
      terminationGracePeriodSeconds: 120
      volumes:
      - configMap:
          name: overrides
        name: overrides
  updateStrategy:
    type: OnDelete
  volumeClaimTemplates:
  - apiVersion: v1
    kind: PersistentVolumeClaim
    metadata:
      name: store-gateway-data
    spec:
      accessModes:
      - ReadWriteOnce
      resources:
        requests:
          storage: 50Gi
      storageClassName: standard
---
apiVersion: admissionregistration.k8s.io/v1
kind: MutatingWebhookConfiguration
metadata:
  labels:
    grafana.com/inject-rollout-operator-ca: "true"
    grafana.com/namespace: default
  name: prepare-downscale-default
webhooks:
- admissionReviewVersions:
  - v1
  clientConfig:
    service:
      name: rollout-operator
      namespace: default
      path: /admission/prepare-downscale
      port: 443
  failurePolicy: Fail
  matchPolicy: Equivalent
  name: prepare-downscale-default.grafana.com
  namespaceSelector:
    matchLabels:
      kubernetes.io/metadata.name: default
  rules:
  - apiGroups:
    - apps
    apiVersions:
    - v1
    operations:
    - UPDATE
    resources:
    - statefulsets
    - statefulsets/scale
    scope: Namespaced
  sideEffects: NoneOnDryRun
  timeoutSeconds: 10
---
apiVersion: admissionregistration.k8s.io/v1
kind: ValidatingWebhookConfiguration
metadata:
  labels:
    grafana.com/inject-rollout-operator-ca: "true"
    grafana.com/namespace: default
  name: no-downscale-default
webhooks:
- admissionReviewVersions:
  - v1
  clientConfig:
    service:
      name: rollout-operator
      namespace: default
      path: /admission/no-downscale
      port: 443
  failurePolicy: Fail
  matchPolicy: Equivalent
  name: no-downscale-default.grafana.com
  namespaceSelector:
    matchLabels:
      kubernetes.io/metadata.name: default
  rules:
  - apiGroups:
    - apps
    apiVersions:
    - v1
    operations:
    - UPDATE
    resources:
    - statefulsets
    - statefulsets/scale
    scope: Namespaced
  sideEffects: None
  timeoutSeconds: 10
---
apiVersion: admissionregistration.k8s.io/v1
kind: ValidatingWebhookConfiguration
metadata:
  labels:
    grafana.com/inject-rollout-operator-ca: "true"
    grafana.com/namespace: default
  name: pod-eviction-default
webhooks:
- admissionReviewVersions:
  - v1
  clientConfig:
    service:
      name: rollout-operator
      namespace: default
      path: /admission/pod-eviction
      port: 443
  failurePolicy: Fail
  name: pod-eviction-default.grafana.com
  namespaceSelector:
    matchLabels:
      kubernetes.io/metadata.name: default
  rules:
  - apiGroups:
    - ""
    apiVersions:
    - v1
    operations:
    - CREATE
    resources:
    - pods/eviction
    scope: Namespaced
  sideEffects: None
---
apiVersion: admissionregistration.k8s.io/v1
kind: ValidatingWebhookConfiguration
metadata:
  labels:
    grafana.com/inject-rollout-operator-ca: "true"
    grafana.com/namespace: default
  name: zpdb-validation-default
webhooks:
- admissionReviewVersions:
  - v1
  clientConfig:
    service:
      name: rollout-operator
      namespace: default
      path: /admission/zpdb-validation
      port: 443
  failurePolicy: Fail
  name: zpdb-validation-default.grafana.com
  namespaceSelector:
    matchLabels:
      kubernetes.io/metadata.name: default
  rules:
  - apiGroups:
    - rollout-operator.grafana.com
    apiVersions:
    - v1
    operations:
    - CREATE
    - UPDATE
    resources:
    - zoneawarepoddisruptionbudgets
    scope: Namespaced
  sideEffects: None
---
apiVersion: rollout-operator.grafana.com/v1
kind: ZoneAwarePodDisruptionBudget
metadata:
  labels:
    name: ingester-rollout
  name: ingester-rollout
  namespace: default
spec:
  maxUnavailable: 50
  selector:
    matchLabels:
      rollout-group: ingester
---
apiVersion: rollout-operator.grafana.com/v1
kind: ZoneAwarePodDisruptionBudget
metadata:
  labels:
    name: store-gateway-rollout
  name: store-gateway-rollout
  namespace: default
spec:
  maxUnavailable: 50
  selector:
    matchLabels:
      rollout-group: store-gateway<|MERGE_RESOLUTION|>--- conflicted
+++ resolved
@@ -780,11 +780,7 @@
         env:
         - name: GOMAXPROCS
           value: "8"
-<<<<<<< HEAD
-        image: grafana/mimir:2.17.2
-=======
         image: grafana/mimir:3.0.0
->>>>>>> 3e9aeb43
         imagePullPolicy: IfNotPresent
         name: distributor
         ports:
@@ -882,11 +878,7 @@
         env:
         - name: GOMAXPROCS
           value: "5"
-<<<<<<< HEAD
-        image: grafana/mimir:2.17.2
-=======
         image: grafana/mimir:3.0.0
->>>>>>> 3e9aeb43
         imagePullPolicy: IfNotPresent
         name: querier
         ports:
@@ -964,11 +956,7 @@
         - -shutdown-delay=90s
         - -target=query-frontend
         - -usage-stats.installation-mode=jsonnet
-<<<<<<< HEAD
-        image: grafana/mimir:2.17.2
-=======
         image: grafana/mimir:3.0.0
->>>>>>> 3e9aeb43
         imagePullPolicy: IfNotPresent
         name: query-frontend
         ports:
@@ -1040,11 +1028,7 @@
         - -server.http-listen-port=8080
         - -target=query-scheduler
         - -usage-stats.installation-mode=jsonnet
-<<<<<<< HEAD
-        image: grafana/mimir:2.17.2
-=======
         image: grafana/mimir:3.0.0
->>>>>>> 3e9aeb43
         imagePullPolicy: IfNotPresent
         name: query-scheduler
         ports:
@@ -1175,11 +1159,7 @@
         - -server.http-listen-port=8080
         - -target=compactor
         - -usage-stats.installation-mode=jsonnet
-<<<<<<< HEAD
-        image: grafana/mimir:2.17.2
-=======
         image: grafana/mimir:3.0.0
->>>>>>> 3e9aeb43
         imagePullPolicy: IfNotPresent
         name: compactor
         ports:
@@ -1304,11 +1284,7 @@
         env:
         - name: GOMAXPROCS
           value: "9"
-<<<<<<< HEAD
-        image: grafana/mimir:2.17.2
-=======
         image: grafana/mimir:3.0.0
->>>>>>> 3e9aeb43
         imagePullPolicy: IfNotPresent
         name: ingester
         ports:
@@ -1433,11 +1409,7 @@
         env:
         - name: GOMAXPROCS
           value: "9"
-<<<<<<< HEAD
-        image: grafana/mimir:2.17.2
-=======
         image: grafana/mimir:3.0.0
->>>>>>> 3e9aeb43
         imagePullPolicy: IfNotPresent
         name: ingester
         ports:
@@ -1562,11 +1534,7 @@
         env:
         - name: GOMAXPROCS
           value: "9"
-<<<<<<< HEAD
-        image: grafana/mimir:2.17.2
-=======
         image: grafana/mimir:3.0.0
->>>>>>> 3e9aeb43
         imagePullPolicy: IfNotPresent
         name: ingester
         ports:
@@ -1945,11 +1913,7 @@
           value: "5"
         - name: GOMEMLIMIT
           value: "12884901888"
-<<<<<<< HEAD
-        image: grafana/mimir:2.17.2
-=======
         image: grafana/mimir:3.0.0
->>>>>>> 3e9aeb43
         imagePullPolicy: IfNotPresent
         name: store-gateway
         ports:
@@ -2088,11 +2052,7 @@
           value: "5"
         - name: GOMEMLIMIT
           value: "12884901888"
-<<<<<<< HEAD
-        image: grafana/mimir:2.17.2
-=======
         image: grafana/mimir:3.0.0
->>>>>>> 3e9aeb43
         imagePullPolicy: IfNotPresent
         name: store-gateway
         ports:
@@ -2231,11 +2191,7 @@
           value: "5"
         - name: GOMEMLIMIT
           value: "12884901888"
-<<<<<<< HEAD
-        image: grafana/mimir:2.17.2
-=======
         image: grafana/mimir:3.0.0
->>>>>>> 3e9aeb43
         imagePullPolicy: IfNotPresent
         name: store-gateway
         ports:
