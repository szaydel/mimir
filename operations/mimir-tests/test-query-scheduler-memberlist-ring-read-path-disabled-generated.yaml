apiVersion: v1
kind: Namespace
metadata:
  name: default
---
apiVersion: policy/v1
kind: PodDisruptionBudget
metadata:
  labels:
    name: alertmanager
  name: alertmanager
  namespace: default
spec:
  maxUnavailable: 1
  selector:
    matchLabels:
      name: alertmanager
---
apiVersion: policy/v1
kind: PodDisruptionBudget
metadata:
  labels:
    name: compactor
  name: compactor
  namespace: default
spec:
  maxUnavailable: 1
  selector:
    matchLabels:
      name: compactor
---
apiVersion: policy/v1
kind: PodDisruptionBudget
metadata:
  labels:
    name: distributor
  name: distributor
  namespace: default
spec:
  maxUnavailable: 1
  selector:
    matchLabels:
      name: distributor
---
apiVersion: policy/v1
kind: PodDisruptionBudget
metadata:
  labels:
    name: ingester
  name: ingester
  namespace: default
spec:
  maxUnavailable: 1
  selector:
    matchLabels:
      name: ingester
---
apiVersion: policy/v1
kind: PodDisruptionBudget
metadata:
  labels:
    name: memcached
  name: memcached
  namespace: default
spec:
  maxUnavailable: 1
  selector:
    matchLabels:
      name: memcached
---
apiVersion: policy/v1
kind: PodDisruptionBudget
metadata:
  labels:
    name: memcached-frontend
  name: memcached-frontend
  namespace: default
spec:
  maxUnavailable: 1
  selector:
    matchLabels:
      name: memcached-frontend
---
apiVersion: policy/v1
kind: PodDisruptionBudget
metadata:
  labels:
    name: memcached-index-queries
  name: memcached-index-queries
  namespace: default
spec:
  maxUnavailable: 1
  selector:
    matchLabels:
      name: memcached-index-queries
---
apiVersion: policy/v1
kind: PodDisruptionBudget
metadata:
  labels:
    name: memcached-metadata
  name: memcached-metadata
  namespace: default
spec:
  maxUnavailable: 1
  selector:
    matchLabels:
      name: memcached-metadata
---
apiVersion: policy/v1
kind: PodDisruptionBudget
metadata:
  labels:
    name: querier
  name: querier
  namespace: default
spec:
  maxUnavailable: 1
  selector:
    matchLabels:
      name: querier
---
apiVersion: policy/v1
kind: PodDisruptionBudget
metadata:
  labels:
    name: query-frontend
  name: query-frontend
  namespace: default
spec:
  maxUnavailable: 1
  selector:
    matchLabels:
      name: query-frontend
---
apiVersion: policy/v1
kind: PodDisruptionBudget
metadata:
  labels:
    name: query-scheduler
  name: query-scheduler
  namespace: default
spec:
  maxUnavailable: 1
  selector:
    matchLabels:
      name: query-scheduler
---
apiVersion: policy/v1
kind: PodDisruptionBudget
metadata:
  labels:
    name: ruler
  name: ruler
  namespace: default
spec:
  maxUnavailable: 1
  selector:
    matchLabels:
      name: ruler
---
apiVersion: policy/v1
kind: PodDisruptionBudget
metadata:
  labels:
    name: store-gateway
  name: store-gateway
  namespace: default
spec:
  maxUnavailable: 2
  selector:
    matchLabels:
      name: store-gateway
---
apiVersion: v1
data:
  overrides.yaml: |
    overrides: {}
kind: ConfigMap
metadata:
  name: overrides
  namespace: default
---
apiVersion: v1
kind: Service
metadata:
  labels:
    name: alertmanager
  name: alertmanager
  namespace: default
spec:
  clusterIP: None
  ports:
  - name: alertmanager-http-metrics
    port: 8080
    targetPort: 8080
  - name: alertmanager-grpc
    port: 9095
    targetPort: 9095
  - name: alertmanager-gossip-ring
    port: 7946
    targetPort: 7946
  selector:
    name: alertmanager
---
apiVersion: v1
kind: Service
metadata:
  labels:
    name: compactor
  name: compactor
  namespace: default
spec:
  clusterIP: None
  ports:
  - name: compactor-http-metrics
    port: 8080
    targetPort: 8080
  - name: compactor-grpc
    port: 9095
    targetPort: 9095
  - name: compactor-gossip-ring
    port: 7946
    targetPort: 7946
  selector:
    name: compactor
---
apiVersion: v1
kind: Service
metadata:
  labels:
    name: distributor
  name: distributor
  namespace: default
spec:
  clusterIP: None
  ports:
  - name: distributor-http-metrics
    port: 8080
    targetPort: 8080
  - name: distributor-grpc
    port: 9095
    targetPort: 9095
  - name: distributor-gossip-ring
    port: 7946
    targetPort: 7946
  selector:
    name: distributor
---
apiVersion: v1
kind: Service
metadata:
  name: gossip-ring
  namespace: default
spec:
  clusterIP: None
  ports:
  - appProtocol: tcp
    name: gossip-ring
    port: 7946
    protocol: TCP
    targetPort: 7946
  selector:
    gossip_ring_member: "true"
---
apiVersion: v1
kind: Service
metadata:
  labels:
    name: ingester
  name: ingester
  namespace: default
spec:
  ports:
  - name: ingester-http-metrics
    port: 8080
    targetPort: 8080
  - name: ingester-grpc
    port: 9095
    targetPort: 9095
  - name: ingester-gossip-ring
    port: 7946
    targetPort: 7946
  selector:
    name: ingester
---
apiVersion: v1
kind: Service
metadata:
  labels:
    name: memcached
  name: memcached
  namespace: default
spec:
  clusterIP: None
  ports:
  - name: memcached-client
    port: 11211
    targetPort: 11211
  - name: exporter-http-metrics
    port: 9150
    targetPort: 9150
  selector:
    name: memcached
---
apiVersion: v1
kind: Service
metadata:
  labels:
    name: memcached-frontend
  name: memcached-frontend
  namespace: default
spec:
  clusterIP: None
  ports:
  - name: memcached-client
    port: 11211
    targetPort: 11211
  - name: exporter-http-metrics
    port: 9150
    targetPort: 9150
  selector:
    name: memcached-frontend
---
apiVersion: v1
kind: Service
metadata:
  labels:
    name: memcached-index-queries
  name: memcached-index-queries
  namespace: default
spec:
  clusterIP: None
  ports:
  - name: memcached-client
    port: 11211
    targetPort: 11211
  - name: exporter-http-metrics
    port: 9150
    targetPort: 9150
  selector:
    name: memcached-index-queries
---
apiVersion: v1
kind: Service
metadata:
  labels:
    name: memcached-metadata
  name: memcached-metadata
  namespace: default
spec:
  clusterIP: None
  ports:
  - name: memcached-client
    port: 11211
    targetPort: 11211
  - name: exporter-http-metrics
    port: 9150
    targetPort: 9150
  selector:
    name: memcached-metadata
---
apiVersion: v1
kind: Service
metadata:
  labels:
    name: querier
  name: querier
  namespace: default
spec:
  ports:
  - name: querier-http-metrics
    port: 8080
    targetPort: 8080
  - name: querier-grpc
    port: 9095
    targetPort: 9095
  - name: querier-gossip-ring
    port: 7946
    targetPort: 7946
  selector:
    name: querier
---
apiVersion: v1
kind: Service
metadata:
  labels:
    name: query-frontend
  name: query-frontend
  namespace: default
spec:
  ports:
  - name: query-frontend-http-metrics
    port: 8080
    targetPort: 8080
  - name: query-frontend-grpc
    port: 9095
    targetPort: 9095
  selector:
    name: query-frontend
---
apiVersion: v1
kind: Service
metadata:
  labels:
    name: query-scheduler
  name: query-scheduler
  namespace: default
spec:
  ports:
  - name: query-scheduler-http-metrics
    port: 8080
    targetPort: 8080
  - name: query-scheduler-grpc
    port: 9095
    targetPort: 9095
  - name: query-scheduler-gossip-ring
    port: 7946
    targetPort: 7946
  selector:
    name: query-scheduler
---
apiVersion: v1
kind: Service
metadata:
  labels:
    name: query-scheduler
  name: query-scheduler-discovery
  namespace: default
spec:
  clusterIP: None
  ports:
  - name: query-scheduler-http-metrics
    port: 8080
    targetPort: 8080
  - name: query-scheduler-grpc
    port: 9095
    targetPort: 9095
  - name: query-scheduler-gossip-ring
    port: 7946
    targetPort: 7946
  publishNotReadyAddresses: true
  selector:
    name: query-scheduler
---
apiVersion: v1
kind: Service
metadata:
  labels:
    name: ruler
  name: ruler
  namespace: default
spec:
  ports:
  - name: ruler-http-metrics
    port: 8080
    targetPort: 8080
  - name: ruler-grpc
    port: 9095
    targetPort: 9095
  selector:
    name: ruler
---
apiVersion: v1
kind: Service
metadata:
  labels:
    name: store-gateway
  name: store-gateway
  namespace: default
spec:
  ports:
  - name: store-gateway-http-metrics
    port: 8080
    targetPort: 8080
  - name: store-gateway-grpc
    port: 9095
    targetPort: 9095
  - name: store-gateway-gossip-ring
    port: 7946
    targetPort: 7946
  selector:
    name: store-gateway
---
apiVersion: apps/v1
kind: Deployment
metadata:
  name: distributor
  namespace: default
spec:
  minReadySeconds: 10
  replicas: 3
  revisionHistoryLimit: 10
  selector:
    matchLabels:
      name: distributor
  strategy:
    rollingUpdate:
      maxSurge: 15%
      maxUnavailable: 0
  template:
    metadata:
      labels:
        gossip_ring_member: "true"
        name: distributor
    spec:
      containers:
      - args:
        - -distributor.ha-tracker.enable=true
        - -distributor.ha-tracker.enable-for-all-users=true
        - -distributor.ha-tracker.prefix=prom_ha/
        - -distributor.ha-tracker.store=memberlist
        - -distributor.health-check-ingesters=true
        - -distributor.ingestion-burst-size=200000
        - -distributor.ingestion-rate-limit=10000
        - -distributor.ring.heartbeat-period=1m
        - -distributor.ring.heartbeat-timeout=4m
        - -distributor.ring.prefix=
        - -distributor.ring.store=memberlist
        - -ingester.ring.heartbeat-timeout=10m
        - -ingester.ring.prefix=
        - -ingester.ring.replication-factor=3
        - -ingester.ring.store=memberlist
        - -mem-ballast-size-bytes=1073741824
        - -memberlist.bind-port=7946
        - -memberlist.join=dns+gossip-ring.default.svc.cluster.local.:7946
        - -runtime-config.file=/etc/mimir/overrides.yaml
        - -server.grpc-max-concurrent-streams=1000
        - -server.grpc.keepalive.max-connection-age=60s
        - -server.grpc.keepalive.max-connection-age-grace=5m
        - -server.grpc.keepalive.max-connection-idle=1m
        - -server.grpc.keepalive.min-time-between-pings=10s
        - -server.grpc.keepalive.ping-without-stream-allowed=true
        - -server.http-listen-port=8080
        - -shutdown-delay=90s
        - -target=distributor
        - -usage-stats.installation-mode=jsonnet
        env:
        - name: GOMAXPROCS
          value: "8"
<<<<<<< HEAD
        image: grafana/mimir:2.17.2
=======
        image: grafana/mimir:3.0.0
>>>>>>> 3e9aeb43
        imagePullPolicy: IfNotPresent
        name: distributor
        ports:
        - containerPort: 8080
          name: http-metrics
        - containerPort: 9095
          name: grpc
        - containerPort: 7946
          name: gossip-ring
        readinessProbe:
          httpGet:
            path: /ready
            port: 8080
          initialDelaySeconds: 15
          timeoutSeconds: 1
        resources:
          limits:
            memory: 4Gi
          requests:
            cpu: "2"
            memory: 2Gi
        volumeMounts:
        - mountPath: /etc/mimir
          name: overrides
      terminationGracePeriodSeconds: 100
      topologySpreadConstraints:
      - labelSelector:
          matchLabels:
            name: distributor
        maxSkew: 1
        topologyKey: kubernetes.io/hostname
        whenUnsatisfiable: ScheduleAnyway
      volumes:
      - configMap:
          name: overrides
        name: overrides
---
apiVersion: apps/v1
kind: Deployment
metadata:
  name: querier
  namespace: default
spec:
  minReadySeconds: 10
  replicas: 6
  revisionHistoryLimit: 10
  selector:
    matchLabels:
      name: querier
  strategy:
    rollingUpdate:
      maxSurge: 15%
      maxUnavailable: 0
  template:
    metadata:
      labels:
        gossip_ring_member: "true"
        name: querier
    spec:
      containers:
      - args:
        - -blocks-storage.bucket-store.metadata-cache.backend=memcached
        - -blocks-storage.bucket-store.metadata-cache.memcached.addresses=dnssrvnoa+memcached-metadata.default.svc.cluster.local.:11211
        - -blocks-storage.bucket-store.metadata-cache.memcached.max-async-concurrency=50
        - -blocks-storage.bucket-store.metadata-cache.memcached.max-item-size=1048576
        - -blocks-storage.bucket-store.sync-dir=/data/tsdb
        - -blocks-storage.bucket-store.sync-interval=15m
        - -blocks-storage.s3.bucket-name=blocks-bucket
        - -common.storage.backend=s3
        - -common.storage.s3.endpoint=s3.dualstack.eu-west-1.amazonaws.com
        - -distributor.health-check-ingesters=true
        - -ingester.ring.heartbeat-timeout=10m
        - -ingester.ring.prefix=
        - -ingester.ring.replication-factor=3
        - -ingester.ring.store=memberlist
        - -mem-ballast-size-bytes=268435456
        - -memberlist.bind-port=7946
        - -memberlist.join=dns+gossip-ring.default.svc.cluster.local.:7946
        - -querier.frontend-client.grpc-max-send-msg-size=104857600
        - -querier.max-concurrent=8
        - -querier.max-partial-query-length=768h
        - -querier.scheduler-address=query-scheduler-discovery.default.svc.cluster.local.:9095
        - -querier.store-gateway-client.grpc-max-recv-msg-size=209715200
        - -runtime-config.file=/etc/mimir/overrides.yaml
        - -server.grpc.keepalive.min-time-between-pings=10s
        - -server.grpc.keepalive.ping-without-stream-allowed=true
        - -server.http-listen-port=8080
        - -store-gateway.sharding-ring.heartbeat-timeout=10m
        - -store-gateway.sharding-ring.prefix=
        - -store-gateway.sharding-ring.replication-factor=3
        - -store-gateway.sharding-ring.store=memberlist
        - -target=querier
        - -usage-stats.installation-mode=jsonnet
        env:
        - name: GOMAXPROCS
          value: "5"
<<<<<<< HEAD
        image: grafana/mimir:2.17.2
=======
        image: grafana/mimir:3.0.0
>>>>>>> 3e9aeb43
        imagePullPolicy: IfNotPresent
        name: querier
        ports:
        - containerPort: 8080
          name: http-metrics
        - containerPort: 9095
          name: grpc
        - containerPort: 7946
          name: gossip-ring
        readinessProbe:
          httpGet:
            path: /ready
            port: 8080
          initialDelaySeconds: 15
          timeoutSeconds: 1
        resources:
          limits:
            memory: 24Gi
          requests:
            cpu: "1"
            memory: 12Gi
        volumeMounts:
        - mountPath: /etc/mimir
          name: overrides
      terminationGracePeriodSeconds: 180
      topologySpreadConstraints:
      - labelSelector:
          matchLabels:
            name: querier
        maxSkew: 1
        topologyKey: kubernetes.io/hostname
        whenUnsatisfiable: ScheduleAnyway
      volumes:
      - configMap:
          name: overrides
        name: overrides
---
apiVersion: apps/v1
kind: Deployment
metadata:
  name: query-frontend
  namespace: default
spec:
  minReadySeconds: 10
  replicas: 2
  revisionHistoryLimit: 10
  selector:
    matchLabels:
      name: query-frontend
  strategy:
    rollingUpdate:
      maxSurge: 15%
      maxUnavailable: 0
  template:
    metadata:
      labels:
        name: query-frontend
    spec:
      containers:
      - args:
        - -query-frontend.cache-results=true
        - -query-frontend.max-cache-freshness=10m
        - -query-frontend.max-total-query-length=12000h
        - -query-frontend.query-sharding-target-series-per-shard=2500
        - -query-frontend.results-cache.backend=memcached
        - -query-frontend.results-cache.memcached.addresses=dnssrvnoa+memcached-frontend.default.svc.cluster.local.:11211
        - -query-frontend.results-cache.memcached.max-item-size=5242880
        - -query-frontend.results-cache.memcached.timeout=500ms
        - -query-frontend.scheduler-address=query-scheduler-discovery.default.svc.cluster.local.:9095
        - -runtime-config.file=/etc/mimir/overrides.yaml
        - -server.grpc.keepalive.max-connection-age=30s
        - -server.grpc.keepalive.min-time-between-pings=10s
        - -server.grpc.keepalive.ping-without-stream-allowed=true
        - -server.http-listen-port=8080
        - -shutdown-delay=90s
        - -target=query-frontend
        - -usage-stats.installation-mode=jsonnet
<<<<<<< HEAD
        image: grafana/mimir:2.17.2
=======
        image: grafana/mimir:3.0.0
>>>>>>> 3e9aeb43
        imagePullPolicy: IfNotPresent
        name: query-frontend
        ports:
        - containerPort: 8080
          name: http-metrics
        - containerPort: 9095
          name: grpc
        readinessProbe:
          httpGet:
            path: /ready
            port: 8080
          initialDelaySeconds: 15
          timeoutSeconds: 1
        resources:
          limits:
            memory: 1200Mi
          requests:
            cpu: "2"
            memory: 600Mi
        volumeMounts:
        - mountPath: /etc/mimir
          name: overrides
      terminationGracePeriodSeconds: 390
      topologySpreadConstraints:
      - labelSelector:
          matchLabels:
            name: query-frontend
        maxSkew: 1
        topologyKey: kubernetes.io/hostname
        whenUnsatisfiable: ScheduleAnyway
      volumes:
      - configMap:
          name: overrides
        name: overrides
---
apiVersion: apps/v1
kind: Deployment
metadata:
  name: query-scheduler
  namespace: default
spec:
  minReadySeconds: 10
  replicas: 2
  revisionHistoryLimit: 10
  selector:
    matchLabels:
      name: query-scheduler
  strategy:
    rollingUpdate:
      maxSurge: 1
      maxUnavailable: 0
  template:
    metadata:
      labels:
        gossip_ring_member: "true"
        name: query-scheduler
    spec:
      affinity:
        podAntiAffinity:
          requiredDuringSchedulingIgnoredDuringExecution:
          - labelSelector:
              matchLabels:
                name: query-scheduler
            topologyKey: kubernetes.io/hostname
      containers:
      - args:
        - -memberlist.bind-port=7946
        - -memberlist.join=dns+gossip-ring.default.svc.cluster.local.:7946
        - -query-scheduler.max-outstanding-requests-per-tenant=100
        - -query-scheduler.ring.prefix=
        - -query-scheduler.ring.store=memberlist
        - -query-scheduler.service-discovery-mode=ring
        - -server.grpc.keepalive.min-time-between-pings=10s
        - -server.grpc.keepalive.ping-without-stream-allowed=true
        - -server.http-listen-port=8080
        - -target=query-scheduler
        - -usage-stats.installation-mode=jsonnet
<<<<<<< HEAD
        image: grafana/mimir:2.17.2
=======
        image: grafana/mimir:3.0.0
>>>>>>> 3e9aeb43
        imagePullPolicy: IfNotPresent
        name: query-scheduler
        ports:
        - containerPort: 8080
          name: http-metrics
        - containerPort: 9095
          name: grpc
        - containerPort: 7946
          name: gossip-ring
        readinessProbe:
          httpGet:
            path: /ready
            port: 8080
          initialDelaySeconds: 15
          timeoutSeconds: 1
        resources:
          limits:
            memory: 2Gi
          requests:
            cpu: "2"
            memory: 1Gi
        volumeMounts:
        - mountPath: /etc/mimir
          name: overrides
      terminationGracePeriodSeconds: 180
      volumes:
      - configMap:
          name: overrides
        name: overrides
---
apiVersion: apps/v1
kind: Deployment
metadata:
  name: ruler
  namespace: default
spec:
  minReadySeconds: 10
  replicas: 2
  revisionHistoryLimit: 10
  selector:
    matchLabels:
      name: ruler
  strategy:
    rollingUpdate:
      maxSurge: 50%
      maxUnavailable: 0
  template:
    metadata:
      labels:
        gossip_ring_member: "true"
        name: ruler
    spec:
      containers:
      - args:
        - -blocks-storage.bucket-store.metadata-cache.backend=memcached
        - -blocks-storage.bucket-store.metadata-cache.memcached.addresses=dnssrvnoa+memcached-metadata.default.svc.cluster.local.:11211
        - -blocks-storage.bucket-store.metadata-cache.memcached.max-async-concurrency=50
        - -blocks-storage.bucket-store.metadata-cache.memcached.max-item-size=1048576
        - -blocks-storage.bucket-store.sync-dir=/data/tsdb
        - -blocks-storage.bucket-store.sync-interval=15m
        - -blocks-storage.s3.bucket-name=blocks-bucket
        - -common.storage.backend=s3
        - -common.storage.s3.endpoint=s3.dualstack.eu-west-1.amazonaws.com
        - -distributor.health-check-ingesters=true
        - -distributor.remote-timeout=10s
        - -ingester.ring.heartbeat-timeout=10m
        - -ingester.ring.prefix=
        - -ingester.ring.replication-factor=3
        - -ingester.ring.store=memberlist
        - -memberlist.bind-port=7946
        - -memberlist.join=dns+gossip-ring.default.svc.cluster.local.:7946
        - -querier.max-partial-query-length=768h
        - -ruler-storage.cache.backend=memcached
        - -ruler-storage.cache.memcached.addresses=dnssrvnoa+memcached-metadata.default.svc.cluster.local.:11211
        - -ruler-storage.cache.memcached.max-async-concurrency=50
        - -ruler-storage.cache.memcached.max-item-size=1048576
        - -ruler-storage.cache.memcached.timeout=500ms
        - -ruler-storage.s3.bucket-name=rules-bucket
        - -ruler.alertmanager-url=http://alertmanager.default.svc.cluster.local./alertmanager
        - -ruler.max-rule-groups-per-tenant=85
        - -ruler.max-rules-per-rule-group=20
        - -ruler.ring.store=memberlist
        - -ruler.rule-path=/rules
        - -runtime-config.file=/etc/mimir/overrides.yaml
        - -server.grpc.keepalive.min-time-between-pings=10s
        - -server.grpc.keepalive.ping-without-stream-allowed=true
        - -server.http-listen-port=8080
        - -store-gateway.sharding-ring.heartbeat-timeout=10m
        - -store-gateway.sharding-ring.prefix=
        - -store-gateway.sharding-ring.replication-factor=3
        - -store-gateway.sharding-ring.store=memberlist
        - -target=ruler
        - -usage-stats.installation-mode=jsonnet
<<<<<<< HEAD
        image: grafana/mimir:2.17.2
=======
        image: grafana/mimir:3.0.0
>>>>>>> 3e9aeb43
        imagePullPolicy: IfNotPresent
        name: ruler
        ports:
        - containerPort: 8080
          name: http-metrics
        - containerPort: 9095
          name: grpc
        readinessProbe:
          httpGet:
            path: /ready
            port: 8080
          initialDelaySeconds: 15
          timeoutSeconds: 1
        resources:
          limits:
            cpu: "16"
            memory: 16Gi
          requests:
            cpu: "1"
            memory: 6Gi
        volumeMounts:
        - mountPath: /etc/mimir
          name: overrides
      terminationGracePeriodSeconds: 600
      topologySpreadConstraints:
      - labelSelector:
          matchLabels:
            name: ruler
        maxSkew: 1
        topologyKey: kubernetes.io/hostname
        whenUnsatisfiable: ScheduleAnyway
      volumes:
      - configMap:
          name: overrides
        name: overrides
---
apiVersion: apps/v1
kind: StatefulSet
metadata:
  labels:
    name: alertmanager
  name: alertmanager
  namespace: default
spec:
  replicas: 3
  selector:
    matchLabels:
      name: alertmanager
  serviceName: alertmanager
  template:
    metadata:
      labels:
        gossip_ring_member: "true"
        name: alertmanager
    spec:
      containers:
      - args:
        - -alertmanager-storage.s3.bucket-name=alerts-bucket
        - -alertmanager.sharding-ring.replication-factor=3
        - -alertmanager.sharding-ring.store=memberlist
        - -alertmanager.storage.path=/data
        - -alertmanager.web.external-url=http://test/alertmanager
        - -common.storage.backend=s3
        - -common.storage.s3.endpoint=s3.dualstack.eu-west-1.amazonaws.com
        - -memberlist.bind-port=7946
        - -memberlist.join=dns+gossip-ring.default.svc.cluster.local.:7946
        - -runtime-config.file=/etc/mimir/overrides.yaml
        - -server.grpc.keepalive.min-time-between-pings=10s
        - -server.grpc.keepalive.ping-without-stream-allowed=true
        - -server.http-idle-timeout=6m
        - -server.http-listen-port=8080
        - -target=alertmanager
        - -usage-stats.installation-mode=jsonnet
        env:
        - name: POD_IP
          valueFrom:
            fieldRef:
              fieldPath: status.podIP
<<<<<<< HEAD
        image: grafana/mimir:2.17.2
=======
        image: grafana/mimir:3.0.0
>>>>>>> 3e9aeb43
        imagePullPolicy: IfNotPresent
        name: alertmanager
        ports:
        - containerPort: 8080
          name: http-metrics
        - containerPort: 9095
          name: grpc
        - containerPort: 7946
          name: gossip-ring
        readinessProbe:
          httpGet:
            path: /ready
            port: 8080
          initialDelaySeconds: 15
          timeoutSeconds: 1
        resources:
          limits:
            memory: 15Gi
          requests:
            cpu: "2"
            memory: 10Gi
        volumeMounts:
        - mountPath: /data
          name: alertmanager-data
        - mountPath: /etc/mimir
          name: overrides
      securityContext:
        runAsUser: 0
      terminationGracePeriodSeconds: 900
      volumes:
      - configMap:
          name: overrides
        name: overrides
  updateStrategy:
    type: RollingUpdate
  volumeClaimTemplates:
  - apiVersion: v1
    kind: PersistentVolumeClaim
    metadata:
      name: alertmanager-data
    spec:
      accessModes:
      - ReadWriteOnce
      resources:
        requests:
          storage: 100Gi
---
apiVersion: apps/v1
kind: StatefulSet
metadata:
  labels:
    name: compactor
  name: compactor
  namespace: default
spec:
  podManagementPolicy: Parallel
  replicas: 1
  selector:
    matchLabels:
      name: compactor
  serviceName: compactor
  template:
    metadata:
      labels:
        gossip_ring_member: "true"
        name: compactor
    spec:
      containers:
      - args:
        - -blocks-storage.s3.bucket-name=blocks-bucket
        - -common.storage.backend=s3
        - -common.storage.s3.endpoint=s3.dualstack.eu-west-1.amazonaws.com
        - -compactor.block-ranges=2h,12h,24h
        - -compactor.blocks-retention-period=0
        - -compactor.cleanup-interval=15m
        - -compactor.compaction-concurrency=1
        - -compactor.compaction-interval=30m
        - -compactor.compactor-tenant-shard-size=1
        - -compactor.data-dir=/data
        - -compactor.deletion-delay=2h
        - -compactor.first-level-compaction-wait-period=25m
        - -compactor.max-closing-blocks-concurrency=2
        - -compactor.max-opening-blocks-concurrency=4
        - -compactor.ring.heartbeat-period=1m
        - -compactor.ring.heartbeat-timeout=4m
        - -compactor.ring.prefix=
        - -compactor.ring.store=memberlist
        - -compactor.ring.wait-stability-min-duration=1m
        - -compactor.split-and-merge-shards=0
        - -compactor.split-groups=1
        - -compactor.symbols-flushers-concurrency=4
        - -memberlist.bind-port=7946
        - -memberlist.join=dns+gossip-ring.default.svc.cluster.local.:7946
        - -runtime-config.file=/etc/mimir/overrides.yaml
        - -server.grpc.keepalive.min-time-between-pings=10s
        - -server.grpc.keepalive.ping-without-stream-allowed=true
        - -server.http-listen-port=8080
        - -target=compactor
        - -usage-stats.installation-mode=jsonnet
<<<<<<< HEAD
        image: grafana/mimir:2.17.2
=======
        image: grafana/mimir:3.0.0
>>>>>>> 3e9aeb43
        imagePullPolicy: IfNotPresent
        name: compactor
        ports:
        - containerPort: 8080
          name: http-metrics
        - containerPort: 9095
          name: grpc
        - containerPort: 7946
          name: gossip-ring
        readinessProbe:
          httpGet:
            path: /ready
            port: 8080
          initialDelaySeconds: 15
          timeoutSeconds: 1
        resources:
          limits:
            memory: 6Gi
          requests:
            cpu: 1
            memory: 6Gi
        volumeMounts:
        - mountPath: /data
          name: compactor-data
        - mountPath: /etc/mimir
          name: overrides
      securityContext:
        runAsUser: 0
      terminationGracePeriodSeconds: 900
      volumes:
      - configMap:
          name: overrides
        name: overrides
  updateStrategy:
    type: RollingUpdate
  volumeClaimTemplates:
  - apiVersion: v1
    kind: PersistentVolumeClaim
    metadata:
      name: compactor-data
    spec:
      accessModes:
      - ReadWriteOnce
      resources:
        requests:
          storage: 250Gi
      storageClassName: standard
---
apiVersion: apps/v1
kind: StatefulSet
metadata:
  labels:
    name: ingester
  name: ingester
  namespace: default
spec:
  podManagementPolicy: Parallel
  replicas: 3
  selector:
    matchLabels:
      name: ingester
  serviceName: ingester
  template:
    metadata:
      labels:
        gossip_ring_member: "true"
        name: ingester
    spec:
      affinity:
        podAntiAffinity:
          requiredDuringSchedulingIgnoredDuringExecution:
          - labelSelector:
              matchLabels:
                name: ingester
            topologyKey: kubernetes.io/hostname
      containers:
      - args:
        - -blocks-storage.s3.bucket-name=blocks-bucket
        - -blocks-storage.tsdb.block-ranges-period=2h
        - -blocks-storage.tsdb.dir=/data/tsdb
        - -blocks-storage.tsdb.head-compaction-interval=15m
        - -blocks-storage.tsdb.ship-interval=1m
        - -blocks-storage.tsdb.wal-replay-concurrency=3
        - -common.storage.backend=s3
        - -common.storage.s3.endpoint=s3.dualstack.eu-west-1.amazonaws.com
        - -distributor.health-check-ingesters=true
        - -ingester.max-global-metadata-per-metric=10
        - -ingester.max-global-metadata-per-user=30000
        - -ingester.max-global-series-per-user=150000
        - -ingester.ring.heartbeat-period=2m
        - -ingester.ring.heartbeat-timeout=10m
        - -ingester.ring.num-tokens=512
        - -ingester.ring.prefix=
        - -ingester.ring.replication-factor=3
        - -ingester.ring.store=memberlist
        - -ingester.ring.tokens-file-path=/data/tokens
        - -ingester.ring.unregister-on-shutdown=true
        - -memberlist.abort-if-fast-join-fails=true
        - -memberlist.bind-port=7946
        - -memberlist.join=dns+gossip-ring.default.svc.cluster.local.:7946
        - -runtime-config.file=/etc/mimir/overrides.yaml
        - -server.grpc-max-concurrent-streams=500
        - -server.grpc.keepalive.min-time-between-pings=10s
        - -server.grpc.keepalive.ping-without-stream-allowed=true
        - -server.http-listen-port=8080
        - -target=ingester
        - -usage-stats.installation-mode=jsonnet
        env:
        - name: GOMAXPROCS
          value: "9"
<<<<<<< HEAD
        image: grafana/mimir:2.17.2
=======
        image: grafana/mimir:3.0.0
>>>>>>> 3e9aeb43
        imagePullPolicy: IfNotPresent
        name: ingester
        ports:
        - containerPort: 8080
          name: http-metrics
        - containerPort: 9095
          name: grpc
        - containerPort: 7946
          name: gossip-ring
        readinessProbe:
          httpGet:
            path: /ready
            port: 8080
          initialDelaySeconds: 15
          timeoutSeconds: 1
        resources:
          limits:
            memory: 25Gi
          requests:
            cpu: "4"
            memory: 15Gi
        volumeMounts:
        - mountPath: /data
          name: ingester-data
        - mountPath: /etc/mimir
          name: overrides
      securityContext:
        runAsUser: 0
      terminationGracePeriodSeconds: 1200
      volumes:
      - configMap:
          name: overrides
        name: overrides
  updateStrategy:
    type: RollingUpdate
  volumeClaimTemplates:
  - apiVersion: v1
    kind: PersistentVolumeClaim
    metadata:
      name: ingester-data
    spec:
      accessModes:
      - ReadWriteOnce
      resources:
        requests:
          storage: 100Gi
      storageClassName: fast
---
apiVersion: apps/v1
kind: StatefulSet
metadata:
  name: memcached
  namespace: default
spec:
  minReadySeconds: 60
  replicas: 3
  selector:
    matchLabels:
      name: memcached
  serviceName: memcached
  template:
    metadata:
      labels:
        name: memcached
    spec:
      affinity:
        podAntiAffinity:
          requiredDuringSchedulingIgnoredDuringExecution:
          - labelSelector:
              matchLabels:
                name: memcached
            topologyKey: kubernetes.io/hostname
      containers:
      - args:
        - -m 6144
        - -I 1m
        - -c 16384
        - -v
        image: memcached:1.6.34-alpine
        imagePullPolicy: IfNotPresent
        name: memcached
        ports:
        - containerPort: 11211
          name: client
        resources:
          limits:
            memory: 9Gi
          requests:
            cpu: 500m
            memory: 6552Mi
      - args:
        - --memcached.address=localhost:11211
        - --web.listen-address=0.0.0.0:9150
        image: prom/memcached-exporter:v0.15.3
        imagePullPolicy: IfNotPresent
        name: exporter
        ports:
        - containerPort: 9150
          name: http-metrics
        resources:
          limits:
            memory: 250Mi
          requests:
            cpu: "0.05"
            memory: 50Mi
  updateStrategy:
    type: RollingUpdate
---
apiVersion: apps/v1
kind: StatefulSet
metadata:
  name: memcached-frontend
  namespace: default
spec:
  minReadySeconds: 60
  replicas: 3
  selector:
    matchLabels:
      name: memcached-frontend
  serviceName: memcached-frontend
  template:
    metadata:
      labels:
        name: memcached-frontend
    spec:
      affinity:
        podAntiAffinity:
          requiredDuringSchedulingIgnoredDuringExecution:
          - labelSelector:
              matchLabels:
                name: memcached-frontend
            topologyKey: kubernetes.io/hostname
      containers:
      - args:
        - -m 1024
        - -I 5m
        - -c 16384
        - -v
        image: memcached:1.6.34-alpine
        imagePullPolicy: IfNotPresent
        name: memcached
        ports:
        - containerPort: 11211
          name: client
        resources:
          limits:
            memory: 1536Mi
          requests:
            cpu: 500m
            memory: 1176Mi
      - args:
        - --memcached.address=localhost:11211
        - --web.listen-address=0.0.0.0:9150
        image: prom/memcached-exporter:v0.15.3
        imagePullPolicy: IfNotPresent
        name: exporter
        ports:
        - containerPort: 9150
          name: http-metrics
        resources:
          limits:
            memory: 250Mi
          requests:
            cpu: "0.05"
            memory: 50Mi
  updateStrategy:
    type: RollingUpdate
---
apiVersion: apps/v1
kind: StatefulSet
metadata:
  name: memcached-index-queries
  namespace: default
spec:
  minReadySeconds: 60
  replicas: 3
  selector:
    matchLabels:
      name: memcached-index-queries
  serviceName: memcached-index-queries
  template:
    metadata:
      labels:
        name: memcached-index-queries
    spec:
      affinity:
        podAntiAffinity:
          requiredDuringSchedulingIgnoredDuringExecution:
          - labelSelector:
              matchLabels:
                name: memcached-index-queries
            topologyKey: kubernetes.io/hostname
      containers:
      - args:
        - -m 1024
        - -I 5m
        - -c 16384
        - -v
        image: memcached:1.6.34-alpine
        imagePullPolicy: IfNotPresent
        name: memcached
        ports:
        - containerPort: 11211
          name: client
        resources:
          limits:
            memory: 1536Mi
          requests:
            cpu: 500m
            memory: 1176Mi
      - args:
        - --memcached.address=localhost:11211
        - --web.listen-address=0.0.0.0:9150
        image: prom/memcached-exporter:v0.15.3
        imagePullPolicy: IfNotPresent
        name: exporter
        ports:
        - containerPort: 9150
          name: http-metrics
        resources:
          limits:
            memory: 250Mi
          requests:
            cpu: "0.05"
            memory: 50Mi
  updateStrategy:
    type: RollingUpdate
---
apiVersion: apps/v1
kind: StatefulSet
metadata:
  name: memcached-metadata
  namespace: default
spec:
  minReadySeconds: 60
  replicas: 3
  selector:
    matchLabels:
      name: memcached-metadata
  serviceName: memcached-metadata
  template:
    metadata:
      labels:
        name: memcached-metadata
    spec:
      affinity:
        podAntiAffinity:
          requiredDuringSchedulingIgnoredDuringExecution:
          - labelSelector:
              matchLabels:
                name: memcached-metadata
            topologyKey: kubernetes.io/hostname
      containers:
      - args:
        - -m 512
        - -I 1m
        - -c 16384
        - -v
        image: memcached:1.6.34-alpine
        imagePullPolicy: IfNotPresent
        name: memcached
        ports:
        - containerPort: 11211
          name: client
        resources:
          limits:
            memory: 768Mi
          requests:
            cpu: 500m
            memory: 638Mi
      - args:
        - --memcached.address=localhost:11211
        - --web.listen-address=0.0.0.0:9150
        image: prom/memcached-exporter:v0.15.3
        imagePullPolicy: IfNotPresent
        name: exporter
        ports:
        - containerPort: 9150
          name: http-metrics
        resources:
          limits:
            memory: 250Mi
          requests:
            cpu: "0.05"
            memory: 50Mi
  updateStrategy:
    type: RollingUpdate
---
apiVersion: apps/v1
kind: StatefulSet
metadata:
  labels:
    name: store-gateway
  name: store-gateway
  namespace: default
spec:
  podManagementPolicy: Parallel
  replicas: 3
  selector:
    matchLabels:
      name: store-gateway
  serviceName: store-gateway
  template:
    metadata:
      labels:
        gossip_ring_member: "true"
        name: store-gateway
    spec:
      affinity:
        podAntiAffinity:
          requiredDuringSchedulingIgnoredDuringExecution:
          - labelSelector:
              matchLabels:
                name: store-gateway
            topologyKey: kubernetes.io/hostname
      containers:
      - args:
        - -blocks-storage.bucket-store.chunks-cache.backend=memcached
        - -blocks-storage.bucket-store.chunks-cache.memcached.addresses=dnssrvnoa+memcached.default.svc.cluster.local.:11211
        - -blocks-storage.bucket-store.chunks-cache.memcached.max-async-concurrency=50
        - -blocks-storage.bucket-store.chunks-cache.memcached.max-get-multi-concurrency=100
        - -blocks-storage.bucket-store.chunks-cache.memcached.max-idle-connections=150
        - -blocks-storage.bucket-store.chunks-cache.memcached.max-item-size=1048576
        - -blocks-storage.bucket-store.chunks-cache.memcached.timeout=750ms
        - -blocks-storage.bucket-store.index-cache.backend=memcached
        - -blocks-storage.bucket-store.index-cache.memcached.addresses=dnssrvnoa+memcached-index-queries.default.svc.cluster.local.:11211
        - -blocks-storage.bucket-store.index-cache.memcached.max-async-concurrency=50
        - -blocks-storage.bucket-store.index-cache.memcached.max-get-multi-concurrency=100
        - -blocks-storage.bucket-store.index-cache.memcached.max-idle-connections=150
        - -blocks-storage.bucket-store.index-cache.memcached.max-item-size=5242880
        - -blocks-storage.bucket-store.index-cache.memcached.timeout=750ms
        - -blocks-storage.bucket-store.metadata-cache.backend=memcached
        - -blocks-storage.bucket-store.metadata-cache.memcached.addresses=dnssrvnoa+memcached-metadata.default.svc.cluster.local.:11211
        - -blocks-storage.bucket-store.metadata-cache.memcached.max-async-concurrency=50
        - -blocks-storage.bucket-store.metadata-cache.memcached.max-get-multi-concurrency=100
        - -blocks-storage.bucket-store.metadata-cache.memcached.max-idle-connections=150
        - -blocks-storage.bucket-store.metadata-cache.memcached.max-item-size=1048576
        - -blocks-storage.bucket-store.sync-dir=/data/tsdb
        - -blocks-storage.bucket-store.sync-interval=15m
        - -blocks-storage.s3.bucket-name=blocks-bucket
        - -common.storage.backend=s3
        - -common.storage.s3.endpoint=s3.dualstack.eu-west-1.amazonaws.com
        - -memberlist.bind-port=7946
        - -memberlist.join=dns+gossip-ring.default.svc.cluster.local.:7946
        - -runtime-config.file=/etc/mimir/overrides.yaml
        - -server.grpc-max-send-msg-size-bytes=209715200
        - -server.grpc.keepalive.min-time-between-pings=10s
        - -server.grpc.keepalive.ping-without-stream-allowed=true
        - -server.http-listen-port=8080
        - -store-gateway.sharding-ring.heartbeat-period=1m
        - -store-gateway.sharding-ring.heartbeat-timeout=10m
        - -store-gateway.sharding-ring.prefix=
        - -store-gateway.sharding-ring.replication-factor=3
        - -store-gateway.sharding-ring.store=memberlist
        - -store-gateway.sharding-ring.tokens-file-path=/data/tokens
        - -store-gateway.sharding-ring.unregister-on-shutdown=false
        - -store-gateway.sharding-ring.wait-stability-min-duration=1m
        - -target=store-gateway
        - -usage-stats.installation-mode=jsonnet
        env:
        - name: GOMAXPROCS
          value: "5"
        - name: GOMEMLIMIT
          value: "12884901888"
<<<<<<< HEAD
        image: grafana/mimir:2.17.2
=======
        image: grafana/mimir:3.0.0
>>>>>>> 3e9aeb43
        imagePullPolicy: IfNotPresent
        name: store-gateway
        ports:
        - containerPort: 8080
          name: http-metrics
        - containerPort: 9095
          name: grpc
        - containerPort: 7946
          name: gossip-ring
        readinessProbe:
          httpGet:
            path: /ready
            port: 8080
          initialDelaySeconds: 15
          timeoutSeconds: 1
        resources:
          limits:
            memory: 18Gi
          requests:
            cpu: "1"
            memory: 12Gi
        volumeMounts:
        - mountPath: /data
          name: store-gateway-data
        - mountPath: /etc/mimir
          name: overrides
      securityContext:
        runAsUser: 0
      terminationGracePeriodSeconds: 120
      volumes:
      - configMap:
          name: overrides
        name: overrides
  updateStrategy:
    type: RollingUpdate
  volumeClaimTemplates:
  - apiVersion: v1
    kind: PersistentVolumeClaim
    metadata:
      name: store-gateway-data
    spec:
      accessModes:
      - ReadWriteOnce
      resources:
        requests:
          storage: 50Gi
      storageClassName: standard<|MERGE_RESOLUTION|>--- conflicted
+++ resolved
@@ -538,11 +538,7 @@
         env:
         - name: GOMAXPROCS
           value: "8"
-<<<<<<< HEAD
-        image: grafana/mimir:2.17.2
-=======
         image: grafana/mimir:3.0.0
->>>>>>> 3e9aeb43
         imagePullPolicy: IfNotPresent
         name: distributor
         ports:
@@ -639,11 +635,7 @@
         env:
         - name: GOMAXPROCS
           value: "5"
-<<<<<<< HEAD
-        image: grafana/mimir:2.17.2
-=======
         image: grafana/mimir:3.0.0
->>>>>>> 3e9aeb43
         imagePullPolicy: IfNotPresent
         name: querier
         ports:
@@ -721,11 +713,7 @@
         - -shutdown-delay=90s
         - -target=query-frontend
         - -usage-stats.installation-mode=jsonnet
-<<<<<<< HEAD
-        image: grafana/mimir:2.17.2
-=======
         image: grafana/mimir:3.0.0
->>>>>>> 3e9aeb43
         imagePullPolicy: IfNotPresent
         name: query-frontend
         ports:
@@ -803,11 +791,7 @@
         - -server.http-listen-port=8080
         - -target=query-scheduler
         - -usage-stats.installation-mode=jsonnet
-<<<<<<< HEAD
-        image: grafana/mimir:2.17.2
-=======
         image: grafana/mimir:3.0.0
->>>>>>> 3e9aeb43
         imagePullPolicy: IfNotPresent
         name: query-scheduler
         ports:
@@ -901,11 +885,7 @@
         - -store-gateway.sharding-ring.store=memberlist
         - -target=ruler
         - -usage-stats.installation-mode=jsonnet
-<<<<<<< HEAD
-        image: grafana/mimir:2.17.2
-=======
         image: grafana/mimir:3.0.0
->>>>>>> 3e9aeb43
         imagePullPolicy: IfNotPresent
         name: ruler
         ports:
@@ -984,11 +964,7 @@
           valueFrom:
             fieldRef:
               fieldPath: status.podIP
-<<<<<<< HEAD
-        image: grafana/mimir:2.17.2
-=======
         image: grafana/mimir:3.0.0
->>>>>>> 3e9aeb43
         imagePullPolicy: IfNotPresent
         name: alertmanager
         ports:
@@ -1088,11 +1064,7 @@
         - -server.http-listen-port=8080
         - -target=compactor
         - -usage-stats.installation-mode=jsonnet
-<<<<<<< HEAD
-        image: grafana/mimir:2.17.2
-=======
         image: grafana/mimir:3.0.0
->>>>>>> 3e9aeb43
         imagePullPolicy: IfNotPresent
         name: compactor
         ports:
@@ -1203,11 +1175,7 @@
         env:
         - name: GOMAXPROCS
           value: "9"
-<<<<<<< HEAD
-        image: grafana/mimir:2.17.2
-=======
         image: grafana/mimir:3.0.0
->>>>>>> 3e9aeb43
         imagePullPolicy: IfNotPresent
         name: ingester
         ports:
@@ -1572,11 +1540,7 @@
           value: "5"
         - name: GOMEMLIMIT
           value: "12884901888"
-<<<<<<< HEAD
-        image: grafana/mimir:2.17.2
-=======
         image: grafana/mimir:3.0.0
->>>>>>> 3e9aeb43
         imagePullPolicy: IfNotPresent
         name: store-gateway
         ports:
