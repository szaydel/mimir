# Changelog

## Deprecated features

This section contains deprecated features and interfaces that the chart exposes. The deprecation policy of the chart is to
remove a deprecated item from the third major release after it has been deprecated it.

### List

* GEM gateway: remove port 8080 on the Service resource. Deprecated in `3.1.0` and will be removed in `6.0.0`.
  * __How to migrate__: replace usages of port 8080 with port 80; these usages can be in dashboards, Prometheus remote-write configurations, or automation for updating rules.
* NGINX configuration via `nginx` top-level values sections is being merged with by the `gateway` section. The
  `nginx` section is deprecated in `4.0.0` and will be removed in `7.0.0`.
  * __How to migrate__: refer to [Migrate to using the unified proxy deployment for NGINX and GEM gateway](https://grafana.com/docs/helm-charts/mimir-distributed/latest/migration-guides/migrate-to-unified-proxy-deployment/)

## Format of changelog

This changelog is continued from `enterprise-metrics` after Grafana Enterprise Metrics was added to `mimir-distributed` in PR #1203.
All notable changes to this chart will be documented in this file.

Entries should be ordered as follows:

* [CHANGE]
* [FEATURE]
* [ENHANCEMENT]
* [BUGFIX]

Entries should include a reference to the Pull Request that introduced the change.

## main / unreleased

<<<<<<< HEAD
* [CHANGE] Grafana Agent: Deprecate `metaMonitoring.grafanaAgent` values. #12307
  * Grafana Agent was deprecated in early 2024 and reaches End-of-Support at the end of 2025.
  * Instead of provisioning the agent's Kubernetes resources with the chart's `metaMonitoring.grafanaAgent.enabled`, collect Mimir's meta-monitoring data with an external collector. It's recommended to use Grafana k8s-monitoring, which manages the creation and lifecycle of Alloy instances and has built-in support for collecting telemetry from Grafana LGTM stacks.
* [CHANGE] Distributor: Reduce calculated `GOMAXPROCS` to closer to the requested number of CPUs. #12150
* [CHANGE] Query-scheduler: The query-scheduler is now a required component that is always used by queriers and query-frontends. #12188
* [ENHANCEMENT] Gateway ingress: Support labels for gateway ingress. #11964
* [ENHANCEMENT] Store-gateway: Configure options for emptyDir. #11951
* [ENHANCEMENT] Components with predefined `GOMAXPROCS` and/or `GOMEMLIMIT` environment variables (ie. distributor, ingester, querier, ruler-querier, store-gateway) allow user-defined overrides through the components `env` values. #11983

## 5.8.0-rc.0
=======
## 5.8.0
>>>>>>> 195852d3

* [CHANGE] KEDA Autoscaling: Changed toPromQLLabelSelector from object to list of strings, adding support for all PromQL operators. #10945
* [CHANGE] Memcached: Set a timeout of `500ms` for the `ruler-storage` cache instead of the default `200ms`. #11231
* [CHANGE] All: Environment variable `JAEGER_REPORTER_MAX_QUEUE_SIZE` is no longer set. Components will use OTel's default value of `2048` unless explicitly configured. You can still configure `JAEGER_REPORTER_MAX_QUEUE_SIZE` if you configure tracing using Jaeger env vars, and you can always set `OTEL_BSP_MAX_QUEUE_SIZE` OTel configuration. #11700
* [CHANGE] Update rollout-operator to latest release, this includes support for `OTEL_` tracing environment variables. #11748 #11794
* [CHANGE] Enable `memberlist.abort-if-fast-join-fails` for ingesters using memberlist #11931
* [CHANGE] Memcached: Set resource requests for the Memcached Prometheus exporter by default. #11933
* [CHANGE] Add `store_gateway.grpcMaxQueryResponseSizeBytes` value to set the max store-gateway gRCP query response send size (and corresponsing querier receive size), and set to 200MB by default. #11968
* [ENHANCEMENT] Upgrade Mimir and GEM to [2.17.0](https://github.com/grafana/mimir/blob/main/CHANGELOG.md#2170). #12246
* [ENHANCEMENT] Add values for setting annotations and labels for the rollout-operator. #6733 #11924
* [BUGFIX] Memcached: Use `dnssrvnoa+` address prefix instead of `dns+` which results in DNS `SRV` record lookups instead of `A` or `AAAA`. This results in fewer cache evictions when the members of the Memcached cluster change. #11041
* [BUGFIX] Helm: Fix extra spaces in the extra-manifest helm chart.
* [BUGFIX] Helm: Work around [Helm PR 12879](https://github.com/helm/helm/pull/12879) not clearing fields with `null`, instead setting them to `null`. #11140
* [BUGFIX] KEDA Autoscaling: Resolved an issue where the authModes field was missing from the ScaledObject definition for the querier when authentication was enabled. #11709
* [BUGFIX] Fix indentation in the templates that resolve `extraVolumes` values. #11202
* [BUGFIX] Added extraVolumes to provisioner to support mounting TLS certificates. #11400

## 5.7.0

* [CHANGE] Tokengen: Added k8s secret storage for the admin token. #5237
* [CHANGE] Memcached: Update to Memcached 1.6.34. #10318
* [CHANGE] Ring: relaxed the hash ring heartbeat timeout for store-gateways: #10634
  * `-store-gateway.sharding-ring.heartbeat-timeout` set to `10m`
* [CHANGE] Memcached: Use 3 replicas for all cache types by default in `large.yaml` and `small.yaml`. #10739
* [CHANGE] Memcached: Honor `global.clusterDomain` when building hostnames for each cache cluster. #10858
* [ENHANCEMENT] Upgrade Mimir and GEM to [2.16.0](https://github.com/grafana/mimir/blob/main/CHANGELOG.md#2160). #10962
* [ENHANCEMENT] Minio: update subchart to v5.4.0. #10346
* [ENHANCEMENT] Individual mimir components can override their container images via the *.image values. The component's image definitions always override the values set in global `image` or `enterprise.image`. #10340
* [ENHANCEMENT] Alertmanager, compactor, ingester, and store-gateway StatefulSets can configure their PVC template name via the corresponding *.persistentVolume.name values. #10376
* [ENHANCEMENT] Set resources for smoke-test job. #10608
* [ENHANCEMENT] All components can expose additional ports with their respective services via the *.service.extraPorts values. This allows exposing the containers that components declare in `extraContainers`. #10659
* [ENHANCEMENT] Add optional Helm update job for provisioning tenants. #10864
* [ENHANCEMENT] Add extra values for KEDA autoscaling to support authentication, `ignoreNullValues`, `unsafeSsl`, and `PromQLLabelSelector`. #10265
* [BUGFIX] Create proper in-cluster remote URLs when gateway and nginx are disabled. #10625
* [BUGFIX] Fix calculation of `mimir.siToBytes` and use floating point arithmetics. #10044

## 5.6.0

* [ENHANCEMENT] Upgrade Mimir and GEM to [2.15.0](https://github.com/grafana/mimir/blob/main/CHANGELOG.md#2150). #10369 #10447
* [CHANGE] Update rollout-operator version to 0.20.0. #9995
* [CHANGE] Remove the `track_sizes` feature for Memcached pods since it is unused. #10032
* [FEATURE] Add support for GEM's federation-frontend. See the `federation_frontend` section in the values file. #9673
* [ENHANCEMENT] Add support for setting type and internal traffic policy for Kubernetes service. Set `internalTrafficPolicy=Cluster` by default in all services with type `ClusterIP`. #9619
* [ENHANCEMENT] Add the possibility to create a dedicated serviceAccount for the `alertmanager` component by setting `alertmanager.serviceAcount.create` to true in the values. #9781
* [ENHANCEMENT] helm: add `enabled` field for admin-api, compactor, distributor, gateway, ingester, querier, query-frontend and store-gateway components. This helps when deploying the GEM federation-frontend on its own. #9734
* [BUGFIX] Do not quote container command args passed via *.extraArgs values. #10029
* [BUGFIX] Update `serviceAccountName` in the `alertmanager-statefulset` template. #10016
* [BUGFIX] Fix PVC template in AlertManager to not show diff in ArgoCD. #9774
* [BUGFIX] Fix how `fullnameOverride` is reflected in generated manifests. #9564
* [BUGFIX] Fix `extraObjects` linting with helm lint by padding with an extra new line. #9863
* [BUGFIX] Alertmanager: Set -server.http-idle-timeout to avoid EOF errors in ruler, also for zone aware Alertmanager #9851

## 5.5.1
* [BUGFIX] Fix incorrect use of topology spread constraints in `GrafanaAgent` CRD of metamonitoring. #9669

## 5.5.0

* [ENHANCEMENT] Upgrade Mimir and GEM to [2.14.0](https://github.com/grafana/mimir/blob/main/CHANGELOG.md#2140). #9591
* [ENHANCEMENT] Dashboards: allow switching between using classic or native histograms in dashboards.
  * Overview dashboard: status, read/write latency and queries/ingestion per sec panels, `cortex_request_duration_seconds` metric. #7674
  * Writes dashboard: `cortex_request_duration_seconds` metric. #8757
  * Reads dashboard: `cortex_request_duration_seconds` metric. #8752
  * Rollout progress dashboard: `cortex_request_duration_seconds` metric. #8779
  * Alertmanager dashboard: `cortex_request_duration_seconds` metric. #8792
  * Ruler dashboard: `cortex_request_duration_seconds` metric. #8795
  * Queries dashboard: `cortex_request_duration_seconds` metric. #8800
  * Remote ruler reads dashboard: `cortex_request_duration_seconds` metric. #8801
* [ENHANCEMENT] Memcached: Update to Memcached 1.6.31 and memcached-exporter 0.14.4. #8557 #9305
* [ENHANCEMENT] Add missing fields in multiple topology spread constraints. #8533
* [ENHANCEMENT] Add support for setting the image pull secrets, node selectors, tolerations and topology spread constraints for the Grafana Agent pods used for metamonitoring. #8670
* [ENHANCEMENT] Add support for setting resource requests and limits in the Grafana Agent pods used for metamonitoring. #8715
* [ENHANCEMENT] Add support for setting namespace for dashboard config maps. #8813
* [ENHANCEMENT] Add support for string `extraObjects` for better support with templating. #8825
* [ENHANCEMENT] Allow setting read and write urls in continous-test. #8741
* [ENHANCEMENT] Add support for running continuous-test with GEM. #8837
* [ENHANCEMENT] Alerts: `RequestErrors` and `RulerRemoteEvaluationFailing` have been enriched with a native histogram version. #9004
* [ENHANCEMENT] Add support for sigv4 authentication for remote write in metamonitoring. #9279
* [ENHANCEMENT] Ingester: set GOMAXPROCS to help with Go scheduling overhead when running on machines with lots of CPU cores. #9283
* [ENHANCEMENT] GEM: enable logging of access policy name and token name that execute query in query-frontend. #9348
* [ENHANCEMENT] Update rollout-operator to `v0.19.1` (Helm chart version `v0.18.0`). #9388
* [BUGFIX] Add missing container security context to run `continuous-test` under the restricted security policy. #8653
* [BUGFIX] Add `global.extraVolumeMounts` to the exporter container on memcached statefulsets #8787
* [BUGFIX] Fix helm releases failing when `querier.kedaAutoscaling.predictiveScalingEnabled=true`. #8731
* [BUGFIX] Alertmanager: Set -server.http-idle-timeout to avoid EOF errors in ruler. #8192
* [BUGFIX] Helm: fix second relabeling in ServiceMonitor and PVC template in compactor to not show diff in ArgoCD. #9195
* [BUGFIX] Helm: create query-scheduler `PodDisruptionBudget` only when the component is enabled. #9270

## 5.4.1

* [CHANGE] Upgrade GEM version to v2.13.1.

## 5.4.0

* [FEATURE] Add support for a dedicated query path for the ruler. This allows for the isolation of ruler and user query paths. Enable it via `ruler.remoteEvaluationDedicatedQueryPath: true`. #7964
* [CHANGE] Fine-tuned `terminationGracePeriodSeconds` for the following components: #7361 #7364
  * Alertmanager: changed from `60` to `900`
  * Distributor: changed from `60` to `100`
  * Ingester: changed from `240` to `1200`
  * Overrides-exporter: changed from `60` to `30`
  * Ruler: changed from `180` to `600`
  * Store-gateway: changed from `240` to `120`
  * Compactor: changed from `240` to `900`
  * Chunks-cache: changed from `60` to `30`
  * Index-cache: changed from `60` to `30`
  * Metadata-cache: changed from `60` to `30`
  * Results-cache: changed from `60` to `30`
* [CHANGE] Smoke-test: remove the `smoke_test.image` and `continuous_test.image` sections and reuse the main Mimir image from the top `image` section using the new `-target=continuous-test` CLI flag. #7923
* [ENHANCEMENT] Dashboards: allow switching between using classic of native histograms in dashboards. #7627
  * Overview dashboard, Status panel, `cortex_request_duration_seconds` metric.
* [ENHANCEMENT] Alerts: exclude `529` and `598` status codes from failure codes in `MimirRequestsError`. #7889
* [ENHANCEMENT] The new value `metaMonitoring.grafanaAgent.logs.clusterLabel` controls whether to add a `cluster` label and with what content to PodLogs logs. #7764
* [ENHANCEMENT] The new values `global.extraVolumes` and `global.extraVolumeMounts` adds volumes and volumeMounts to all pods directly managed by mimir-distributed. #7922
* [ENHANCEMENT] Smoke-test: Parameterized `backoffLimit` for smoke tests in Helm chart to accommodate slower startup environments like k3d. #8025
* [ENHANCEMENT] Add a volumeClaimTemplates section to the `chunks-cache`, `index-cache`, `metadata-cache`, and `results-cache` components. #8016
* [ENHANCEMENT] Add 'gateway.nginx.config.clientMaxBodySize' to the `gateway` to allow setting the maximum allowed size of the client request body. #7960 #8497
* [ENHANCEMENT] Update rollout-operator to `v0.17.0`. #8399
* [ENHANCEMENT] Omit rendering empty `subPath`, `args`, `env`, and `envFrom` in resource manifests. #7587
* [BUGFIX] Helm: Allowed setting static NodePort for nginx gateway via `gateway.service.nodePort`. #6966
* [BUGFIX] Helm: Expose AM configs in the `gateway` NGINX configuration. #8248
* [BUGFIX] Helm: fix ServiceMonitor and PVC template to not show diff in ArgoCD. #8829

## 5.3.0

* [CHANGE] Do not render resource blocks for `initContainers`, `nodeSelector`, `affinity` and `tolerations` if they are empty. #7559
* [CHANGE] Rollout-operator: remove default CPU limit. #7125
* [CHANGE] Ring: relaxed the hash ring heartbeat period and timeout for distributor, ingester, store-gateway and compactor: #6860
  * `-distributor.ring.heartbeat-period` set to `1m`
  * `-distributor.ring.heartbeat-timeout` set to `4m`
  * `-ingester.ring.heartbeat-period` set to `2m`
  * `-ingester.ring.heartbeat-timeout` set to `10m`
  * `-store-gateway.sharding-ring.heartbeat-period` set to `1m`
  * `-store-gateway.sharding-ring.heartbeat-timeout` set to `4m`
  * `-compactor.ring.heartbeat-period` set to `1m`
  * `-compactor.ring.heartbeat-timeout` set to `4m`
* [CHANGE] Ruler: Set `-distributor.remote-timeout` to 10s in order to accommodate writing large rule results to the ingester. #7143
* [CHANGE] Remove `-server.grpc.keepalive.max-connection-age` and `-server.grpc.keepalive.max-connection-age-grace` from default config. The configuration now applied directly to distributor, fixing parity with jsonnet. #7269
* [CHANGE] Remove `-server.grpc.keepalive.max-connection-idle` from default config. The configuration now applied directly to distributor, fixing parity with jsonnet. #7298
* [CHANGE] Distributor: termination grace period increased from 60s to 100s. #7361
* [CHANGE] Memcached: Change default read timeout for chunks and index caches to `750ms` from `450ms`. #7778
* [FEATURE] Added experimental feature for deploying [KEDA](https://keda.sh) ScaledObjects as part of the helm chart for the components: distributor, querier, query-frontend and ruler. #7282 #7392 #7431 #7679
  * Autoscaling can be enabled via `distributor.kedaAutoscaling`, `ruler.kedaAutoscaling`, `query_frontend.kedaAutoscaling`, and `querier.kedaAutoscaling`.
  * Global configuration of `promtheusAddress`, `pollingInterval` and `customHeaders` can be found in `kedaAutoscaling`section.
  * Requires metamonitoring or custom installed Prometheus compatible solution, for more details on metamonitoring see [Monitor the health of your system](https://grafana.com/docs/helm-charts/mimir-distributed/latest/run-production-environment-with-helm/monitor-system-health/).
  * For migration please use `preserveReplicas` option of each component. This option should be enabled, when first time enabling KEDA autoscaling for a component, to preserve the current number of replicas. After the autoscaler takes over and is ready to scale the component, this option can be disabled. After disabling this option, the `replicas` field inside the components deployment will be ignored and the autoscaler will manage the number of replicas.
* [FEATURE] Gateway: Allow to configure whether or not NGINX binds IPv6 via `gateway.nginx.config.enableIPv6`. #7421
* [ENHANCEMENT] Add `jaegerReporterMaxQueueSize` Helm value for all components where configuring `JAEGER_REPORTER_MAX_QUEUE_SIZE` makes sense, and override the Jaeger client's default value of 100 for components expected to generate many trace spans. #7068 #7086 #7259
* [ENHANCEMENT] Rollout-operator: upgraded to v0.13.0. #7469
* [ENHANCEMENT] Query-frontend: configured `-shutdown-delay`, `-server.grpc.keepalive.max-connection-age` and termination grace period to reduce the likelihood of queries hitting terminated query-frontends. #7129
* [ENHANCEMENT] Distributor: reduced `-server.grpc.keepalive.max-connection-age` from `2m` to `60s` and configured `-shutdown-delay` to `90s` in order to reduce the chances of failed gRPC write requests when distributors gracefully shutdown. #7361
* [ENHANCEMENT] Add the possibility to create a dedicated serviceAccount for the `ruler` component by setting `ruler.serviceAccount.create` to true in the values. #7132
* [ENHANCEMENT] nginx, Gateway: set `proxy_http_version: 1.1` to proxy to HTTP 1.1. #5040
* [ENHANCEMENT] Gateway: make Ingress/Route host templateable. #7218
* [ENHANCEMENT] Make the PSP template configurable via `rbac.podSecurityPolicy`. #7190
* [ENHANCEMENT] Recording rules: add native histogram recording rules to `cortex_request_duration_seconds`. #7528
* [ENHANCEMENT] Make the port used in ServiceMonitor for kube-state-metrics configurable. #7507
* [ENHANCEMENT] Produce a clearer error messages when multiple X-Scope-OrgID headers are present. #7704
* [ENHANCEMENT] Add `querier.kedaAutoscaling.predictiveScalingEnabled` to scale querier based on inflight queries 7 days ago. #7775
* [BUGFIX] Metamonitoring: update dashboards to drop unsupported `step` parameter in targets. #7157
* [BUGFIX] Recording rules: drop rules for metrics removed in 2.0: `cortex_memcache_request_duration_seconds` and `cortex_cache_request_duration_seconds`. #7514
* [BUGFIX] Store-gateway: setting "resources.requests.memory" with a quantity that used power-of-ten SI suffix, caused an error. #7506
* [BUGFIX] Do nor render empty fields for `subPath`, `args`, `env` & `envFrom` #7587

## 5.2.3

* [BUGFIX] admin-cache: set max connections to fix failure to start #7632

## 5.2.2

* [BUGFIX] Updated GEM image to v2.11.2. #7555

## 5.2.1

* [BUGFIX] Revert [PR 6999](https://github.com/grafana/mimir/pull/6999), introduced in 5.2.0, which broke installations relying on the default value of `blocks_storage.backend: s3`. If `mimir.structuredConfig.blocks_storage.backend: s3` wasn't explicitly set, then Mimir would fail to connect to S3 and will instead try to read and write blocks to the local filesystem. #7199

## 5.2.0

* [CHANGE] Remove deprecated configuration parameter `blocks_storage.bucket_store.max_chunk_pool_bytes`. #6673
* [CHANGE] Reduce `-server.grpc-max-concurrent-streams` from 1000 to 500 for ingester and to 100 for all components. #5666
* [CHANGE] Changed default `clusterDomain` from `cluster.local` to `cluster.local.` to reduce the number of DNS lookups made by Mimir. #6389
* [CHANGE] Change the default timeout used for index-queries caches from `200ms` to `450ms`. #6786
* [FEATURE] Added option to enable StatefulSetAutoDeletePVC for StatefulSets for compactor, ingester, store-gateway, and alertmanager via `*.persistance.enableRetentionPolicy`, `*.persistance.whenDeleted`, and `*.persistance.whenScaled`. #6106
* [FEATURE] Add pure Ingress option instead of the gateway service. #6932
* [ENHANCEMENT] Update the `rollout-operator` subchart to `0.10.0`. #6022 #6110 #6558 #6681
* [ENHANCEMENT] Add support for not setting replicas for distributor, querier, and query-frontend. #6373
* [ENHANCEMENT] Make Memcached connection limit configurable. #6715
* [BUGFIX] Let the unified gateway/nginx config listen on IPv6 as well. Followup to #5948. #6204
* [BUGFIX] Quote `checksum/config` when using external config. This allows setting `externalConfigVersion` to numeric values. #6407
* [BUGFIX] Update memcached-exporter to 0.14.1 due to CVE-2023-39325. #6861

## 5.1.4

* [BUGFIX] Update memcached-exporter to 0.14.1 due to CVE-2023-39325.

## 5.1.3

* [BUGFIX] Updated Mimir image to 2.10.4 and GEM images to v2.10.4. #6654

## 5.1.2

* [BUGFIX] Update Mimir image to 2.10.3 and GEM image to v2.10.3. #6427

## 5.1.1

* [BUGFIX] Update Mimir image to 2.10.2 and GEM image to v2.10.2. #6371

## 5.1.0

* [ENHANCEMENT] Update Mimir image to 2.10.0 and GEM image to v2.10.1. #6077
* [ENHANCEMENT] Make compactor podManagementPolicy configurable. #5902
* [ENHANCEMENT] Distributor: dynamically set `GOMAXPROCS` based on the CPU request. This should reduce distributor CPU utilization, assuming the CPU request is set to a value close to the actual utilization. #5588
* [ENHANCEMENT] Querier: dynamically set `GOMAXPROCS` based on the CPU request. This should reduce noisy neighbour issues created by the querier, whose CPU utilization could eventually saturate the Kubernetes node if unbounded. #5646
* [ENHANCEMENT] Sets the `appProtocol` value to `tcp` for the `gossip-ring-svc` service template. This allows memberlist to work with istio protocol selection. #5673
* [ENHANCEMENT] Update the `rollout-operator` subchart to `0.8.0`. #5718
* [ENHANCEMENT] Make store_gateway podManagementPolicy configurable. #5757
* [ENHANCEMENT] Set `maxUnavailable` to 0 for `distributor`, `overrides-exporter`, `querier`, `query-frontend`, `query-scheduler`, `ruler-querier`, `ruler-query-frontend`, `ruler-query-scheduler`, `nginx`, `gateway`, `admin-api`, `graphite-querier` and `graphite-write-proxy` deployments, to ensure they don't become completely unavailable during a rollout. #5924
* [ENHANCEMENT] Nginx: listen on IPv6 addresses. #5948
* [BUGFIX] Fix `global.podLabels` causing invalid indentation. #5625

## 5.0.0

* [CHANGE] Changed max unavailable ingesters and store-gateways in a zone to 50. #5327
* [CHANGE] Don't render PodSecurityPolicy on Kubernetes >=1.24. (was >= 1.25). This helps with upgrades between 1.24 and 1.25. To use a PSP in 1.24, toggle `rbac.forcePSPOnKubernetes124: true`. #5357
* [ENHANCEMENT] Ruler: configure the ruler storage cache when the metadata cache is enabled. #5326 #5334
* [ENHANCEMENT] Helm: support metricRelabelings in the monitoring serviceMonitor resources via `metaMonitoring.serviceMonitor.metricRelabelings`. #5340
* [ENHANCEMENT] Service Account: allow adding labels to the service account. #5355
* [ENHANCEMENT] Memcached: enable providing additional extended options (`-o/--extended`) via `<cache-section>.extraExtendedOptions`. #5353
* [ENHANCEMENT] Memcached exporter: enable adding additional CLI arguments via `memcachedExporter.extraArgs`. #5353
* [ENHANCEMENT] Memcached: allow mounting additional volumes to the memcached and exporter containers via `<cache-section>.extraVolumes` and `<cache-section>.extraVolumeMounts`. #5353

## 4.5.0

* [CHANGE] Query-frontend: enable cardinality estimation via `frontend.query_sharding_target_series_per_shard` in the Mimir configuration for query sharding by default if `results-cache.enabled` is true. #5128
* [CHANGE] Remove `graphite-web` component from the graphite proxy. The `graphite-web` component had several configuration issues which meant it was failing to process requests. #5133
* [ENHANCEMENT] Set `nginx` and `gateway` Nginx read timeout (`proxy_read_timeout`) to 300 seconds (increase from default 60 seconds), so that it doesn't interfere with the querier's default 120 seconds timeout (`mimir.structuredConfig.querier.timeout`). #4924
* [ENHANCEMENT] Update nginx image to `nginxinc/nginx-unprivileged:1.24-alpine`. #5066
* [ENHANCEMENT] Update the `rollout-operator` subchart to `0.5.0`. #4930
* [ENHANCEMENT] Store-gateway: set `GOMEMLIMIT` to the memory request value. This should reduce the likelihood the store-gateway may go out of memory, at the cost of an higher CPU utilization due to more frequent garbage collections when the memory utilization gets closer or above the configured requested memory. #4971
* [ENHANCEMENT] Store-gateway: dynamically set `GOMAXPROCS` based on the CPU request. This should reduce the likelihood a high load on the store-gateway will slow down the entire Kubernetes node. #5104
* [ENHANCEMENT] Add global.podLabels which can add POD labels to PODs directly controlled by this chart (mimir services, nginx). #5055
* [ENHANCEMENT] Enable the `track_sizes` feature for Memcached pods to help determine cache efficiency. #5209
* [BUGFIX] Fix Pod Anti-Affinity rule to allow ingesters of from the same zone to run on same node, by using `zone` label since the old `app.kubernetes.io/component` did not allow for this. #5031
* [ENHANCEMENT] Enable `PodDisruptionBudget`s by default for admin API, alertmanager, compactor, distributor, gateway, overrides-exporter, ruler, querier, query-frontend, query-scheduler, nginx, Graphite components, chunks cache, index cache, metadata cache and results cache.

## 4.4.1

* [CHANGE] Change number of Memcached max idle connections to 150. #4591
* [CHANGE] Set `unregister_on_shutdown` for `store-gateway` to `false` by default. #4690
* [FEATURE] Add support for Vault Agent. When enabled, the Pod annotations for TLS configurable components are updated to allow a running Vault Agent to fetch secrets from Vault and to inject them into a Pod. The annotations are updated for the following components: `admin-api`, `alertmanager`, `compactor`, `distributor`, `gateway`, `ingester`, `overrides-exporter`, `querier`, `query-frontend`, `query-scheduler`, `ruler`, `store-gateway`. #4660
* [FEATURE] Add documentation to use external Redis support for chunks-cache, metadata-cache and results-cache. #4348
* [FEATURE] Allow for deploying mixin dashboards as part of the helm chart. #4618
* [ENHANCEMENT] Update the `rollout-operator` subchart to `0.4.2`. #4524 #4659 #4780
* [ENHANCEMENT] Update the `memcached-exporter` to `v0.11.2`. #4570
* [ENHANCEMENT] Update memcached to `memcached:1.6.19-alpine`. #4581
* [ENHANCEMENT] Allow definition of multiple topology spread constraints. #4584
* [ENHANCEMENT] Expose image repo path as helm vars for containers created by grafana-agent-operator #4645
* [ENHANCEMENT] Update minio subchart to `5.0.7`. #4705
* [ENHANCEMENT] Configure ingester TSDB head compaction interval to 15m. #4870
* [ENHANCEMENT] Configure ingester TSDB WAL replay concurrency to 3. #4864
* [ENHANCEMENT] Configure compactor's first level compaction wait period to 25m. #4872
* [ENHANCEMENT] You can now configure `storageClass` per zone for Alertmanager, StoreGateway and Ingester. #4234
* [ENHANCEMENT] Add suffix to minio create buckets job to avoid mimir-distributed helm chart fail to upgrade when minio image version changes. #4936
* [BUGFIX] Helm-Chart: fix route to service port mapping. #4728
* [BUGFIX] Include podAnnotations on the tokengen Job. #4540
* [BUGFIX] Add http port in ingester and store-gateway headless services. #4573
* [BUGFIX] Set `gateway` and `nginx` HPA MetricTarget type to Utilization to align with usage of averageUtilization. #4642
* [BUGFIX] Add missing imagePullSecrets configuration to the `graphite-web` deployment template. #4716

## 4.3.1

* [BUGFIX] Updated Go version in Mimir and GEM images to 1.20.3 to fix CVE-2023-24538. #4803

## 4.3.0

* [CHANGE] Ruler: changed ruler deployment max surge from `0` to `50%`, and max unavailable from `1` to `0`. #4381
* [FEATURE] Add cache support for GEM's admin bucket. The cache will be enabled by default when you use the
  small.yaml, large.yaml, capped-small.yaml or capped-large.yaml Helm values file. #3740
  > **Note:** For more information, refer to the [Grafana Enterprise Metrics configuration](https://grafana.com/docs/enterprise-metrics/latest/config).
* [ENHANCEMENT] Update GEM image grafana/enterprise-metrics to v2.7.0. #4533
* [ENHANCEMENT] Support autoscaling/v2 HorizontalPodAutoscaler for nginx autoscaling starting with Kubernetes 1.23. #4285
* [ENHANCEMENT] Set default pod security context under `rbac.podSecurityContext` for easier install on OpenShift. #4272
* [BUGFIX] Allow override of Kubernetes version for nginx HPA. #4299
* [BUGFIX] Do not generate query-frontend-headless service if query scheduler is enabled. Fixes parity with jsonnet. #4353
* [BUGFIX] Apply `clusterLabel` to ServiceMonitors for kube-state-metrics, kubelet, and cadvisor. #4126
* [BUGFIX] Add http port in distributor headless service. Fixes parity with jsonnet. #4392
* [BUGFIX] Generate the pod security context on the pod level in graphite web deployment, instead of on container level. #4272
* [BUGFIX] Fix kube-state-metrics metricRelabelings dropping pods and deployments. #4485
* [BUGFIX] Allow for single extraArg flags in templated memcached args. #4407

## 4.2.1

* [BUGFIX] Updated Go version in Mimir and GEM images to 1.20.3 and 1.19.8 to fix CVE-2023-24538. #4818

## 4.2.0

* [ENHANCEMENT] Allow NGINX error log level to be overridden and access log to be disabled. #4230
* [ENHANCEMENT] Update GEM image grafana/enterprise-metrics to v2.6.0. #4279

## 4.1.0

* [CHANGE] Configured `max_total_query_length: 12000h` limit to match Mimir jsonnet-based deployment. #3879
* [ENHANCEMENT] Enable users to specify additional Kubernetes resource manifests using the `extraObjects` variable. #4102
* [ENHANCEMENT] Update the `rollout-operator` subchart to `0.2.0`. #3624
* [ENHANCEMENT] Add ability to manage PrometheusRule for metamonitoring with Prometheus operator from the Helm chart. The alerts are disabled by default but can be enabled with `prometheusRule.mimirAlerts` set to `true`. To enable the default rules, set `mimirRules` to `true`. #2134 #2609
* [ENHANCEMENT] Update memcached image to `memcached:1.6.17-alpine`. #3914
* [ENHANCEMENT] Update minio subchart to `5.0.4`. #3942
* [BUGFIX] Enable `rollout-operator` to use PodSecurityPolicies if necessary. #3686
* [BUGFIX] Fixed gateway's checksum/config when using nginx #3780
* [BUGFIX] Disable gateway's serviceMonitor when using nginx #3781
* [BUGFIX] Expose OTLP ingestion in the `gateway` NGINX configuration. #3851
* [BUGFIX] Use alertmanager headless service in `gateway` NGINX configuration. #3851
* [BUGFIX] Use `50Gi` persistent volume for ingesters in `capped-small.yaml`. #3919
* [BUGFIX] Set server variables in NGINX configuration so that IP addresses are re-resolved when TTLs expire. #4124
* [BUGFIX] Do not include namespace for the PodSecurityPolicy definition as it is not needed and some tools reject it outright. #4164

## 4.0.1

* [ENHANCEMENT] Bump Grafana Enterprise Metrics image version to 2.5.1 #3902

## 4.0.0

* [FEATURE] Support deploying NGINX via the `gateway` section. The `nginx` section will be removed in `7.0.0`. See
  [Migrate to using the unified proxy deployment for NGINX and GEM gateway](https://grafana.com/docs/helm-charts/mimir-distributed/latest/migration-guides/migrate-to-unified-proxy-deployment/)
* [CHANGE] **breaking change** **Data loss without action.** Enables [zone-aware replication](https://grafana.com/docs/mimir/latest/configure/configure-zone-aware-replication/) for ingesters and store-gateways by default. #2778
  - If you are **upgrading** an existing installation:
    - Turn off zone-aware replication, by setting the following values:
      ```yaml
      ingester:
        zoneAwareReplication:
          enabled: false
      store_gateway:
        zoneAwareReplication:
          enabled: false
      rollout_operator:
        enabled: false
      ```
    - After the upgrade you can migrate to the new zone-aware replication setup, see [Migrate from single zone to zone-aware replication with Helm](https://grafana.com/docs/mimir/latest/migration-guide/migrating-from-single-zone-with-helm/) guide.
  - If you are **installing** the chart:
    - Ingesters and store-gateways are installed with 3 logical zones, which means both ingesters and store-gateways start 3 replicas each.
* [CHANGE] **breaking change** Reduce the number of ingesters in small.yaml form 4 to 3. This should be more accurate size for the scale of 1M AS. Before upgrading refer to [Scaling down ingesters](https://grafana.com/docs/mimir/latest/operators-guide/run-production-environment/scaling-out/#scaling-down-ingesters) to scale down `ingester-3`. Alternatively override the number of ingesters to 4. #3035
* [CHANGE] **breaking change** Update minio subchart from `4.0.12` to `5.0.0`, which inherits the breaking change of minio gateway mode being removed. #3352
* [CHANGE] Nginx: uses the headless service of alertmanager, ingester and store-gateway as backends, because there are 3 separate services for each zone. #2778
* [CHANGE] Gateway: uses the headless service of alertmanager as backend, because there are 3 separate services for each zone. #2778
* [CHANGE] Update sizing plans (small.yaml, large.yaml, capped-small.yaml, capped-large.yaml). These reflect better how we recommend running Mimir and GEM in production. most plans have adjusted number of replicas and resource requirements. The only **breaking change** is in small.yaml which has reduced the number of ingesters from 4 to 3; for scaling down ingesters refer to [Scaling down ingesters](https://grafana.com/docs/mimir/latest/operators-guide/run-production-environment/scaling-out/#scaling-down-ingesters). #3035
* [CHANGE] Change default securityContext of Mimir and GEM Pods and containers, so that they comply with a [Restricted pod security policy](https://kubernetes.io/docs/concepts/security/pod-security-standards/).
  This changes what user the containers run as from `root` to `10001`. The files in the Pods' attached volumes should change ownership with the `fsGroup` change;
  most CSI drivers support changing the value of `fsGroup`, or kubelet is able to do the ownership change instead of the CSI driver. This is not the case for the HostPath driver.
  If you are using HostPath or another driver that doesn't support changing `fsGroup`, then you have a couple of options: A) set the `securityContext` of all Mimir and GEM components to `{}` in your values file; B) delete PersistentVolumes and PersistentVolumeClaims and upgrade the chart; C) add an initContainer to all components that use a PVC that changes ownership of the mounted volumes.
  If you take no action and `fsGroup` is not supported by your CSI driver, then components will fail to start. #3007
* [CHANGE] Restrict Pod seccomp profile to `runtime/default` in the default PodSecurityPolicy of the chart. #3007
* [CHANGE] Use the chart's service account for metamonitoring instead of creating one specific to metamonitoring. #3350
* [CHANGE] Use mimir for the nginx ingress example #3336
* [ENHANCEMENT] Metamonitoring: If enabled and no URL is configured, then metamonitoring metrics will be sent to
  Mimir under the `metamonitoring` tenant; this enhancement does not apply to GEM. #3176
* [ENHANCEMENT] Improve default rollout strategies. Now distributor, overrides_exporter, querier, query_frontend, admin_api, gateway, and graphite components can be upgraded more quickly and also can be rolled out with a single replica without downtime. #3029
* [ENHANCEMENT] Metamonitoring: make scrape interval configurable. #2945
* [ENHANCEMENT] Documented how to prevent a user from using a mismatched Helm chart `values.yaml` file. #3197
* [ENHANCEMENT] Update compactor configuration to match Jsonnet. #3353
  * This also now matches production configuration from Grafana Cloud
  * Set `compactor.compaction_interval` to `30m` (Decreased from `1h`)
  * Set `compactor.deletion_delay` to `2h` (Decreased from `12h`)
  * Set `compactor.max_closing_blocks_concurrency` to `2` (Increased from `1`)
  * Set `compactor.max_opening_blocks_concurrency` to `4` (Increased from `1`)
  * Set `compactor.symbols_flushers_concurrency` to `4` (Increased from `1`)
  * Set `compactor.sharding_ring.wait_stability_min_duration` to `1m` (Increased from `0`)
* [ENHANCEMENT] Update read path configuration to match Jsonnet #2998
  * This also now matches production configuration from Grafana Cloud
  * Set `blocks_storage.bucket_store.max_chunk_pool_bytes` to `12GiB` (Increased from `2GiB`)
  * Set `blocks_storage.bucket_Store.index_cache.memcached.max_item_size` to `5MiB` (Decreased from `15MiB`)
  * Set `frontend.grpc_client_config.max_send_msg_size` to `400MiB` (Increased from `100MiB`)
  * Set `limits.max_cache_freshness` to `10m` (Increased from `1m`)
  * Set `limits.max_query_parallelism` to `240` (Increased from `224`)
  * Set `query_scheduler.max_outstanding_requests_per_tenant` to `800` (Decreased from `1600`)
  * Set `store_gateway.sharding_ring.wait_stability_min_duration` to `1m` (Increased from `0`)
  * Set `frontend.results_cache.memcached.timeout` to `500ms` (Increased from `100ms`)
  * Unset `frontend.align_queries_with_step` (Was `true`, now defaults to `false`)
  * Unset `frontend.log_queries_longer_than` (Was `10s`, now defaults to `0`, which is disabled)
* [ENHANCEMENT] Added `usage_stats.installation_mode` configuration to track the installation mode via the anonymous usage statistics. #3294
* [ENHANCEMENT] Update grafana-agent-operator subchart to 0.2.8. Notable changes are being able to configure Pod's SecurityContext and Container's SecurityContext. #3350
* [ENHANCEMENT] Add possibility to configure fallbackConfig for alertmanager and set it by default. Now tenants without an alertmanager config will not see errors accessing the alertmanager UI or when using the alertmanager API. #3360
* [ENHANCEMENT] Add ability to set a `schedulerName` for alertmanager, compactor, ingester and store-gateway. This is needed for example for some storage providers. #3140
* [BUGFIX] Fix an issue that caused metamonitoring secrets to be created incorrectly #3170
* [BUGFIX] Nginx: fixed `imagePullSecret` value reference inconsistency. #3208
* [BUGFIX] Move the activity tracker log from /data to /active-query-tracker to remove ignore log messages. #3169
* [BUGFIX] Fix invalid ingress NGINX configuration due to newline in prometheusHttpPrefix Helm named templates. #3087
* [BUGFIX] Added missing endpoint for OTLP in NGINX #3479

## 3.3.0

* [ENHANCEMENT] Update GEM image grafana/enterprise-metrics to v2.4.0. #3445

## 3.2.0

* [CHANGE] Nginx: replace topology key previously used in `podAntiAffinity` (`failure-domain.beta.kubernetes.io/zone`) with a different one `topologySpreadConstraints` (`kubernetes.io/hostname`). #2722
* [CHANGE] Use `topologySpreadConstraints` instead of `podAntiAffinity` by default. #2722
  - **Important**: if you are not using the sizing plans (small.yaml, large.yaml, capped-small.yaml, capped-large.yaml) in production, you should reintroduce pod affinity rules for the ingester and store-gateway. This also fixes a missing label selector for the ingester.
     Merge the following to your custom values file:
     ```yaml
     ingester:
       affinity:
         podAntiAffinity:
           requiredDuringSchedulingIgnoredDuringExecution:
              - labelSelector:
                  matchExpressions:
                    - key: target
                      operator: In
                      values:
                        - ingester
                topologyKey: 'kubernetes.io/hostname'
              - labelSelector:
                  matchExpressions:
                    - key: app.kubernetes.io/component
                      operator: In
                      values:
                        - ingester
                topologyKey: 'kubernetes.io/hostname'
     store_gateway:
       affinity:
         podAntiAffinity:
           requiredDuringSchedulingIgnoredDuringExecution:
              - labelSelector:
                  matchExpressions:
                    - key: target
                      operator: In
                      values:
                        - store-gateway
                topologyKey: 'kubernetes.io/hostname'
              - labelSelector:
                  matchExpressions:
                    - key: app.kubernetes.io/component
                      operator: In
                      values:
                        - store-gateway
                topologyKey: 'kubernetes.io/hostname'
     ```
* [CHANGE] Ingresses for the GEM gateway and nginx will no longer render on Kubernetes versions <1.19. #2872
* [FEATURE] Add support for OpenShift Routes for Nginx #2908
* [FEATURE] Add support for `topologySpreadConstraints` to all components; add `topologySpreadConstraints` to GEM gateway, admin-api, and alertmanager, which did not have `podAntiAffinity` previously. #2722
* [ENHANCEMENT] Document `kubeVersionOverride`. If you rely on `helm template`, use this in your values to set the Kubernetes version. If unset helm will use the kubectl client version as the Kubernetes version with `helm template`, which may cause the chart to render incompatible manifests for the actual server version. #2872
* [ENHANCEMENT] Support autoscaling/v2 HorizontalPodAutoscaler for nginx autoscaling. This is used when deploying on Kubernetes >= 1.25. #2848
* [ENHANCEMENT] Monitoring: Add additional flags to conditionally enable log / metric scraping. #2936
* [ENHANCEMENT] Add podAntiAffinity to sizing plans (small.yaml, large.yaml, capped-small.yaml, capped-large.yaml). #2906
* [ENHANCEMENT] Add ability to configure and run mimir-continuous-test. #3117
* [BUGFIX] Fix wrong label selector in ingester anti affinity rules in the sizing plans. #2906
* [BUGFIX] Query-scheduler no longer periodically terminates connections from query-frontends and queriers. This caused some queries to time out and EOF errors in the logs. #3262

## 3.1.0

* [CHANGE] **breaking change** Update minio deprecated helm chart (<https://helm.min.io/>) to the supported chart's version (<https://charts.min.io/>). #2427
  - Renamed helm config values `minio.accessKey` to `minio.rootUser`.
  - Renamed helm config values `minio.secretKey` to `minio.rootPassword`.
  - Minio container images are now loaded from quay.io instead of Docker Hub. Set `minio.image.repository` value to override the default behavior.
* [CHANGE] Enable [query sharding](https://grafana.com/docs/mimir/latest/operators-guide/architecture/query-sharding/) by default. If you override the value of `mimir.config`, then take a look at `mimir.config` in the `values.yaml` from this version of the chart and incorporate the differences. If you override `mimir.config`, then consider switching to `mimir.structuredConfig`. To disable query sharding set `mimir.structuredConfig.frontend.parallelize_shardable_queries` to `false`. #2655
* [FEATURE] Add query-scheduler, which is now enabled by default. If you have copied the `mimir.config`, then update it to correctly configure the query-frontend and the querier. #2087
* [FEATURE] Added support to run graphite-proxy alongside GEM. It is disabled by default. Set `graphite.enabled=true` in your values config to get it running. #2711
* [ENHANCEMENT] Add backfill endpoints to Nginx configuration. #2478
* [ENHANCEMENT] Add `namespace` to smoke-test helm template to allow the job to be deployed within the same namespace as the rest of the deployment. #2515
* [ENHANCEMENT] Memberlist now uses DNS service-discovery by default. #2549 #2561
* [ENHANCEMENT] The Mimir configuration parameters `server.http_listen_port` and `server.grpc_listen_port` are now configurable in `mimir.structuredConfig`. #2561
* [ENHANCEMENT] Default to injecting the `no_auth_tenant` from the Mimir configuration as the value for `X-Scope-OrgID` in nginx. #2614
* [ENHANCEMENT] Default `ingester.ring.tokens-file-path` and `store-gateway.sharding-ring.tokens-file-path` to `/data/tokens` to prevent resharding on restarts. #2726
* [ENHANCEMENT] Upgrade memcached image tag to `memcached:1.6.16-alpine`. #2740
* [ENHANCEMENT] Upgrade nginx image tag to `nginxinc/nginx-unprivileged:1.22-alpine`. #2742
* [ENHANCEMENT] Upgrade minio subchart to `4.0.12`. #2759
* [ENHANCEMENT] Update agent-operator subchart to `0.2.5`. #3009
* [BUGFIX] `nginx.extraArgs` are now actually passed to the nginx container. #2336
* [BUGFIX] Add missing `containerSecurityContext` to alertmanager and tokengen job. #2416
* [BUGFIX] Add missing `containerSecutiryContext` to memcached exporter containers. #2666
* [BUGFIX] Do not use undocumented `mulf` function in templates. #2752
* [BUGFIX] Open port 80 for the Enterprise `gateway` service so that the read and write address reported by NOTES.txt is correct. Also deprecate the current default of 8080. #2860
* [BUGFIX] Periodically rebalance gRPC connection between GEM gateway and distributors after scale out of the distributors. #2862
* [BUGFIX] Remove PodSecurityPolicy when running against Kubernetes >= 1.25. #2870

## 3.0.0

* [CHANGE] **breaking change** The minimal Kubernetes version is now 1.20. This reflects the fact that Grafana does not test with older versions. #2297
* [CHANGE] **breaking change** Make `ConfigMap` the default for `configStorageType`. This means that the Mimir (or Enterprise Metrics) configuration is now created in and loaded from a ConfigMap instead of a Secret. #2277
  - Set to `Secret` to keep existing way of working. See related #2031, #2017, #2089.
  - In case the configuration is loaded from an external Secret, `useExternalConfig=true`, then `configStorageType` must be set to `Secret`.
  - Having the configuration in a ConfigMap means that `helm template` now shows the configuration directly and `helm diff upgrade` can show the changes to the configuration.
* [CHANGE] Enable multi-tenancy by default. This means `multitenancy_enabled` is now `true` for both Mimir and Enterprise Metrics. Nginx will inject `X-Scope-OrgID=anonymous` header if the header is not present, ensuring backwards compatibility. #2117
* [CHANGE] **breaking change** The value `serviceMonitor` and everything under it is moved to `metaMonitoring.serviceMonitor` to group all meta-monitoring settings under one section. #2236
* [CHANGE] Added support to install on OpenShift. #2219
  - **breaking change** The value `rbac.pspEnabled` was removed.
  - Added new `rbac.type` option. Allowed values are `psp` and `scc`, for Pod Security Policy and Security Context Constraints (OpenShift) respectively.
  - Added `rbac.create` option to enable/disable RBAC configuration.
  - mc path in Minio changed to be compatible with OpenShift security.
* [CHANGE] **breaking change** Chart now uses custom memcached templates to remove bitnami dependency. There are changes to the Helm values, listed below. #2064
  - The `memcached` section now contains common values shared across all memcached instances.
  - New `memcachedExporter` section was added to configure memcached metrics exporter.
  - New `chunks-cache` section was added that refers to previous `memcached` configuration.
  - The section `memcached-queries` is renamed to `index-cache`.
  - The section `memcached-metadata` is renamed to `metadata-cache`.
  - The section `memcached-results` is renamed to `results-cache`.
  - The value `memcached-*.replicaCount` is replaced with `*-cache.replicas` to align with the rest of the services.
    - Renamed `memcached.replicaCount` to `chunks-cache.replicas`.
    - Renamed `memcached-queries.replicaCount` to `index-cache.replicas`.
    - Renamed `memcached-metadata.replicaCount` to `metadata-cache.replicas`.
    - Renamed `memcached-results.replicaCount` to `results-cache.replicas`.
  - All memcached instances now share the same `ServiceAccount` that the chart uses for its services.
  - The value `memcached-*.architecture` was removed.
  - The value `memcached-*.arguments` was removed, the default arguments are now encoded in the template. Use `*-cache.extraArgs` to provide additional arguments as well as the values `*-cache.allocatedMemory`, `*-cache.maxItemMemory` and `*-cache.port` to set the memcached command line flags `-m`, `-I` and `-u`.
  - The remaining arguments are aligned with the rest of the chart's services, please consult the values file to check whether a parameter exists or was renamed.
* [CHANGE] Change default value for `blocks_storage.bucket_store.chunks_cache.memcached.timeout` to `450ms` to increase use of cached data. #2035
* [CHANGE] Remove setting `server.grpc_server_max_recv_msg_size` and `server.grpc_server_max_send_msg_size` to 100MB, since it is the default now, see #1884. #2300
* [FEATURE] Add `mimir-continuous-test` in smoke-test mode. Use `helm test` to run a smoke test of the read + write path.
* [FEATURE] Add meta-monitoring via the Grafana Agent Kubernetes operator: scrape metrics and collect logs from Mimir pods and ship them to a remote. #2068
* [ENHANCEMENT] Update memcached statefulset manifest #2321
  - Added imagePullSecrets block to pull images from private registry
  - Added resources block for memcachedExporter
* [ENHANCEMENT] ServiceMonitor object will now have default values based on release namesapce in the `namespace` and `namespaceSelector` fields. #2123
* [ENHANCEMENT] Set the `namespace` metadata field for all kubernetes objects to enable using `--namespace` correctly with Helm even if the specified namespace does not exist. #2123
* [ENHANCEMENT] The new value `serviceMonitor.clusterLabel` controls whether to add a `cluster` label and with what content to ServiceMonitor metrics. #2125
* [ENHANCEMENT] Set the flag `ingester.ring.instance-availability-zone` to `zone-default` for ingesters. This is the first step of introducing multi-zone ingesters. #2114
* [ENHANCEMENT] Add `mimir.structuredConfig` for adding and modifing `mimir.config` values after template evaulation. It can be used to alter individual values in the configuration and it's structured YAML instead of text. #2100
* [ENHANCEMENT] Add `global.podAnnotations` which can add POD annotations to PODs directly controlled by this chart (mimir services, nginx). #2099
* [ENHANCEMENT] Introduce the value `configStorageType` which can be either `ConfigMap` or `Secret`. This value sets where to store the Mimir/GEM application configuration. When using the value `ConfigMap`, make sure that any secrets, passwords, keys are injected from the environment from a separate `Secret`. See also: #2031, #2017. #2089
* [ENHANCEMENT] Add `global.extraEnv` and `global.extraEnvFrom` to values. This enables setting common environment variables and common injection of secrets to the POD environment of Mimir/GEM services and Nginx. Memcached and minio are out of scope for now. #2031
* [ENHANCEMENT] Add `extraEnvFrom` capability to all Mimir services to enable injecting secrets via environment variables. #2017
* [ENHANCEMENT] Enable `-config.expand-env=true` option in all Mimir services to be able to take secrets/settings from the environment and inject them into the Mimir configuration file. #2017
* [ENHANCEMENT] Add a simple test for enterprise installation #2027
* [ENHANCEMENT] Check for the containerSecurityContext in values file. #2112
* [ENHANCEMENT] Add `NOTES.txt` to show endpoints URLs for the user at install/upgrade. #2189
* [ENHANCEMENT] Add ServiceMonitor for overrides-exporter. #2068
* [ENHANCEMENT] Add `nginx.resolver` for allow custom resolver in nginx configuration and `nginx.extraContainers` which allow add side containers to the nginx deployment #2196

## 2.1.0

* [ENHANCEMENT] Bump image version to 2.1 #2001
  - For Grafana Mimir, see the release notes here: [Grafana Mimir 2.1](https://grafana.com/docs/mimir/latest/release-notes/v2.1/)
  - For Grafana Enterprise Metrics, see the release notes here: [Grafana Enterprise Metrics 2.1](https://grafana.com/docs/enterprise-metrics/v2.1.x/release-notes/v2-1/)
* [ENHANCEMENT] Disable `ingester.ring.unregister-on-shutdown` and `distributor.extend-writes` #1994
  - This will prevent resharding every series during a rolling ingester restart
  - Under some circumstances the previous values (both enabled) could cause write path degredation during rolling restarts
* [ENHANCEMENT] Add support for the results cache used by the query frontend #1993
  - This will result in additional resource usage due to the addition of one or
    more memcached replicas. This applies when using small.yaml, large.yaml,
    capped-large.yaml, capped-small.yaml, or when setting
    `memcached-results.enabled=true`
* [BUGFIX] Set up using older bitnami chart repository for memcached as old charts were deleted from the current one. #1998
* [BUGFIX] Use grpc round-robin for distributor clients in GEM gateway and self-monitoring
  - This utilizes an additional headless service for the distributor pods

## 2.0.14

* [BUGFIX] exclude headless services from ServiceMonitors to prevent duplication of prometheus scrape targets #1308

## 2.0.13

* [ENHANCEMENT] Removed `rbac.create` option. #1317

## 2.0.12

* [ENHANCEMENT] Add memberlist named port to container spec. #1311

## 2.0.11

* [ENHANCEMENT] Turn `ruler` and `override-exporter` into optional components. #1304

## 2.0.10

* [ENHANCEMENT] Reorder some values for consistency. #1302
* [BUGFIX] Add missing `admin_api.env`, `gateway.env` and `overrides_exporter.env` values. #1302
* [BUGFIX] Remove `<service>.extraPorts` from values as it has no effect. #1302

## 2.0.9

* [ENHANCEMENT] Disable gateway ingress by default. #1303
* [BUGFIX] Fix null port at gateway ingress definition. #1303

## 2.0.8

* [ENHANCEMENT] Add validation if `activity_tracker.filepath` is missing in `mimir.config`. #1290
* [ENHANCEMENT] Add validation if `server.http_listen_port` or `server.grpc_listen_port` is set in `mimir.config`. #1290
* [BUGFIX] Add missing empty array definition for `extraVolumeMounts` in admin_api, gateway and override-exporter. #1290
* [BUGFIX] Fix wrong template called in nginx helper. #1290

## 2.0.7

* [ENHANCEMENT] Add option to modify the port for the GEM gateway service. #1270

## 2.0.6

* [ENHANCEMENT] Add option for an ingress on GEM gateway. #1266

## 2.0.5

* [BUGFIX] Use new component name system for gateway ingress. This regression has been introduced with #1203. #1260

## 2.0.4

* [ENHANCEMENT] Determine PodDisruptionBudget APIVersion based on running version of k8s #1229

## 2.0.3

* [ENHANCEMENT] Update README.md with helm-docs version 1.8.1 instead of old 1.4.0. #1230

## 2.0.2

* [ENHANCEMENT] Update Grafana Enterprise Metrics docker image tag to v2.0.1 #1241

## 2.0.1

* [BUGFIX] Honor `global.clusterDomain` when referencing internal services, e.g. alertmanager or nginx gateway. #1227

## 2.0.0

* [CHANGE] **Breaking** for existing users of `mimir-distributed`: the naming convention is changed to have shorter resource names, as in `<release>-mimir-distributed-store-gateway` is now just `<release>-mimir-store-gateway`. To have the previous names, please specify `nameOverride: mimir-distributed` in the values. #1203
* [CHANGE] The chart `enterprise-metrics` is renamed to `mimir-distributed`. #1203
* [CHANGE] **Breaking** Configuration for Grafana Enterprise Metrics is now in the value `mimir.config` as a helm template **string**.
  Please consult the [Grafana Enterprise Migration Guide](https://grafana.com/docs/enterprise-metrics/latest/migrating-from-gem-1.7/) to learn more about how to upgrade the configuration.
  Except for the following parameters specified as command line parameters in the Pod templates,
  everything is now set in this string-typed value, giving a definitive source of configuration.
  Exceptions:
    > The `-target=` must be provided individually.\
    The `-config.file=` obviously.\
    User defined arguments from `.<service>.extraArgs`.
* [CHANGE] **Breaking** Kubernetes object labels now follow the [kubernetes standard](https://kubernetes.io/docs/concepts/overview/working-with-objects/common-labels/) (e.g. `app.kubernetes.io/component=ingester`). To enable smooth upgrade and compatibility with previous Grafana Enterprise Metrics Helm chart, the value `enterprise.legacyLabels` should be set to `true`.
* [CHANGE] **Breaking** Ingesters only support `StatefulSet` from now on as chunks storage was removed in favour of blocks storage.
* [CHANGE] **Breaking** Compactor is a required component, the value `compactor.enabled` is removed.
* [CHANGE] **Breaking** The configuration parameter `server.http_listen_port` and `server.grpc_listen_port` cannot be changed from their defaults.
* [CHANGE] The default for `ingester.ring.replication_factor` is now 3 and there will be 3 ingesters started even with the default `values.yaml`.
  On the other hand, Pod anti affinity is turned off by default to allow single node deployment.
* [FEATURE] Upgrade to [Grafana Enterprise Metrics v2.0.0](https://grafana.com/docs/enterprise-metrics/v2.0.x/)
* [FEATURE] Reworked chart to enable installing Grafana Mimir open source software version without licensed features.
* [FEATURE] Added the value `nameOverride` to enable migration from Cortex helm chart.
* [FEATURE] The alertmanager can be disabled with `alertmanager.enabled: false`, to support the use case of external alertmanager.
* [FEATURE] Added definitions of `ServiceMonitor` objects for Prometheus monitoring. Configuration is done via the `serviceMonitor` values. This enables partial functionality of Grafana Mimir dashboards out of the box - without alerts and recording rules pre-loaded.
* [ENHANCEMENT] Minio bucket creation is not tied to `admin-api` anymore, moved to its own job `templates/minio/create-bucket-job.yaml`.
* [BUGFIX] `.<service>.PodDisruptionBudget` was not working. Added template definition for all services. Pod disruption budget is enabled for the ingesters and store-gateways by default.
* [BUGFIX] Fix typo in value `.alertmanager.statefulset` to `.alertmanager.statefulSet`.
* [BUGFIX] Remove unused value `.useExternalLicense`.

## Entries from enterprise-metrics chart

## 1.8.1

* [ENHANCEMENT] Support Grafana Mimir monitoring mixin labels by setting container names to the component names.
  This will make it easier to select different components in cadvisor metrics.
  Previously, all containers used "enterprise-metrics" as the container name.
  Now, for example, the ingester Pod will have a container name "ingester" rather than "enterprise-metrics".

## 1.8.0

* [FEATURE] Upgrade to [Grafana Enterprise Metrics v1.7.0](https://grafana.com/docs/metrics-enterprise/latest/downloads/#v170----january-6th-2022).

## 1.7.3

* [BUGFIX] Alertmanager does not fail anymore to load configuration via the API. #945

## 1.7.2

* [CHANGE] The Ingester statefulset now uses podManagementPolicy Parallel, upgrading requires recreating the statefulset #920

## 1.7.1

* [BUGFIX] Remove chunks related default limits. #867

## 1.7.0

* [FEATURE] Upgrade to [Grafana Enterprise Metrics v1.6.1](https://grafana.com/docs/metrics-enterprise/latest/downloads/#v161----november-18th-2021). #839

## 1.6.0

* [FEATURE] Upgrade to [Grafana Enterprise Metrics v1.5.1](https://grafana.com/docs/metrics-enterprise/latest/downloads/#v151----september-21st-2021). #729
* [CHANGE] Production values set the ingester replication factor to three to avoid data loss.
  The resource calculations of these values already factored in this replication factor but did not apply it in the configuration.
  If you have not reduced the compute resources in these values then this change should have no impact besides increased resilience to ingester failure.
  If you have reduced the compute resources, consider increasing them back to the recommended values before installing this version. #729

## 1.5.6

* [BUGFIX] YAML exports are no longer included as part of the Helm chart. #726

## 1.5.5

* [BUGFIX] Ensure all PodSpecs have configurable initContainers. #708

## 1.5.4

* [BUGFIX] Adds a `Service` resource for the Compactor Pods and adds Compactor to the default set of gateway proxy URLs. In previous chart versions the Compactor would not show up in the GEM plugin "Ring Health" tab because the gateway did not know how to reach Compactor. #714

## 1.5.3

* [BUGFIX] This change does not affect single replica deployments of the
  admin-api but does fix the potential for an inconsistent state when
  running with multiple replicas of the admin-api and experiencing
  parallel writes for the same objects. #675

## 1.5.2

* [CHANGE] Removed all references to Consul in the yaml files since GEM will be focused on deploying with memberlist. Deleted the multi-kv-consul-primary-values.yaml and multi-kv-memberlist-primary-values.yaml files since they assume you're running Consul as your primary or second kvstore. #674

## 1.5.1

* [BUGFIX] Unused `ingress` configuration section removed from `values.yaml`. #658

## 1.5.0

* [FEATURE] Upgrade to [Grafana Enterprise Metrics v1.5.0](https://grafana.com/docs/metrics-enterprise/latest/downloads/#v150----august-24th-2021). #641

## 1.4.7

* [CHANGE] Enabled enterprise authentication by default.
  > **Breaking:** This change can cause losing access to the GEM cluster in case `auth.type` has not
  > been set explicitly.
  > This is a security related change and therefore released in a patch release.

## 1.4.6

* [FEATURE] Run an instance of the GEM overrides-exporter by default. #590

## 1.4.5

* [BUGFIX] Add `memberlist.join` configuration to the ruler. #618

## 1.4.4

* [CHANGE] Removed livenessProbe configuration as it can often be more detrimental than having none. Users can still configure livenessProbes with the per App configuration hooks. #594

## 1.4.3

* [ENHANCEMENT] Added values files for installations that require setting resource limits. #583

## 1.4.2

* [CHANGE] The compactor data directory configuration has been corrected to `/data`. #562
  > **Note:** The compactor is stateless and no data stored in the existing data directory needs to be moved in order to facilitate this upgrade.
  > For more information, refer to the [Cortex Compactor documentation](https://cortexmetrics.io/docs/blocks-storage/compactor/).
* [FEATURE] Upgrade to [Grafana Enterprise Metrics v1.4.2](https://grafana.com/docs/metrics-enterprise/latest/downloads/#v142----jul-21st-2021) #562

## 1.4.1

* [BUGFIX] Fixed DNS address of distributor client for self-monitoring. #569

## 1.4.0

* [CHANGE] Use updated querier response compression configuration, changed in 1.4.0. #524
* [CHANGE] Use updated alertmanager storage configuration, changed in 1.4.0. #524
* [FEATURE] Upgrade to [Grafana Enterprise Metrics v1.4.1](https://grafana.com/docs/metrics-enterprise/latest/downloads/#v141----june-29th-2021). #524
* [FEATURE] Enable [GEM self-monitoring](https://grafana.com/docs/metrics-enterprise/latest/self-monitoring/). #524

## 1.3.5

* [CHANGE] The GRPC port on the query-frontend and store-gateway Kubernetes Services have been changed to match the naming of all other services. #523
* [FEATURE] Expose GRPC port on all GEM services. #523

## 1.3.4

* [BUGFIX] Removed symlinks from chart to fix Rancher repository imports. #504

## 1.3.3

* [FEATURE] The GEM config now uses the `{{ .Release.Name }}` variable as the default value for `cluster_name` which removes the need to additionally override this setting during an initial install. #500

## 1.3.2

* [FEATURE] Chart memcached dependencies are now at the latest release. This includes the memcached and the related exporter. #467

## 1.3.1

* [BUGFIX] Use non-deprecated alertmanager flags for cluster peers. #441
* [BUGFIX] Make store-gateway Service not headless. #441

## 1.3.0

* [FEATURE] Upgrade to [Grafana Enterprise Metrics v1.3.0](https://grafana.com/docs/metrics-enterprise/latest/downloads/#v130----april-26th-2021). #415

## 1.2.0

* [CHANGE] The chart now uses memberlist for the ring key-value store removing the need to run Consul. #340
  > **Warning:** Existing clusters will need to follow an upgrade procedure.
  > **Warning:** Existing clusters should first be upgraded to `v1.1.1` and use that version for migration before upgrading to `v1.2.0`.
  To upgrade to using memberlist:
  1. Ensure you are running the `v1.1.1` version of the chart.
  2. Deploy runtime `multi_kv_config` to use Consul as a primary and memberlist as the secondary key-value store.
     The values for such a change can be found in the [`multi-kv-consul-primary-values.yaml`](./multi-kv-consul-primary-values.yaml).
  3. Verify the configuration is in use by querying the [Configuration](https://cortexmetrics.io/docs/api/#configuration) HTTP API endpoint.
  4. Deploy runtime `multi_kv_config` to use memberlist as the primary and Consul as the secondary key-value store.
     The values for such a change can be found in [`multi-kv-memberlist-primary-values.yaml`](./multi-kv-memberlist-primary-values.yaml)
  5. Verify the configuration is in use by querying the [Configuration](https://cortexmetrics.io/docs/api/#configuration) HTTP API endpoint.
  6. Deploy `v1.2.0` helm chart which configures memberlist as the sole key-value store and removes the Consul resources.

## 1.1.1

* [FEATURE] Facilitate some runtime configuration of microservices. #342
* [FEATURE] Upgrade to [Grafana Enterprise Metrics v1.2.0](https://grafana.com/docs/metrics-enterprise/latest/downloads/#v120----march-10-2021). #342

## 1.1.0

* [CHANGE] The memcached chart from the deprecated Helm stable repository has been removed and replaced with a Bitnami chart. #333
  > **Warning:** This change will result in the cycling of your memcached Pods and will invalidate the existing cache.
* [CHANGE] Memcached Pod resource limits have been lowered to match requests. #333
* [FEATURE] YAML exports have been created for all chart values files. #333
* [BUGFIX] The values for the querier/ruler/store-gateway `-<prefix>.memcached.max-item-size` have been corrected to match the limit configured on the memcached server. #333

## 1.0.0

* [FEATURE] Initial versioned release. ##168

## Entries from mimir-distributed chart

## 0.1.8

* [BUGFIX] Fix nginx routing for rules and expose buildinfo. #1233

## 0.1.7

* [BUGFIX] Remove misplaced config value and add affinity rules in `capped-small.yaml` and `capped-large.yaml`. #1225

## 0.1.6

* [CHANGE] **Breaking** Compactor is a required component, the value `compactor.enabled` is removed. #1193
* [FEATURE] The alertmanager can be disabled with `alertmanager.enabled: false`, to support the use case of external alertmanager. #1193

## 0.1.5

* [BUGFIX] Fix labels for Mimir dashboards. #1190

## 0.1.4

* [BUGFIX] Fix documentation link missing slash. #1177

## 0.1.3

* [FEATURE] Add ServiceMonitor definitions. #1156

## 0.1.2

* [BUGFIX] Fix the naming of minio configmap and secret in the parent chart. #1152

## 0.1.1

* [BUGFIX] CI fixes. #1144

## 0.1.0

* [FEATURE] Initial commit, Mimir only, derived from `enterprise-metrics` chart. #1141<|MERGE_RESOLUTION|>--- conflicted
+++ resolved
@@ -29,7 +29,6 @@
 
 ## main / unreleased
 
-<<<<<<< HEAD
 * [CHANGE] Grafana Agent: Deprecate `metaMonitoring.grafanaAgent` values. #12307
   * Grafana Agent was deprecated in early 2024 and reaches End-of-Support at the end of 2025.
   * Instead of provisioning the agent's Kubernetes resources with the chart's `metaMonitoring.grafanaAgent.enabled`, collect Mimir's meta-monitoring data with an external collector. It's recommended to use Grafana k8s-monitoring, which manages the creation and lifecycle of Alloy instances and has built-in support for collecting telemetry from Grafana LGTM stacks.
@@ -39,10 +38,7 @@
 * [ENHANCEMENT] Store-gateway: Configure options for emptyDir. #11951
 * [ENHANCEMENT] Components with predefined `GOMAXPROCS` and/or `GOMEMLIMIT` environment variables (ie. distributor, ingester, querier, ruler-querier, store-gateway) allow user-defined overrides through the components `env` values. #11983
 
-## 5.8.0-rc.0
-=======
 ## 5.8.0
->>>>>>> 195852d3
 
 * [CHANGE] KEDA Autoscaling: Changed toPromQLLabelSelector from object to list of strings, adding support for all PromQL operators. #10945
 * [CHANGE] Memcached: Set a timeout of `500ms` for the `ruler-storage` cache instead of the default `200ms`. #11231
