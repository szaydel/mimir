module github.com/grafana/mimir

<<<<<<< HEAD
go 1.23.0
=======
go 1.23.7
>>>>>>> 0c1e06f1

// Please note that this directive is ignored when building with the Mimir build image,
// that will always use its bundled toolchain.
toolchain go1.24.1

require (
	github.com/Azure/azure-sdk-for-go/sdk/storage/azblob v1.5.0
	github.com/alecthomas/units v0.0.0-20240927000941-0f3dac36c52b
	github.com/dustin/go-humanize v1.0.1
	github.com/edsrzf/mmap-go v1.2.0
	github.com/failsafe-go/failsafe-go v0.6.9
	github.com/felixge/fgprof v0.9.5
	github.com/go-kit/log v0.2.1
	github.com/go-openapi/strfmt v0.23.0
	github.com/go-openapi/swag v0.23.0
	github.com/gogo/protobuf v1.3.2
	github.com/gogo/status v1.1.1
	github.com/golang/protobuf v1.5.4
	github.com/golang/snappy v0.0.4
	github.com/google/gopacket v1.1.19
	github.com/gorilla/mux v1.8.1
	github.com/grafana/dskit v0.0.0-20250312185509-4320c75000d9
	github.com/grafana/e2e v0.1.2-0.20250306030804-b80b212be908
	github.com/hashicorp/golang-lru v1.0.2 // indirect
	github.com/influxdata/influxdb/v2 v2.7.11
	github.com/json-iterator/go v1.1.12
	github.com/minio/minio-go/v7 v7.0.87
	github.com/mitchellh/go-wordwrap v1.0.1
	github.com/oklog/ulid v1.3.1
	github.com/opentracing-contrib/go-grpc v0.1.1
	github.com/opentracing-contrib/go-stdlib v1.1.0
	github.com/opentracing/opentracing-go v1.2.1-0.20220228012449-10b1cf09e00b
	github.com/pkg/errors v0.9.1
	github.com/prometheus/alertmanager v0.28.1
	github.com/prometheus/client_golang v1.21.1
	github.com/prometheus/client_model v0.6.1
	github.com/prometheus/common v0.62.0
	github.com/prometheus/prometheus v1.99.0
	github.com/segmentio/fasthash v1.0.3
	github.com/sirupsen/logrus v1.9.3
	github.com/spf13/afero v1.11.0
	github.com/stretchr/testify v1.10.0
	github.com/uber/jaeger-client-go v2.30.0+incompatible
	go.uber.org/atomic v1.11.0
	go.uber.org/goleak v1.3.0
	golang.org/x/crypto v0.35.0
<<<<<<< HEAD
	golang.org/x/net v0.36.0
	golang.org/x/sync v0.11.0
	golang.org/x/time v0.11.0
	google.golang.org/grpc v1.70.0
=======
	golang.org/x/net v0.33.0
	golang.org/x/sync v0.11.0
	golang.org/x/time v0.8.0
	google.golang.org/grpc v1.67.1
>>>>>>> 0c1e06f1
	gopkg.in/yaml.v2 v2.4.0
	gopkg.in/yaml.v3 v3.0.1
)

require (
	cloud.google.com/go/storage v1.43.0
	github.com/alecthomas/chroma/v2 v2.15.0
	github.com/alecthomas/kingpin/v2 v2.4.0
	github.com/aws/aws-sdk-go-v2/service/s3 v1.78.1
	github.com/dennwc/varint v1.0.0
	github.com/golang/groupcache v0.0.0-20241129210726-2c02b8208cf8
	github.com/google/go-cmp v0.6.0
	github.com/google/go-github/v57 v57.0.0
	github.com/google/uuid v1.6.0
	github.com/grafana-tools/sdk v0.0.0-20220919052116-6562121319fc
	github.com/grafana/alerting v0.0.0-20250310104713-16b885f1c79e
	github.com/grafana/regexp v0.0.0-20240607082908-2cb410fa05da
	github.com/hashicorp/golang-lru/v2 v2.0.7
	github.com/hashicorp/vault/api v1.15.0
	github.com/influxdata/tdigest v0.0.2-0.20210216194612-fc98d27c9e8b
	github.com/mitchellh/colorstring v0.0.0-20190213212951-d06e56a500db
	github.com/munnerz/goautoneg v0.0.0-20191010083416-a7dc8b61c822
	github.com/okzk/sdnotify v0.0.0-20240725214427-1c1fdd37c5ac
	github.com/pierrec/lz4/v4 v4.1.22
	github.com/prometheus/procfs v0.15.1
	github.com/shirou/gopsutil/v4 v4.24.12
	github.com/thanos-io/objstore v0.0.0-20250129163715-ec72e5a88a79
	github.com/tjhop/slog-gokit v0.1.4
	github.com/twmb/franz-go v1.18.1
	github.com/twmb/franz-go/pkg/kadm v1.14.0
	github.com/twmb/franz-go/pkg/kfake v0.0.0-20250121044851-f30c518d6b72
	github.com/twmb/franz-go/pkg/kmsg v1.9.0
	github.com/twmb/franz-go/plugin/kotel v1.5.0
	github.com/twmb/franz-go/plugin/kprom v1.1.0
	github.com/xlab/treeprint v1.2.0
	go.opentelemetry.io/collector/pdata v1.24.0
	go.opentelemetry.io/otel v1.34.0
	go.opentelemetry.io/otel/trace v1.34.0
	go.uber.org/multierr v1.11.0
<<<<<<< HEAD
	golang.org/x/term v0.29.0
	google.golang.org/api v0.219.0
	google.golang.org/protobuf v1.36.5
=======
	golang.org/x/exp v0.0.0-20241108190413-2d47ceb2692f
	golang.org/x/term v0.29.0
	google.golang.org/api v0.209.0
	google.golang.org/protobuf v1.35.2
>>>>>>> 0c1e06f1
	sigs.k8s.io/kustomize/kyaml v0.18.1
)

require (
	cloud.google.com/go/auth v0.14.0 // indirect
	cloud.google.com/go/auth/oauth2adapt v0.2.7 // indirect
	github.com/Azure/azure-sdk-for-go/sdk/azcore v1.17.0 // indirect
	github.com/Azure/azure-sdk-for-go/sdk/azidentity v1.8.1 // indirect
	github.com/Azure/azure-sdk-for-go/sdk/internal v1.10.0 // indirect
	github.com/AzureAD/microsoft-authentication-library-for-go v1.3.2 // indirect
	github.com/Masterminds/goutils v1.1.1 // indirect
	github.com/Masterminds/semver/v3 v3.1.1 // indirect
	github.com/Masterminds/sprig/v3 v3.2.1 // indirect
	github.com/at-wat/mqtt-go v0.19.4 // indirect
	github.com/aws/aws-sdk-go v1.55.6 // indirect
	github.com/aws/aws-sdk-go-v2/service/internal/accept-encoding v1.12.3 // indirect
	github.com/aws/aws-sdk-go-v2/service/ssooidc v1.29.1 // indirect
	github.com/bboreham/go-loser v0.0.0-20230920113527-fcc2c21820a3 // indirect
	github.com/ebitengine/purego v0.8.1 // indirect
	github.com/envoyproxy/go-control-plane/envoy v1.32.4 // indirect
	github.com/go-ini/ini v1.67.0 // indirect
	github.com/go-jose/go-jose/v4 v4.0.5 // indirect
	github.com/go-ole/go-ole v1.2.6 // indirect
	github.com/go-test/deep v1.1.0 // indirect
	github.com/goccy/go-json v0.10.5 // indirect
	github.com/golang-jwt/jwt/v5 v5.2.1 // indirect
	github.com/golang/glog v1.2.4 // indirect
	github.com/google/gnostic-models v0.6.8 // indirect
	github.com/grafana/pyroscope-go/godeltaprof v0.1.8 // indirect
	github.com/hashicorp/go-retryablehttp v0.7.7 // indirect
	github.com/hashicorp/go-secure-stdlib/parseutil v0.1.7 // indirect
	github.com/hashicorp/go-secure-stdlib/strutil v0.1.2 // indirect
	github.com/hashicorp/hcl v1.0.1-vault-5 // indirect
	github.com/huandu/xstrings v1.3.2 // indirect
	github.com/imdario/mergo v0.3.16 // indirect
	github.com/lufia/plan9stats v0.0.0-20211012122336-39d0f177ccd0 // indirect
	github.com/mdlayher/socket v0.4.1 // indirect
	github.com/mdlayher/vsock v1.2.1 // indirect
	github.com/minio/crc64nvme v1.0.1 // indirect
	github.com/mitchellh/copystructure v1.2.0 // indirect
	github.com/mitchellh/reflectwalk v1.0.2 // indirect
	github.com/open-telemetry/opentelemetry-collector-contrib/internal/exp/metrics v0.118.0 // indirect
	github.com/open-telemetry/opentelemetry-collector-contrib/pkg/pdatautil v0.118.0 // indirect
	github.com/open-telemetry/opentelemetry-collector-contrib/processor/deltatocumulativeprocessor v0.118.0 // indirect
	github.com/pires/go-proxyproto v0.7.0 // indirect
	github.com/power-devops/perfstat v0.0.0-20210106213030-5aafc221ea8c // indirect
	github.com/prometheus/sigv4 v0.1.2 // indirect
	github.com/ryanuber/go-glob v1.0.0 // indirect
	github.com/shopspring/decimal v1.2.0 // indirect
	github.com/spf13/cast v1.5.0 // indirect
	github.com/tklauser/go-sysconf v0.3.12 // indirect
	github.com/tklauser/numcpus v0.6.1 // indirect
	github.com/yusufpapurcu/wmi v1.2.4 // indirect
	go.opentelemetry.io/auto/sdk v1.1.0 // indirect
	go.opentelemetry.io/collector/component v0.118.0 // indirect
	go.opentelemetry.io/collector/config/configtelemetry v0.118.0 // indirect
	go.opentelemetry.io/collector/consumer v1.24.0 // indirect
	go.opentelemetry.io/collector/pipeline v0.118.0 // indirect
	go.opentelemetry.io/collector/processor v0.118.0 // indirect
	go.opentelemetry.io/contrib/instrumentation/google.golang.org/grpc/otelgrpc v0.54.0 // indirect
	go.opentelemetry.io/contrib/instrumentation/net/http/httptrace/otelhttptrace v0.59.0 // indirect
	gopkg.in/alexcesaro/quotedprintable.v3 v3.0.0-20150716171945-2caba252f4dc // indirect
	gopkg.in/mail.v2 v2.3.1 // indirect
	gopkg.in/telebot.v3 v3.2.1 // indirect
	k8s.io/apimachinery v0.31.3 // indirect
	k8s.io/client-go v0.31.3 // indirect
	k8s.io/klog/v2 v2.130.1 // indirect
)

require (
	cloud.google.com/go v0.116.0 // indirect
	cloud.google.com/go/compute/metadata v0.6.0 // indirect
	cloud.google.com/go/iam v1.2.2 // indirect
	github.com/DmitriyVTitov/size v1.5.0 // indirect
	github.com/HdrHistogram/hdrhistogram-go v1.1.2 // indirect
	github.com/armon/go-metrics v0.4.1 // indirect
	github.com/asaskevich/govalidator v0.0.0-20230301143203-a9d515a09cc2 // indirect
	github.com/aws/aws-sdk-go-v2 v1.36.3 // indirect
	github.com/aws/aws-sdk-go-v2/config v1.29.9 // indirect
	github.com/aws/aws-sdk-go-v2/credentials v1.17.62 // indirect
	github.com/aws/aws-sdk-go-v2/feature/ec2/imds v1.16.30 // indirect
	github.com/aws/aws-sdk-go-v2/internal/configsources v1.3.34 // indirect
	github.com/aws/aws-sdk-go-v2/internal/endpoints/v2 v2.6.34 // indirect
	github.com/aws/aws-sdk-go-v2/internal/ini v1.8.3 // indirect
	github.com/aws/aws-sdk-go-v2/service/internal/presigned-url v1.12.15 // indirect
	github.com/aws/aws-sdk-go-v2/service/sso v1.25.1 // indirect
	github.com/aws/aws-sdk-go-v2/service/sts v1.33.17 // indirect
	github.com/aws/smithy-go v1.22.3 // indirect
	github.com/benbjohnson/clock v1.3.5 // indirect
	github.com/beorn7/perks v1.0.1 // indirect
	github.com/bits-and-blooms/bitset v1.14.3 // indirect
	github.com/cenkalti/backoff/v4 v4.3.0 // indirect
	github.com/cespare/xxhash/v2 v2.3.0
	github.com/coreos/go-semver v0.3.0 // indirect
	github.com/coreos/go-systemd/v22 v22.5.0 // indirect
	github.com/davecgh/go-spew v1.1.2-0.20180830191138-d8f796af33cc // indirect
	github.com/dgraph-io/ristretto v0.1.1 // indirect
	github.com/dgryski/go-rendezvous v0.0.0-20200823014737-9f7001d12a5f // indirect
	github.com/dlclark/regexp2 v1.11.4 // indirect
	github.com/docker/go-connections v0.4.1-0.20210727194412-58542c764a11 // indirect
	github.com/docker/go-units v0.5.0 // indirect
	github.com/efficientgo/core v1.0.0-rc.3
	github.com/efficientgo/e2e v0.13.1-0.20220923082810-8fa9daa8af8a // indirect
	github.com/facette/natsort v0.0.0-20181210072756-2cd4dd1e2dcb // indirect
	github.com/fatih/color v1.16.0 // indirect
	github.com/felixge/httpsnoop v1.0.4 // indirect
	github.com/fsnotify/fsnotify v1.8.0 // indirect
	github.com/go-errors/errors v1.4.2 // indirect
	github.com/go-logfmt/logfmt v0.6.0 // indirect
	github.com/go-logr/logr v1.4.2 // indirect
	github.com/go-logr/stdr v1.2.2 // indirect
	github.com/go-openapi/analysis v0.23.0 // indirect
	github.com/go-openapi/errors v0.22.0 // indirect
	github.com/go-openapi/jsonpointer v0.21.0 // indirect
	github.com/go-openapi/jsonreference v0.21.0 // indirect
	github.com/go-openapi/loads v0.22.0 // indirect
	github.com/go-openapi/runtime v0.27.1 // indirect
	github.com/go-openapi/spec v0.21.0 // indirect
	github.com/go-openapi/validate v0.24.0 // indirect
	github.com/go-redis/redis/v8 v8.11.5 // indirect
	github.com/gofrs/uuid v4.4.0+incompatible // indirect
	github.com/gogo/googleapis v1.4.1 // indirect
	github.com/google/btree v1.1.2 // indirect
	github.com/google/go-querystring v1.1.0 // indirect
	github.com/google/pprof v0.0.0-20241210010833-40e02aabc2ad // indirect
	github.com/google/s2a-go v0.1.9 // indirect
	github.com/googleapis/enterprise-certificate-proxy v0.3.4 // indirect
	github.com/googleapis/gax-go/v2 v2.14.1 // indirect
	github.com/gosimple/slug v1.1.1 // indirect
	github.com/grafana/gomemcache v0.0.0-20250228145437-da7b95fd2ac1
	github.com/hashicorp/consul/api v1.31.0 // indirect
	github.com/hashicorp/errwrap v1.1.0 // indirect
	github.com/hashicorp/go-cleanhttp v0.5.2 // indirect
	github.com/hashicorp/go-hclog v1.6.3 // indirect
	github.com/hashicorp/go-immutable-radix v1.3.1 // indirect
	github.com/hashicorp/go-msgpack v1.1.5 // indirect
	github.com/hashicorp/go-multierror v1.1.1 // indirect
	github.com/hashicorp/go-rootcerts v1.0.2 // indirect
	github.com/hashicorp/go-sockaddr v1.0.6 // indirect
	github.com/hashicorp/memberlist v0.5.0 // indirect
	github.com/hashicorp/serf v0.10.1 // indirect
	github.com/hashicorp/vault/api/auth/approle v0.8.0
	github.com/hashicorp/vault/api/auth/kubernetes v0.8.0
	github.com/hashicorp/vault/api/auth/userpass v0.8.0
	github.com/inconshreveable/mousetrap v1.1.0 // indirect
	github.com/jessevdk/go-flags v1.5.0 // indirect
	github.com/jmespath/go-jmespath v0.4.0 // indirect
	github.com/josharian/intern v1.0.0 // indirect
	github.com/jpillora/backoff v1.0.0 // indirect
	github.com/julienschmidt/httprouter v1.3.0 // indirect
	github.com/klauspost/compress v1.17.11
	github.com/klauspost/cpuid/v2 v2.2.9 // indirect
	github.com/kylelemons/godebug v1.1.0 // indirect
	github.com/mailru/easyjson v0.7.7 // indirect
	github.com/mattn/go-colorable v0.1.13 // indirect
	github.com/mattn/go-isatty v0.0.20 // indirect
	github.com/matttproud/golang_protobuf_extensions v1.0.4
	github.com/miekg/dns v1.1.63 // indirect
	github.com/minio/md5-simd v1.1.2 // indirect
	github.com/mitchellh/go-homedir v1.1.0 // indirect
	github.com/mitchellh/mapstructure v1.5.0 // indirect
	github.com/modern-go/concurrent v0.0.0-20180306012644-bacd9c7ef1dd // indirect
	github.com/modern-go/reflect2 v1.0.2 // indirect
	github.com/monochromegane/go-gitignore v0.0.0-20200626010858-205db1a8cc00 // indirect
	github.com/mwitkow/go-conntrack v0.0.0-20190716064945-2f068394615f // indirect
	github.com/ncw/swift v1.0.53 // indirect
	github.com/oklog/run v1.1.0 // indirect
	github.com/pkg/browser v0.0.0-20240102092130-5ac0b6a4141c // indirect
	github.com/pmezard/go-difflib v1.0.1-0.20181226105442-5d4384ee4fb2 // indirect
	github.com/prometheus/common/sigv4 v0.1.0 // indirect
	github.com/prometheus/exporter-toolkit v0.13.2 // indirect
	github.com/rainycape/unidecode v0.0.0-20150907023854-cb7f23ec59be // indirect
	github.com/rs/cors v1.11.0 // indirect
	github.com/rs/xid v1.6.0 // indirect
	github.com/sean-/seed v0.0.0-20170313163322-e2103e2c3529 // indirect
	github.com/sercand/kuberesolver/v5 v5.1.1 // indirect
	github.com/shurcooL/httpfs v0.0.0-20230704072500-f1e31cf0ba5c // indirect
	github.com/shurcooL/vfsgen v0.0.0-20200824052919-0d455de96546 // indirect
	github.com/spf13/cobra v1.8.0 // indirect
	github.com/spf13/pflag v1.0.5 // indirect
	github.com/stretchr/objx v0.5.2 // indirect
	github.com/uber/jaeger-lib v2.4.1+incompatible // indirect
	github.com/xhit/go-str2duration/v2 v2.1.0 // indirect
	go.etcd.io/etcd/api/v3 v3.5.4 // indirect
	go.etcd.io/etcd/client/pkg/v3 v3.5.4 // indirect
	go.etcd.io/etcd/client/v3 v3.5.4 // indirect
	go.mongodb.org/mongo-driver v1.14.0 // indirect
	go.opencensus.io v0.24.0 // indirect
	go.opentelemetry.io/collector/semconv v0.118.0
	go.opentelemetry.io/contrib/instrumentation/net/http/otelhttp v0.59.0 // indirect
	go.opentelemetry.io/otel/metric v1.34.0 // indirect
	go.uber.org/zap v1.27.0 // indirect
	golang.org/x/exp v0.0.0-20241215155358-4a5509556b9e // indirect
	golang.org/x/mod v0.22.0 // indirect
	golang.org/x/oauth2 v0.27.0 // indirect
	golang.org/x/sys v0.30.0 // indirect
	golang.org/x/text v0.22.0 // indirect
<<<<<<< HEAD
	golang.org/x/tools v0.29.0 // indirect
=======
	golang.org/x/tools v0.27.0 // indirect
>>>>>>> 0c1e06f1
	google.golang.org/genproto v0.0.0-20241113202542-65e8d215514f // indirect
	google.golang.org/genproto/googleapis/api v0.0.0-20250115164207-1a7da9e5054f // indirect
	google.golang.org/genproto/googleapis/rpc v0.0.0-20250303144028-a0af3efb3deb
	k8s.io/kube-openapi v0.0.0-20240228011516-70dd3763d340 // indirect
	k8s.io/utils v0.0.0-20240711033017-18e509b52bc8 // indirect
	sigs.k8s.io/yaml v1.4.0 // indirect
)

replace github.com/prometheus/prometheus => github.com/grafana/mimir-prometheus v0.0.0-20250313034642-4c5f37509bce

// Replace memberlist with our fork which includes some fixes that haven't been
// merged upstream yet:
// - https://github.com/hashicorp/memberlist/pull/260
// - https://github.com/grafana/memberlist/pull/3
// - https://github.com/hashicorp/memberlist/pull/263
replace github.com/hashicorp/memberlist => github.com/grafana/memberlist v0.3.1-0.20220714140823-09ffed8adbbe

// gopkg.in/yaml.v3
// + https://github.com/go-yaml/yaml/pull/691
// + https://github.com/go-yaml/yaml/pull/876
replace gopkg.in/yaml.v3 => github.com/colega/go-yaml-yaml v0.0.0-20220720105220-255a8d16d094

// We are using our modified version of the upstream GO regexp (branch remotes/origin/speedup)
replace github.com/grafana/regexp => github.com/grafana/regexp v0.0.0-20240531075221-3685f1377d7b

// Replace goautoneg with a fork until https://github.com/munnerz/goautoneg/pull/6 is merged
replace github.com/munnerz/goautoneg => github.com/grafana/goautoneg v0.0.0-20240607115440-f335c04c58ce

// Replace opentracing-contrib/go-stdlib with a fork until https://github.com/opentracing-contrib/go-stdlib/pull/68 is merged.
replace github.com/opentracing-contrib/go-stdlib => github.com/grafana/opentracing-contrib-go-stdlib v0.0.0-20230509071955-f410e79da956

// Replace opentracing-contrib/go-grpc with a fork until https://github.com/opentracing-contrib/go-grpc/pull/16 is merged.
replace github.com/opentracing-contrib/go-grpc => github.com/charleskorn/go-grpc v0.0.0-20231024023642-e9298576254f

// Replacing prometheus/alertmanager with our fork.
replace github.com/prometheus/alertmanager => github.com/grafana/prometheus-alertmanager v0.25.1-0.20250305143719-fa9fa7096626

// Replacing with a fork commit based on v1.17.1 having cherry-picked the following PRs:
// - https://github.com/grafana/franz-go/pull/1
// - https://github.com/grafana/franz-go/pull/3
// - https://github.com/grafana/franz-go/pull/4
replace github.com/twmb/franz-go => github.com/grafana/franz-go v0.0.0-20241009100846-782ba1442937

// Pin Google GRPC to v1.65.0 as v1.66.0 has API changes and also potentially performance regressions.
// Following https://github.com/grafana/dskit/pull/581
replace google.golang.org/grpc => google.golang.org/grpc v1.65.0<|MERGE_RESOLUTION|>--- conflicted
+++ resolved
@@ -1,10 +1,6 @@
 module github.com/grafana/mimir
 
-<<<<<<< HEAD
-go 1.23.0
-=======
 go 1.23.7
->>>>>>> 0c1e06f1
 
 // Please note that this directive is ignored when building with the Mimir build image,
 // that will always use its bundled toolchain.
@@ -51,17 +47,10 @@
 	go.uber.org/atomic v1.11.0
 	go.uber.org/goleak v1.3.0
 	golang.org/x/crypto v0.35.0
-<<<<<<< HEAD
 	golang.org/x/net v0.36.0
 	golang.org/x/sync v0.11.0
 	golang.org/x/time v0.11.0
 	google.golang.org/grpc v1.70.0
-=======
-	golang.org/x/net v0.33.0
-	golang.org/x/sync v0.11.0
-	golang.org/x/time v0.8.0
-	google.golang.org/grpc v1.67.1
->>>>>>> 0c1e06f1
 	gopkg.in/yaml.v2 v2.4.0
 	gopkg.in/yaml.v3 v3.0.1
 )
@@ -101,16 +90,9 @@
 	go.opentelemetry.io/otel v1.34.0
 	go.opentelemetry.io/otel/trace v1.34.0
 	go.uber.org/multierr v1.11.0
-<<<<<<< HEAD
 	golang.org/x/term v0.29.0
 	google.golang.org/api v0.219.0
 	google.golang.org/protobuf v1.36.5
-=======
-	golang.org/x/exp v0.0.0-20241108190413-2d47ceb2692f
-	golang.org/x/term v0.29.0
-	google.golang.org/api v0.209.0
-	google.golang.org/protobuf v1.35.2
->>>>>>> 0c1e06f1
 	sigs.k8s.io/kustomize/kyaml v0.18.1
 )
 
@@ -308,11 +290,7 @@
 	golang.org/x/oauth2 v0.27.0 // indirect
 	golang.org/x/sys v0.30.0 // indirect
 	golang.org/x/text v0.22.0 // indirect
-<<<<<<< HEAD
 	golang.org/x/tools v0.29.0 // indirect
-=======
-	golang.org/x/tools v0.27.0 // indirect
->>>>>>> 0c1e06f1
 	google.golang.org/genproto v0.0.0-20241113202542-65e8d215514f // indirect
 	google.golang.org/genproto/googleapis/api v0.0.0-20250115164207-1a7da9e5054f // indirect
 	google.golang.org/genproto/googleapis/rpc v0.0.0-20250303144028-a0af3efb3deb
