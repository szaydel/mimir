--- conflicted
+++ resolved
@@ -437,11 +437,8 @@
 		return reflect.TypeOf(map[string]float64{})
 	case "list of duration":
 		return reflect.TypeOf(tsdb.DurationList{})
-<<<<<<< HEAD
-=======
 	case "map of string to validation.ForwardingRule":
 		return reflect.TypeOf(map[string]validation.ForwardingRule{})
->>>>>>> 3ff5bdda
 	default:
 		panic("unknown field type " + typ)
 	}
