# Changelog

## main / unreleased

<<<<<<< HEAD
### Grafana Mimir

* [CHANGE] API: The `/api/v1/user_limits` endpoint is now stable and no longer experimental. #13218
* [CHANGE] Hash ring: removed experimental support for disabling heartbeats (setting `-*.ring.heartbeat-period=0`) and heartbeat timeouts (setting `-*.ring.heartbeat-timeout=0`). These configurations are now invalid. #13104
* [CHANGE] Ingester: limiting CPU and memory utilized by the read path (`-ingester.read-path-cpu-utilization-limit` and `-ingester.read-path-memory-utilization-limit`) is now considered stable. #13167
* [CHANGE] Distributor: removed experimental flag `-distributor.metric-relabeling-enabled`. #13143
* [CHANGE] Querier: `-querier.max-estimated-fetched-chunks-per-query-multiplier` is now stable and no longer experimental. #13120
* [CHANGE] Compactor: removed experimental flag `-compactor.no-blocks-file-cleanup-enabled`. Cleanup of remaining files when no blocks exist is now always enabled. #13108
* [CHANGE] Ruler: Add "unknown" alert rule state to alerts and rules on the `GET <prometheus-http-prefix>/api/v1/alerts` end point. Alerts are in the "unknown" state when they haven't yet been evaluated since the ruler started.  #13060
* [CHANGE] Promote the logger rate-limiting configuration parameters from experimental to stable. #13128
* [CHANGE] Ingester: Out-of-order ingestion support is now stable, use `-ingester.out-of-order-time-window` and `-ingester.out-of-order-blocks-external-label-enabled` to configure it. #13132
* [CHANGE] Ruler: `align_evaluation_time_on_interval` is now stable and no longer experimental. #13103
* [CHANGE] Query-frontend: query blocking (configured with `blocked_queries` limit) is now stable and no longer experimental. #13107
* [CHANGE] Querier: `-querier.active-series-results-max-size-bytes` is now stable and no longer experimental. #13110
* [CHANGE] All: remove experimental feature that allowed disabling ring heartbeats and timeouts. #13142
* [CHANGE] Store-gateway: Removed experimental `-blocks-storage.bucket-store.index-header.eager-loading-startup-enabled` flag. The eager loading feature is now always enabled when lazy loading is enabled. #13126
* [CHANGE] API: The `/api/v1/cardinality/active_series` endpoint is now stable and no longer experimental. #13111
* [CHANGE] Compactor: remove experimental `-compactor.in-memory-tenant-meta-cache-size`. #13131
* [CHANGE] Distributor: Replace per-label-value warning on value length exceeded by an aggregated summary per metric and label name. #13189
* [FEATURE] Distributor: add `-distributor.otel-label-name-underscore-sanitization` and `-distributor.otel-label-name-preserve-underscores` that control sanitization of underscores during OTLP translation. #13133
* [FEATURE] Query-frontends: Automatically adjust features used in query plans generated for remote execution based on what the available queriers support. #13017 #13164
* [FEATURE] Memberlist: Add experimental support for zone-aware routing, in order to reduce memberlist cross-AZ data transfer. #13129
* [ENHANCEMENT] Compactor, Store-gateway: Change default value of `-compactor.upload-sparse-index-headers` to `true`. This improves lazy loading performance in the store-gateway. #13089
* [ENHANCEMENT] Store-gateway: Verify CRC32 checksums for 1 out of every 128 chunks read from object storage and the chunks cache to detect corruption. #13151
* [ENHANCEMENT] Ingester: the per-tenant postings for matchers cache is now stable. Use the following configuration options: #13101
  * `-blocks-storage.tsdb.head-postings-for-matchers-cache-ttl`
  * `-blocks-storage.tsdb.head-postings-for-matchers-cache-max-bytes`
  * `-blocks-storage.tsdb.head-postings-for-matchers-cache-force`
  * `-blocks-storage.tsdb.block-postings-for-matchers-cache-ttl`
  * `-blocks-storage.tsdb.block-postings-for-matchers-cache-max-bytes`
  * `-blocks-storage.tsdb.block-postings-for-matchers-cache-force`
* [ENHANCEMENT] OTLP: De-duplicate `target_info` samples with conflicting timestamps. #13204
* [ENHANCEMENT] Query-frontend: Include the number of remote execution requests performed for a request in query stats logs emitted by query-frontends when remote execution is enabled. #13248
* [BUGFIX] Compactor: Fix potential concurrent map writes. #13053
* [BUGFIX] Query-frontend: Fix issue where queries sometimes fail with `failed to receive query result stream message: rpc error: code = Canceled desc = context canceled` if remote execution is enabled. #13084
* [BUGFIX] Query-frontend: Fix issue where query stats, such as series read, did not include the parameters to the `histogram_quantile` and `histogram_fraction` functions if remote execution was enabled. #13084
* [BUGFIX] Query-frontend: Fix issue where requests that are canceled or time out are sometimes cached if remote execution is enabled. #13098
* [BUGFIX] Querier: Fix issue where errors are logged as "EOF" when sending results to query-frontends in response to remote execution requests fails. #13099 #13121
* [BUGFIX] Usage-Tracker: Fix underflow in current limit calculation when series >= limit. #13113
* [BUGFIX] Querier: Fix issue where a problem sending a response to a query-frontend may cause all other responses from the same querier to the same query-frontend to fail or be delayed. #13123
* [BUGFIX] Ingester: fix index lookup planning with regular expressions which match empty strings on non-existent labels. #13117
* [BUGFIX] Memberlist: Fix memberlist initialization when Mimir is executed with `-target=memberlist-kv`. #13129
* [BUGFIX] Query-frontend: Fix issue where queriers may receive a `rpc error: code = Internal desc = cardinality violation: expected <EOF> for non server-streaming RPCs, but received another message` error while sending a query result to a query-frontend if remote execution is enabled. #13147
* [BUGFIX] Querier: Fix issue where cancelled queries may cause a `error notifying scheduler about finished query` message to be logged. #13186
* [BUGFIX] Querier: Fix issue where evaluation metrics and logs aren't emitted if remote execution is enabled. #13207
* [BUGFIX] Query-frontend: Fix issue where queries containing subqueries could fail with `slice capacity must be a power of two, but is X` if remote execution is enabled. #13211
* [BUGFIX] Query-frontend: Fix issue where queries containing duplicated shardable expressions would fail with `could not materialize query: no registered node materializer for node of type NODE_TYPE_REMOTE_EXEC` if running sharding inside MQE is enabled. #13247
* [BUGFIX] Runtime config: Fix issue when inconsistent map key types (numbers and strings) caused some of the runtime config files silently skipped from loading. #13270

### Mixin

* [ENHANCEMENT] Alerts: Add `MimirFewerIngestersConsumingThanActivePartitions` alert. #13159
* [ENHANCEMENT] Querier and query-frontend: Add alerts for querier ring, which is used when performing query planning in query-frontends and distributing portions of the plan to queriers for execution. #13165
* [ENHANCEMENT] Dashboards: Update default regular expressions to match multi-zone deployments for query-frontend, querier, distributor and ruler. #13200
* [BUGFIX] Dashboards: Fix issue where throughput dashboard panels would group all gRPC requests that resulted in a status containing an underscore into one series with no name. #13184

### Jsonnet

* [CHANGE] Mimir-continuous-test: Use `mimir -target=continuous-test` instead of standalone binary/image. #13097 #13144
* [CHANGE] Store-gateway: The store-gateway disk class now honors the one configured via `$._config.store_gateway_data_disk_class` and doesn't replace `fast` with `fast-dont-retain`. #13152
* [ENHANCEMENT] Ruler querier and query-frontend: Add support for newly-introduced querier ring, which is used when performing query planning in query-frontends and distributing portions of the plan to queriers for execution. #13017

### Documentation

### Tools

### Query-tee

* [CHANGE] Added `/api/v1/read` as a registered route. #13227

## 3.0.0-rc.2

### Grafana Mimir

* [BUGFIX] Memcached: Ignore invalid responses when discovering cache servers using `dnssrv+` or `dnssrvnoa+` service discovery prefixes. #13203

## 3.0.0-rc.1

### Jsonnet

* [CHANGE] Mimir-continuous-test: Use `mimir -target=continuous-test` instead of standalone binary/image. #13097

### Tools

* [CHANGE] Mimir-continuous-test: Remove standalone binary and image. #13097

## 3.0.0-rc.0
=======
## 3.0.0
>>>>>>> 3e9aeb43

### Grafana Mimir

* [CHANGE] Build: Include updated Mozilla CA bundle from Debian Testing. #12247
* [CHANGE] Query-frontend: Add support for UTF-8 label and metric names in `/api/v1/cardinality/{label_values|label_values|active_series}` endpoints. #11848.
* [CHANGE] Querier: Add support for UTF-8 label and metric names in `label_join`, `label_replace` and `count_values` PromQL functions. #11848.
* [CHANGE] Remove support for Redis as a cache backend. #12163
* [CHANGE] Memcached: Remove experimental `-<prefix>.memcached.addresses-provider` flag to use alternate DNS service discovery backends. The more reliable backend introduced in 2.16.0 (#10895) is now the default. As a result of this change, DNS-based cache service discovery no longer supports search domains. #12175 #12385
* [CHANGE] Query-frontend: Remove the CLI flag `-query-frontend.downstream-url` and corresponding YAML configuration and the ability to use the query-frontend to proxy arbitrary Prometheus backends. #12191 #12517
* [CHANGE] Query-frontend: Remove experimental instant query splitting feature. #12267
* [CHANGE] Query-frontend, querier: Replace `query-frontend.prune-queries` flag with `querier.mimir-query-engine.enable-prune-toggles` as pruning middleware has been moved into MQE. #12303 #12375
* [CHANGE] Distributor: Remove deprecated global HA tracker timeout configuration flags. #12321
* [CHANGE] Query-frontend: Use the Mimir Query Engine (MQE) by default. #12361
* [CHANGE] Query-frontend: Remove the CLI flags `-querier.frontend-address`, `-querier.max-outstanding-requests-per-tenant`, and `-query-frontend.querier-forget-delay` and corresponding YAML configurations. This is part of a change that makes the query-scheduler a required component. This removes the ability to run the query-frontend with an embedded query-scheduler. Instead, you must run a dedicated query-scheduler component. #12200
* [CHANGE] Ingester: Remove deprecated `-ingester.stream-chunks-when-using-blocks` CLI flag and `ingester_stream_chunks_when_using_blocks` runtime configuration option. #12615
* [CHANGE] Querier: Require non-zero values for `-querier.streaming-chunks-per-ingester-buffer-size` and `-querier.streaming-chunks-per-store-gateway-buffer-size` CLI flags and corresponding YAML configurations. This is part of a change that makes streaming required between queriers, ingesters, and store-gateways. Streaming has been the default since Mimir 2.14. #12790 #12818 #12897 #12929 #12973
* [CHANGE] Remove support for the experimental read-write deployment mode. #12584
* [CHANGE] Store-gateway: Update default value of `-store-gateway.dynamic-replication.multiple` to `5` to increase replication of recent blocks. #12433
* [CHANGE] Cost attribution: Reduce the default maximum per-user cardinality of cost attribution labels to 2000. #12625
* [CHANGE] Querier, query-frontend: Add `_total` suffix to `cortex_mimir_query_engine_common_subexpression_elimination_duplication_nodes_introduced`, `cortex_mimir_query_engine_common_subexpression_elimination_selectors_eliminated` and `cortex_mimir_query_engine_common_subexpression_elimination_selectors_inspected` metric names. #12636
* [CHANGE] Distributor: Remove the experimental setting `service_overload_status_code_on_rate_limit_enabled` which used an HTTP 529 error (non-standard) instead of HTTP 429 for rate limiting. #13012
* [CHANGE] Alertmanager: Change the severity for InitialSyncFailed from 'critical' to 'warning'. #12824
* [CHANGE] Ingester: Renamed experimental reactive limiter options. #12773
* [CHANGE] Distributor: gRPC errors with the `mimirpb.ERROR_CAUSE_INSTANCE_LIMIT` cause are now mapped to `codes.Unavailable` and `http.StatusServiceUnavailable` instead of `codes.Internal` and `http.StatusInternalServerError`. #13003 #13032
* [CHANGE] Admin: use relative links instead of absolute ones in the administration web UI. #13034
* [CHANGE] Distributor: Use memberlist by default for the HA tracker. #12998
* [CHANGE] Block-builder: Remove `cortex_blockbuilder_process_partition_duration_seconds` metric and related dashboard panels. #12631
* [FEATURE] Ingester: Expose the number of active series ingested via OTLP as `cortex_ingester_active_otlp_series`. #12678
* [FEATURE] Distributor, ruler: Add experimental `-validation.name-validation-scheme` flag to specify the validation scheme for metric and label names. #12215
* [FEATURE] Ruler: Add support to use a Prometheus-compatible HTTP endpoint for remote rule evaluation. See [remote evaluation mode](https://grafana.com/docs/mimir/latest/operators-guide/architecture/components/ruler/#remote-over-http-https) for more details. This feature can be used to federate data from multiple Mimir instances. #11415 #11833
* [FEATURE] Distributor: Add experimental `-distributor.otel-translation-strategy` flag to support configuring the metric and label name translation strategy in the OTLP endpoint. #12284 #12306 #12369
* [FEATURE] Query-frontend: Add `query-frontend.rewrite-propagate-matchers` flag that enables a new MQE AST optimization pass that copies relevant label matchers across binary operations. #12304
* [FEATURE] Query-frontend: Add `query-frontend.rewrite-histogram-queries` flag that enables a new MQE AST optimization pass that rewrites histogram queries for a more efficient order of execution. #12305
* [FEATURE] Query-frontend: Support delayed name removal (Prometheus experimental feature) in MQE. #12509
* [FEATURE] Usage-tracker: Introduce a new experimental service to enforce active series limits before Kafka ingestion. #12358 #12895 #12940 #12942 #12970 #13085
* [FEATURE] Ingester: Add experimental `-include-tenant-id-in-profile-labels` flag to include tenant ID in pprof profiling labels for sampled traces. Currently only supported by the ingester. This can help debug performance issues for specific tenants. #12404
* [FEATURE] Alertmanager: Add experimental `-alertmanager.storage.state-read-timeout` flag to configure the timeout for reading the Alertmanager state (notification log, silences) from object storage during the initial sync. #12425
* [FEATURE] Ingester: Add experimental `-blocks-storage.tsdb.index-lookup-planning.*` flags to configure use of a cost-based index lookup planner. This should reduce the cost of queries in the ingester. #12197 #12199 #12245 #12248 #12457 #12530 #12407 #12460 #12550 #12597 #12603 #12608 #12658 #12696 #12731 #12755 #12738 #12752 #12807 #12830 #12896 #13039
* [FEATURE] MQE: Add support for applying extra selectors to one side of a binary operation to reduce data fetched. #12577
* [FEATURE] Query-frontend: Add a native histogram presenting the length of query expressions handled by the query-frontend #12571
* [FEATURE] Query-frontend and querier: Add experimental support for performing query planning in query-frontends and distributing portions of the plan to queriers for execution. #12302 #12551 #12665 #12687 #12745 #12757 #12798 #12808 #12809 #12835 #12856 #12870 #12883 #12885 #12886 #12911 #12933 #12934 #12961 #13016 #13027 #13058
* [FEATURE] Alertmanager: add Microsoft Teams V2 as a supported integration. #12680
* [FEATURE] Distributor: Add experimental flag `-validation.label-value-length-over-limit-strategy` to configure how to handle label values over the length limit. #12627 #12844
* [FEATURE] Ingester: Introduce metric `cortex_ingester_owned_target_info_series` for counting the number of owned `target_info` series by tenant. #12681
* [FEATURE] MQE: Add support for step invariant expression handling in query planning and evaluation. #12931
* [FEATURE] MQE: Add support for experimental `ts_of_min_over_time`, `ts_of_max_over_time`, `ts_of_first_over_time` and `ts_of_last_over_time` PromQL functions. #12819
* [FEATURE] Ingester: Add experimental flags `-ingest-storage.write-logs-fsync-before-kafka-commit-enabled` and `-ingest-storage.write-logs-fsync-before-kafka-commit-concurrency` to fsync write logs before the offset is committed to Kafka. This is enabled by default. #12816
* [FEATURE] MQE: Add support for experimental `mad_over_time` PromQL function. #12995
* [FEATURE] Continuous test: Add experimental `-tests.ingest-storage-record.enabled` flag to verify ingest-storage record correctness by validating the V2 record format against live write requests. #12500
* [ENHANCEMENT] Query-frontend: CLI flag `-query-frontend.enabled-promql-experimental-functions` and its associated YAML configuration is now stable. #12368
* [ENHANCEMENT] Query-scheduler/query-frontend: Add native histogram definitions to `cortex_query_{scheduler|frontend}_queue_duration_seconds`. #12288
* [ENHANCEMENT] Querier: Add native histogram definition to `cortex_bucket_index_load_duration_seconds`. #12094
* [ENHANCEMENT] Query-frontend: Allow users to set the `query-frontend.extra-propagated-headers` flag to specify the extra headers allowed to pass through to the rest of the query path. #12174
* [ENHANCEMENT] MQE: Add support for applying common subexpression elimination to range vector expressions in instant queries. #12236
* [ENHANCEMENT] Ingester: Improve the performance of active series custom trackers matchers. #12184
* [ENHANCEMENT] Ingester: Add postings cache sharing and invalidation. You can enable sharing and head cache invalidation via `-blocks-storage.tsdb.shared-postings-for-matchers-cache` and `-blocks-storage.tsdb.head-postings-for-matchers-cache-invalidation` respectively, and you can configure the number of metric versions per cache via `-blocks-storage.tsdb.head-postings-for-matchers-cache-versions`. #12333 #12932
* [ENHANCEMENT] Overrides-exporter: The overrides-exporter can now export arbitrary fields from the limits configuration. Metric names are automatically discovered from YAML tags in the limits structure, eliminating the need to maintain hardcoded lists when adding new exportable metrics. #12244
* [ENHANCEMENT] OTLP: Stick to OTLP vocabulary on invalid label value length error. #12273
* [ENHANCEMENT] Elide SeriesChunksStreamReader.StartBuffering span on queries; show as events on parent span. #12257
* [ENHANCEMENT] Ruler: Add `-ruler.max-notification-batch-size` CLI flag that can be used to configure the maximum Alertmanager notification batch size. #12469
* [ENHANCEMENT] Ingester: Skip read path load shedding when an ingester is the only available replica. #12448
* [ENHANCEMENT] Querier: Include more information about inflight queries in the activity tracker. A querier logs this information after it restarts following a crash. #12526
* [ENHANCEMENT] Ruler: Add native histogram version of `cortex_ruler_sync_rules_duration_seconds`. #12628
* [ENHANCEMENT] Block-builder: Implement concurrent consumption within a job when `-ingest-storage.kafka.fetch-concurrency-max` is given. #12222
* [ENHANCEMENT] Query-frontend: Labels query optimizer is no longer experimental and is enabled by default. It can be disabled with `-query-frontend.labels-query-optimizer-enabled=false` CLI flag. #12606
* [ENHANCEMENT] Distributor: Add value length to "label value too long" error. #12583
* [ENHANCEMENT] Distributor: The metric `cortex_distributor_uncompressed_request_body_size_bytes` now differentiates by the handler serving the request. #12661
* [ENHANCEMENT] Query-frontend, querier: Add support for experimental `first_over_time` PromQL function. #12662
* [ENHANCEMENT] OTLP: native support for OpenTelemetry metric start time to Prometheus metric created timestamp conversion, instead of converting to QuietZeroNaNs introduced in #10238. The configuration parameter `-distributor.otel-start-time-quiet-zero` is therefore deprecated and will be removed. Now supports start time for exponential histograms. This is a major rewrite of the endpoint in upstream Prometheus and Mimir. #12652
* [ENHANCEMENT] Distributor: Support zstd decompression of OTLP messages. #12229
* [ENHANCEMENT] Distributor: Optimize Remote Write 1.0 to 2.0 translation by improving symbolization and reducing allocations. #12329
* [ENHANCEMENT] Ingester: Improved the performance of active series custom trackers matchers. #12663
* [ENHANCEMENT] Compactor: Log sizes of downloaded and uploaded blocks. #12656
* [ENHANCEMENT] Block-builder-scheduler: The scheduler now handles multiple concurrent jobs within a partition if allowed by `-block-builder-scheduler.max-jobs-per-partition`. #12772
* [ENHANCEMENT] Ingester: Add `cortex_ingest_storage_reader_receive_and_consume_delay_seconds` metric tracking the time between when a write request is received in the distributor and its content is ingested in ingesters, when the ingest storage is enabled. #12751
* [ENHANCEMENT] Ruler: Add `ruler_evaluation_consistency_max_delay` per-tenant configuration option support, to specify the maximum tolerated ingestion delay for eventually consistent rule evaluations. This feature is used only when ingest storage is enabled. By default, no maximum delay is enforced. #12751
* [ENHANCEMENT] Ingester: Export `cortex_attributed_series_overflow_labels` metric on the `/usage-metrics` metrics endpoint with the configured cost-attribution labels set to overflow value. #12846
* [ENHANCEMENT] Usage stats: Report ingest-storage mode as part of usage statistics. #12753
* [ENHANCEMENT] All: Add cluster validation flag `-server.cluster-validation.additional-labels` configuration support, to accept multiple cluster labels during cluster migrations. #12850
* [ENHANCEMENT] Distributor: Add new optional config flag `distributor.ha-tracker.failover-sample-timeout` for HA tracker as an additional failover timeout check based on sample time instead of server time. #12331
* [ENHANCEMENT] Distributor: Add reactive concurrency limiters to protect push operations from overload. #12923 #13003 #13033
* [ENHANCEMENT] Ingester: Add experimental matcher set reduction to cost-based lookup planning. #12831
* [ENHANCEMENT] Ruler: Add `reason` label to `cortex_prometheus_rule_evaluation_failures_total` metric to distinguish between "user" and "operator" errors. #12971
* [ENHANCEMENT] Ruler: Add the `ruler_max_rule_evaluation_results` per-tenant configuration option to limit the maximum number of alerts an alerting rule or series a recording rule can produce for the group. By default, no limit is enforced. #12832
* [ENHANCEMENT] Jsonnet: Changed the default KV store for the HA tracker from etcd to memberlist. Etcd and Consul are now deprecated for HA tracker usage but remain supported for backward compatibility. #13000
* [ENHANCEMENT] Querier: prefer querying ingesters and store-gateways in a specific zone when `-querier.prefer-availability-zone` is configured. Added the following metrics tracking the data transfer between the querier and ingesters / store-gateways respectively: #13045
  * `cortex_ingester_client_transferred_bytes_total{ingester_zone="..."}`
  * `cortex_storegateway_client_transferred_bytes_total{store_gateway_zone="..."}`
* [ENHANCEMENT] Compactor: Add experimental `-compactor.first-level-compaction-skip-future-max-time` flag to skip first-level compaction if any source block has a MaxTime more recent than the wait period threshold. #13040
* [ENHANCEMENT] Block-builder-scheduler: Add gap monitoring for planned and completed jobs via `cortex_blockbuilder_scheduler_job_gap_detected` metric. #11867
* [ENHANCEMENT] Compactor, Store-gateway: Add metrics to track performance of in-memory and disk-based metadata caches. #13150
* [ENHANCEMENT] Ruler: Removed disk interaction when loading rules. #13156
* [BUGFIX] Distributor: Calculate `WriteResponseStats` before validation and `PushWrappers`. This prevents clients using Remote-Write 2.0 from seeing a diff in written samples, histograms and exemplars. #12682
* [BUGFIX] Compactor: Fix cortex_compactor_block_uploads_failed_total metric showing type="unknown". #12477
* [BUGFIX] Querier: Samples with the same timestamp are merged deterministically. Previously, this could lead to flapping query results when an out-of-order sample is ingested that conflicts with a previously ingested in-order sample's value. #8673
* [BUGFIX] Store-gateway: Fix potential goroutine leak by passing the scoped context in LabelValues. #12048
* [BUGFIX] Distributor: Fix pooled memory reuse bug that can cause corrupt data to appear in the err-mimir-label-value-too-long error message. #12266
* [BUGFIX] Querier: Fix timeout responding to query-frontend when response size is very close to `-querier.frontend-client.grpc-max-send-msg-size`. #12261
* [BUGFIX] Block-builder-scheduler: Fix a caching bug in initial job probing causing excessive memory usage at startup. #12389
* [BUGFIX] Ruler: Support labels at the rule group level. These were previously ignored even when set via the API. #12397
* [BUGFIX] Distributor: Fix metric metadata of type Unknown being silently dropped from RW2 requests. #12461
* [BUGFIX] Distributor: Preserve inconsistent metric metadata in Remote Write 1.0 to 2.0 conversion. Previously, when converting RW1.0 requests with multiple different metadata for the same series, only the first metadata was kept. Now all inconsistent metadata are preserved to match Prometheus behavior. This only affects experimental Remote Write 2.0. #12541 #12804
* [BUGFIX] Ruler: Fix ruler remotequerier request body consumption on retries. #12514
* [BUGFIX] Block-builder: Fix a bug where a consumption error can cause a job to stay assigned to a worker for the remainder of its lifetime. #12522
* [BUGFIX] Querier: Fix possible panic when evaluating a nested subquery where the parent has no steps. #12524
* [BUGFIX] Querier: Fix bug where the pruning toggles AST optimization pass doesn't work in the query planner. #12783
* [BUGFIX] Ingester: Fix a bug where prepare-instance-ring-downscale endpoint would return an error while compacting and not read-only. #12548
* [BUGFIX] Block-builder: Fix a bug where lease renewals would cease during graceful shutdown, leading to an elevated rate of job reassignments. #12643
* [BUGFIX] OTLP: Return HTTP OK for partially rejected requests, e.g. due to OOO exemplars. #12579
* [BUGFIX] Store-gateway: Fix a panic in BucketChunkReader when chunk loading encounter a broken chunk length. #12693 #12729
* [BUGFIX] Ingester, Block-builder: silently ignore duplicate sample if it's due to zero sample from created timestamp. Created timestamp equal to the timestamp of the first sample of series is a common case if created timestamp comes from OTLP where start time equal to timestamp of the first sample simply means unknown start time. #12726
* [BUGFIX] Ingester: Fix continous reload of active series counters when cost-attribution labels are above the max cardinality. #12822
* [BUGFIX] Distributor: Report the correct size in the `err-mimir-distributor-max-write-message-size` error. #12799
* [BUGFIX] Query-frontend: Fix issue where expressions containing unary negation could be sharded incorrectly in some cases. #12911
* [BUGFIX] Query-frontend: Fix issue where shardable expressions containing aggregations with a shardable parameter (eg. `sum(foo)` in `topk(scalar(sum(foo)), sum by (pod) (bar))`) would not have the parameter sharded. #12958
* [BUGFIX] Ingester: Fix `max_inflight_push_requests` metric and internal counter not decremented under pressure, possibly causing the rejection of all push requests. #12975
* [BUGFIX] Store-gateway: Fix not being able to scale down via the `POST /prepare-shutdown` endpoint unless there are some active tenants with sharded blocks to the store-gateway replica. #12972
* [BUGFIX] MQE: Fix invalid source label name in `label_join` error message, so it refers to the source label rather than the destination label. #12185
* [BUGFIX] Continuous test: Fix false positive in metadata assertion when duplicate metadata is present in ingest-storage record correctness test. #12891
* [BUGFIX] Query-frontend: Fix issue where the query-frontend could behave unpredictably if a response was received from queriers multiple times for the same query. #12639
* [BUGFIX] Memcached: Ignore invalid responses when discovering cache servers using `dnssrv+` or `dnssrvnoa+` service discovery prefixes. #13203

### Mixin

* [CHANGE] Enable ingest storage panels by default in all compiled mixins. #13023
* [CHANGE] Alerts: Removed `MimirFrontendQueriesStuck` alert given this is not relevant when the query-scheduler is running and the query-scheduler is now a required component. #12810
* [CHANGE] Alerts: Make `MimirIngesterHasNotShippedBlocksSinceStart` weaker to account for block-builder restarts. The change only affects the block-builder version of the alert. #12319
* [ENHANCEMENT] Rollout progress dashboard: make panels higher to fit more components. #12429
* [ENHANCEMENT] Add `max_series` limit to Writes Resources > Ingester > In-memory series panel. #12476
* [ENHANCEMENT] Alerts: Add `MimirHighGRPCConcurrentStreamsPerConnection` alert. #11947
* [ENHANCEMENT] Alerts: Add `rollout_stuck_alert_ignore_deployments` and `rollout_stuck_alert_ignore_statefulsets` configuration options to exclude particular Deployments or StatefulSets from the `MimirRolloutStuck` alert. #12951
* [ENHANCEMENT] Alerts: Replace experimental `BlockBuilderLagging` alert with `BlockBuilderSchedulerPendingJobs` alert. The new alert triggers when the block-builder scheduler has pending jobs, indicating that block-builders are unable to keep up with the workload. #12593
* [ENHANCEMENT] Rollout-operator: Vendor rollout-operator monitoring dashboard from rollout-operator repository. #12688
* [BUGFIX] Block-builder dashboard: fix reference to detected gaps metric in errors panel. #12401

### Jsonnet

* [CHANGE] Removed etcd-operator from the Jsonnet configuration. Users can still use etcd as a KV store for rings, but need to deploy and manage etcd themselves rather than via the operator. #13049
* [CHANGE] Distributor: Reduce calculated `GOMAXPROCS` to be closer to the requested number of CPUs. #12150
* [CHANGE] Query-scheduler: The query-scheduler is now a required component that is always used by queriers and query-frontends. #12187
* [CHANGE] Rollout-operator: Add `watch` permission to the rollout-operators's cluster role. #12360. See [rollout-operator#262](https://github.com/grafana/rollout-operator/pull/262)
* [CHANGE] Updates to CPU and memory scaling metric. Use `irate()` when calculating the CPU metric and remove `or vector(0)` from a leg of the memory query. These changes prevent downscaling deployments when scraping fails. #12406
* [CHANGE] Memcached: Remove configuration for enabling mTLS connections to Memcached servers. #12434
* [CHANGE] Ingester: Disable shipping of blocks on the third zone (zone-c) when using `ingest_storage_ingester_zones: 3` on ingest storage #12743 #12744
* [CHANGE] Distributor: Increase `server.grpc-max-concurrent-streams` from 100 to 1000. #12742
* [CHANGE] Ruler Query Frontend: Increase `server.grpc-max-concurrent-streams` from 100 to 300. #12742
<<<<<<< HEAD
* [CHANGE] Rollout-operator: Vendor jsonnet from rollout-operator repository. #12688 #12962 #12996 #13245
=======
* [CHANGE] Rollout-operator: Vendor jsonnet from rollout-operator repository. #12688 #12962 #12996
* [CHANGE] Mimir-continuous-test: Use `mimir -target=continuous-test` instead of standalone binary/image. #13097
>>>>>>> 3e9aeb43
* [CHANGE] Removed per-component configuration options to set the pods toleration when multi-zone is enabled. Tolerations can still be configured globally using `_config.multi_zone_schedule_toleration`. The following configuration options have been removed: #13043
  * `_config.multi_zone_distributor_schedule_toleration`
  * `_config.multi_zone_etcd_schedule_toleration`
* [FEATURE] Memcached: Allow `minReadySeconds` to be set via `_config.cache_frontend_min_ready_seconds` (etc.) to slow down Memcached rollouts. #12938
* [FEATURE] Distributor: Allow setting GOMEMLIMIT equal to memory request, via `_config.distributor_gomemlimit_enabled`. If enabled, distributor horizontal auto-scaling memory trigger is also removed, since it doesn't make sense in combination with GOMEMLIMIT. #12963
* [ENHANCEMENT] Add timeout validation for querier and query-frontend. Enhanced `parseDuration` to support milliseconds and combined formats (e.g., "4m30s"). #12766
* [ENHANCEMENT] Allow the max number of OTEL events in a span to be configure via `_config.otel_span_event_count_limit`. #12865
* [ENHANCEMENT] Memcached: added the following fields to customise the memcached's node affinity matchers: #12987
  * `$.memcached_frontend_node_affinity_matchers`
  * `$.memcached_index_queries_node_affinity_matchers`
  * `$.memcached_chunks_node_affinity_matchers`
  * `$.memcached_metadata_node_affinity_matchers`
* [ENHANCEMENT] Rollout-operator: expose `rollout_operator_enabled` in `$._config`. #12419

### Documentation

* [CHANGE] Remove references to queriers having a Prometheus HTTP API. Instead, the query-frontend is now required for a Prometheus HTTP API. #12949
* [CHANGE] Helm: Remove GEM (Grafana Enterprise Metrics) references from Helm chart documentation. #13019 #13020 #13021
* [CHANGE] Update HA tracker documentation to use memberlist as the default KV store instead of consul/etcd. Consul and etcd are now marked as deprecated for the HA tracker as of Mimir 3.0. #13002
* [ENHANCEMENT] Add migration guide for HA tracker from Consul or etcd to memberlist. #13011
* [ENHANCEMENT] Improve the MimirIngesterReachingSeriesLimit runbook. #12356
* [ENHANCEMENT] Improve the description of how to limit the number of buckets in native histograms. #12797
* [ENHANCEMENT] Document native histograms with custom buckets. #12823

### Tools

<<<<<<< HEAD
=======
* [CHANGE] Mimir-continuous-test: Remove standalone binary and image. #13097
* [ENHANCEMENT] Base `mimirtool`, `metaconvert`, `copyblocks`, and `query-tee` images on `distroless/static-debian12`. #13014
>>>>>>> 3e9aeb43
* [ENHANCEMENT] kafkatool: add `format=json` to `kafkatool dump print`. #12737

### Query-tee

* [CHANGE] If you configure multiple secondary backends and enable comparisons, query-tee reports comparison results of the preferred backend against each of the secondaries. #13022
* [CHANGE] Add backend configuration options for request proportion sampling and time-based query filtering. #13037

## 2.17.2

### Grafana Mimir

* [BUGFIX] Add a missing attribute to the list of default promoted OTel resource attributes in the docs: deployment.environment. #12181
* [BUGFIX] Ingest: Fix memory pool poisoning in Remote-Write 2.0/OTLP by not cleaning created timestamp field before returning time series to the memory pool. #12735
* [BUGFIX] Distributor: Fix error when native histograms bucket limit is set then no NHCB passes validation. #12746
* [BUGFIX] Update Docker base images for tools from `alpine:3.22.1` to `alpine:3.22.2` to address [CVE-2025-9230](https://nvd.nist.gov/vuln/detail/CVE-2025-9230), [CVE-2025-9231](https://nvd.nist.gov/vuln/detail/CVE-2025-9231), [CVE-2025-2025-9232](https://nvd.nist.gov/vuln/detail/CVE-2025-9232). #12993
* [BUGFIX] Memcached: Ignore invalid responses when discovering cache servers using `dnssrv+` or `dnssrvnoa+` service discovery prefixes. #13206

### Tools

* [ENHANCEMENT] Base `mimirtool`, `metaconvert`, `copyblocks`, and `query-tee` images on `distroless/static-debian12`. #13014

## 2.17.1

### Grafana Mimir

* [BUGFIX] Ingester: Fix a bug ingesters would get stuck in read-only mode after compactions. #12538
* [BUGFIX] Update to Go v1.24.6 to address [CVE-2025-4674](https://www.cve.org/CVERecord?id=CVE-2025-4674), [CVE-2025-47907](https://www.cve.org/CVERecord?id=CVE-2025-47907). #12580

## 2.17.0

### Grafana Mimir

* [CHANGE] Query-frontend: Ensure that cache keys generated from cardinality estimate middleware are less than 250 bytes in length by hashing the tenant IDs that are included in them. This change invalidates all cardinality estimates in the cache. #11568
* [CHANGE] Ruler: Remove experimental CLI flag `-ruler-storage.cache.rule-group-enabled` to enable or disable caching the contents of rule groups. Caching rule group contents is now always enabled when a cache is configured for the ruler. #10949
* [CHANGE] Ingester: Out-of-order native histograms are now enabled whenever both native histogram and out-of-order ingestion is enabled. The `-ingester.ooo-native-histograms-ingestion-enabled` CLI flag and corresponding `ooo_native_histograms_ingestion_enabled` runtime configuration option have been removed. #10956
* [CHANGE] Distributor: removed the `cortex_distributor_label_values_with_newlines_total` metric. #10977
* [CHANGE] Ingester/Distributor: renamed the experimental `max_cost_attribution_cardinality_per_user` config to `max_cost_attribution_cardinality`. #11092
* [CHANGE] Frontend: The subquery spin-off feature is now enabled with `-query-frontend.subquery-spin-off-enabled=true` instead of `-query-frontend.instant-queries-with-subquery-spin-off=.*` #11153
* [CHANGE] Overrides-exporter: Don't export per-tenant overrides that are set to their default values. #11173
* [CHANGE] gRPC/HTTP clients: Rename metric `cortex_client_request_invalid_cluster_validation_labels_total` to `cortex_client_invalid_cluster_validation_label_requests_total`. #11237
* [CHANGE] Querier: Use Mimir Query Engine (MQE) by default. Set `-querier.query-engine=prometheus` to continue using Prometheus' engine. #11501
* [CHANGE] Memcached: Ignore initial DNS resolution failure, meaning don't depend on Memcached on startup. #11602
* [CHANGE] Ingester: The `-ingester.stream-chunks-when-using-blocks` CLI flag and `ingester_stream_chunks_when_using_blocks` runtime configuration option have been deprecated and will be removed in a future release. #11711
* [CHANGE] Distributor: track `cortex_ingest_storage_writer_latency_seconds` metric for failed writes too. Added `outcome` label to distinguish between `success` and `failure`. #11770
* [CHANGE] Distributor: renamed few metrics used by experimental ingest storage. #11766
  * Renamed `cortex_ingest_storage_writer_produce_requests_total` to `cortex_ingest_storage_writer_produce_records_enqueued_total`
  * Renamed `cortex_ingest_storage_writer_produce_failures_total` to `cortex_ingest_storage_writer_produce_records_failed_total`
* [CHANGE] Distributor: moved HA tracker timeout config to limits. #11774
  * Moved `distributor.ha_tracker.ha_tracker_update_timeout` to `limits.ha_tracker_update_timeout`.
  * Moved `distributor.ha_tracker.ha_tracker_update_timeout_jitter_max` to `limits.ha_tracker_update_timeout_jitter_max`.
  * Moved `distributor.ha_tracker.ha_tracker_failover_timeout` to `limits.ha_tracker_failover_timeout`.
* [CHANGE] Distributor: `Memberlist` marked as stable as an option for backend storage for the HA tracker. #11861
* [CHANGE] Distributor: `etcd` deprecated as an option for backend storage for the HA tracker. #12047
* [CHANGE] Memberlist: Apply new default configuration values for MemberlistKV. This unlocks using it as backend storage for the HA Tracker. We have observed better performance with these defaults across different production loads. #11874
  * `memberlist.packet-dial-timeout`: `500ms`
  * `memberlist.packet-write-timeout`: `500ms`
  * `memberlist.max-concurrent-writes`: `5`
  * `memberlist.acquire-writer-timeout`: `1s`
    These defaults perform better but may cause long-running packets to be dropped in high-latency networks.
* [CHANGE] Query-frontend: Apply query pruning and check for disabled experimental functions earlier in query processing. #11939
* [FEATURE] Distributor: Experimental support for Prometheus Remote-Write 2.0 protocol. Limitations: Created timestamp is ignored, per series metadata is merged on metric family level automatically, ingestion might fail if client sends ProtoBuf fields out of order. The label `version` is added to the metric `cortex_distributor_requests_in_total` with a value of either `1.0` or `2.0` depending on the detected Remote-Write protocol. #11100 #11101 #11192 #11143
* [FEATURE] Query-frontend: expand `query-frontend.cache-errors` and `query-frontend.results-cache-ttl-for-errors` configuration options to cache non-transient response failures for instant queries. #11120
* [FEATURE] Query-frontend: Allow use of Mimir Query Engine (MQE) via the experimental CLI flags `-query-frontend.query-engine` or `-query-frontend.enable-query-engine-fallback` or corresponding YAML. #11417 #11775
* [FEATURE] Querier, query-frontend, ruler: Enable experimental support for duration expressions in PromQL, which are simple arithmetics on numbers in offset and range specification. #11344
* [FEATURE] You can configure Mimir to export traces in OTLP exposition format through the standard `OTEL_` environment variables. #11618
* [FEATURE] distributor: Allow configuring tenant-specific HA tracker failover timeouts. #11774
* [FEATURE] OTLP: Add experimental support for promoting OTel scope metadata (name, version, schema URL, attributes) to metric labels, prefixed with `otel_scope_`. Enable via the `-distributor.otel-promote-scope-metadata` flag. #11795
* [FEATURE] Distributor: Add experimental `-distributor.otel-native-delta-ingestion` option to allow primitive delta metrics ingestion via the OTLP endpoint. #11631
* [FEATURE] MQE: Add support for experimental `sort_by_label` and `sort_by_label_desc` PromQL functions. #11930
* [FEATURE] Ingester/Block-builder: Handle the created timestamp field for remote-write requests. #11977
* [FEATURE] Cost attribution: Labels specified in the limit configuration may specify an output label in order to override emitted label names. #12035
* [ENHANCEMENT] Dashboards: Add "Influx write requests" row to Writes Dashboard. #11731
* [ENHANCEMENT] Mixin: Add `MimirHighVolumeLevel1BlocksQueried` alert that fires when level 1 blocks are queried for more than 6 hours, indicating potential compactor performance issues. #11803
* [ENHANCEMENT] Querier: Make the maximum series limit for cardinality API requests configurable on a per-tenant basis with the `cardinality_analysis_max_results` option. #11456
* [ENHANCEMENT] Querier: Add configurable concurrency limit for remote read queries with the `--querier.max-concurrent-remote-read-queries` flag. Defaults to 2. Set to 0 for unlimited concurrency. #11892
* [ENHANCEMENT] Dashboards: Add "Queries / sec by read path" to Queries Dashboard. #11640
* [ENHANCEMENT] Dashboards: Add "Added Latency" row to Writes Dashboard. #11579
* [ENHANCEMENT] Ingester: Add support for exporting native histogram cost attribution metrics (`cortex_ingester_attributed_active_native_histogram_series` and `cortex_ingester_attributed_active_native_histogram_buckets`) with labels specified by customers to a custom Prometheus registry. #10892
* [ENHANCEMENT] Distributor: Add new metrics `cortex_distributor_received_native_histogram_samples_total` and `cortex_distributor_received_native_histogram_buckets_total` to track native histogram samples and bucket counts separately for billing calculations. Updated `cortex_distributor_received_samples_total` description to clarify it includes native histogram samples. #11728
* [ENHANCEMENT] Store-gateway: Download sparse headers uploaded by compactors. Compactors have to be configured with `-compactor.upload-sparse-index-headers=true` option. #10879 #11072.
* [ENHANCEMENT] Compactor: Upload block index file and multiple segment files concurrently. Concurrency scales linearly with block size up to `-compactor.max-per-block-upload-concurrency`. #10947
* [ENHANCEMENT] Ingester: Add per-user `cortex_ingester_tsdb_wal_replay_unknown_refs_total` and `cortex_ingester_tsdb_wbl_replay_unknown_refs_total` metrics to track unknown series references during WAL/WBL replay. #10981
* [ENHANCEMENT] Added `-ingest-storage.kafka.fetch-max-wait` configuration option to configure the maximum amount of time a Kafka broker waits for some records before a Fetch response is returned. #11012
* [ENHANCEMENT] Ingester: Add `cortex_ingester_tsdb_forced_compactions_in_progress` metric reporting a value of 1 when there's a forced TSDB head compaction in progress. #11006
* [ENHANCEMENT] Ingester: Add `cortex_ingest_storage_reader_records_batch_fetch_max_bytes` metric reporting the distribution of `MaxBytes` specified in the Fetch requests sent to Kafka. #11014
* [ENHANCEMENT] All: Add experimental support for cluster validation in HTTP calls. When it is enabled, HTTP server verifies if a request coming from an HTTP client comes from an expected cluster. This validation can be configured by the following experimental configuration options: #11010 #11549
  * `-server.cluster-validation.label`
  * `-server.cluster-validation.http.enabled`
  * `-server.cluster-validation.http.soft-validation`
  * `-server.cluster-validation.http.exclude-paths`
* [ENHANCEMENT] Query-frontend: Add experimental support to include the cluster validation label in HTTP request headers. When cluster validation is enabled on the HTTP server side, cluster validation labels from HTTP request headers are compared with the HTTP server's cluster validation label. #11010 #11145
  * By setting `-query-frontend.client-cluster-validation.label`, you configure the query-frontend's client cluster validation label.
  * The flag `-common.client-cluster-validation.label`, if set, provides the default for `-query-frontend.client-cluster-validation.label`.
* [ENHANCEMENT] Distributor: Add  `ignore_ingest_storage_errors` and `ingest_storage_max_wait_time` flags to control error handling and timeout behavior during ingest storage migration. #11291
  * `-ingest-storage.migration.ignore-ingest-storage-errors`
  * `-ingest-storage.migration.ingest-storage-max-wait-time`
* [ENHANCEMENT] Memberlist: Add `-memberlist.abort-if-fast-join-fails` support and retries on DNS resolution. #11067
* [ENHANCEMENT] Querier: Allow configuring all gRPC options for store-gateway client, similar to other gRPC clients. #11074
* [ENHANCEMENT] Ruler: Log the number of series returned for each query as `result_series_count` as part of `query stats` log lines. #11081
* [ENHANCEMENT] Ruler: Don't log statistics that are not available when using a remote query-frontend as part of `query stats` log lines. #11083
* [ENHANCEMENT] Ingester: Remove cost-attribution experimental `max_cost_attribution_labels_per_user` limit. #11090
* [ENHANCEMENT] Update Go to 1.24.2. #11114
* [ENHANCEMENT] Query-frontend: Add `cortex_query_samples_processed_total` metric. #11110
* [ENHANCEMENT] Query-frontend: Add `cortex_query_samples_processed_cache_adjusted_total` metric. #11164
* [ENHANCEMENT] Ingester/Distributor: Add `cortex_cost_attribution_*` metrics to observe the state of the cost-attribution trackers. #11112
* [ENHANCEMENT] Querier: Process multiple remote read queries concurrently instead of sequentially for improved performance. #11732
* [ENHANCEMENT] gRPC/HTTP servers: Add `cortex_server_invalid_cluster_validation_label_requests_total` metric, that is increased for every request with an invalid cluster validation label. #11241 #11277
* [ENHANCEMENT] OTLP: Add support for converting OTel explicit bucket histograms to Prometheus native histograms with custom buckets using the `distributor.otel-convert-histograms-to-nhcb` flag. #11077
* [ENHANCEMENT] Add configurable per-tenant `limited_queries`, which you can only run at or less than an allowed frequency. #11097
* [ENHANCEMENT] Ingest-Storage: Add `ingest-storage.kafka.producer-record-version` to allow control Kafka record versioning. #11244
* [ENHANCEMENT] Ruler: Update `<prometheus-http-prefix>/api/v1/rules` and `<prometheus-http-prefix>/api/v1/alerts` to reply with HTTP error 422 if rule evaluation is completely disabled for the tenant. If only recording rule or alerting rule evaluation is disabled for the tenant, the response now includes a corresponding warning. #11321 #11495 #11511
* [ENHANCEMENT] Add tenant configuration block `ruler_alertmanager_client_config` which allows the Ruler's Alertmanager client options to be specified on a per-tenant basis. #10816
* [ENHANCEMENT] Distributor: Trace when deduplicating a metric's samples or histograms. #11159 #11715
* [ENHANCEMENT] Store-gateway: Retry querying blocks from store-gateways with dynamic replication until trying all possible store-gateways. #11354 #11398
* [ENHANCEMENT] Mimirtool: Support multiple `--selector` flags in remote read commands to send multiple queries in a single protobuf request, leveraging the remote read protocol's native batching capabilities. #11733
* [ENHANCEMENT] Mimirtool: Added `--use-chunks` flag to remote read commands to control response type preference (chunked streaming vs sampled). #11733
* [ENHANCEMENT] Query-frontend: Add optional reason to blocked_queries config. #11407 #11434
* [ENHANCEMENT] Distributor: Gracefully handle type assertion of WatchPrefix in HA Tracker to continue checking for updates. #11411 #11461
* [ENHANCEMENT] Querier: Include chunks streamed from store-gateway in Mimir Query Engine memory estimate of query memory usage. #11453 #11465
* [ENHANCEMENT] Querier: Include chunks streamed from ingester in Mimir Query Engine memory estimate of query memory usage. #11457
* [ENHANCEMENT] Query-frontend: Add retry mechanism for remote reads, series, and cardinality prometheus endpoints #11533
* [ENHANCEMENT] Ruler: Ignore rulers in non-operation states when getting and syncing rules #11569
* [ENHANCEMENT] Query-frontend: add optional reason to blocked_queries config. #11407 #11434
* [ENHANCEMENT] Tracing: Add HTTP headers as span attributes when `-server.trace-request-headers` is enabled. You can configure which headers to exclude using the `-server.trace-request-headers-exclude-list` flag. #11655
* [ENHANCEMENT] Ruler: Add new per-tenant limit on minimum rule evaluation interval. #11665
* [ENHANCEMENT] store-gateway: download sparse headers on startup when lazy loading is enabled. #11686
* [ENHANCEMENT] Distributor: added more metrics to troubleshoot Kafka records production latency when experimental ingest storage is enabled: #11766 #11771
  * `cortex_ingest_storage_writer_produce_remaining_deadline_seconds`: measures the remaining deadline (in seconds) when records are requested to be produced.
  * `cortex_ingest_storage_writer_produce_records_enqueue_duration_seconds`: measures how long it takes to enqueue produced Kafka records in the client.
  * `cortex_ingest_storage_writer_kafka_write_wait_seconds`: measures the time spent waiting to write to Kafka backend.
  * `cortex_ingest_storage_writer_kafka_write_time_seconds`: measures the time spent writing to Kafka backend.
  * `cortex_ingest_storage_writer_kafka_read_wait_seconds`: measures the time spent waiting to read from Kafka backend.
  * `cortex_ingest_storage_writer_kafka_read_time_seconds`: measures the time spent reading from Kafka backend.
  * `cortex_ingest_storage_writer_kafka_request_duration_e2e_seconds`: measures the time from the start of when a Kafka request is written to the end of when the response for that request was fully read from the Kafka backend.
  * `cortex_ingest_storage_writer_kafka_request_throttled_seconds`: measures how long Kafka requests have been throttled by the Kafka client.
* [ENHANCEMENT] Distributor: Add per-user `cortex_distributor_sample_delay_seconds` to track delay of ingested samples with regard to wall clock. #11573
* [ENHANCEMENT] Distributor: added circuit breaker to not produce Kafka records at all if the context is already canceled / expired. This applied only when experimental ingest storage is enabled. #11768
* [ENHANCEMENT] Compactor: Optimize the planning phase for tenants with a very large number of blocks, such as tens or hundreds of thousands, at the cost of making it slightly slower for tenants with a very a small number of blocks. #11819
* [ENHANCEMENT] Query-frontend: Accurate tracking of samples processed from cache. #11719
* [ENHANCEMENT] Store-gateway: Change level 0 blocks to be reported as 'unknown/old_block' in metrics instead of '0' to improve clarity. Level 0 indicates blocks with metadata from before compaction level tracking was added to the bucket index. #11891
* [ENHANCEMENT] Compactor, distributor, ruler, scheduler and store-gateway: Makes `-<component-ring-config>.auto-forget-unhealthy-periods` configurable for each component. Deprecates the `-store-gateway.sharding-ring.auto-forget-enabled` flag. #11923
* [ENHANCEMENT] otlp: Stick to OTLP vocabulary on invalid label value length error. #11889
* [ENHANCEMENT] Ingester: Display user grace interval in the tenant list obtained through the `/ingester/tenants` endpoint. #11961
* [ENHANCEMENT] `kafkatool`: add `consumer-group delete-offset` command as a way to delete the committed offset for a consumer group. #11988
* [ENHANCEMENT] Block-builder-scheduler: Detect gaps in scheduled and completed jobs. #11867
* [ENHANCEMENT] Distributor: Experimental support for Prometheus Remote-Write 2.0 protocol has been updated. Created timestamps are now supported. This feature includes some limitations. If samples in a write request aren't ordered by time, the created timestamp might be dropped. Additionally, per-series metadata is automatically merged on the metric family level. Ingestion might fail if the client sends ProtoBuf fields out-of-order. The label `version` is added to the metric `cortex_distributor_requests_in_total` with a value of either `1.0` or `2.0`, depending on the detected remote-write protocol. #11977
* [ENHANCEMENT] Query-frontend: Added labels query optimizer that automatically removes redundant `__name__!=""` matchers from label names and label values queries, improving query performance. You can enable the optimizer per-tenant with the `labels_query_optimizer_enabled` runtime configuration flag. #12054 #12066 #12076 #12080
* [ENHANCEMENT] Query-frontend: Standardise non-regex patterns in query blocking upon loading of config. #12102
* [ENHANCEMENT] Ruler: Propagate GCS object mutation rate limit for rule group uploads. #12086
* [ENHANCEMENT] Stagger head compaction intervals across zones to prevent compactions from aligning simultaneously, which could otherwise cause strong consistency queries to fail when experimental ingest storage is enabled. #12090
* [ENHANCEMENT] Compactor: Add `-compactor.update-blocks-concurrency` flag to control concurrency for updating block metadata during bucket index updates, separate from deletion marker concurrency. #12117
* [ENHANCEMENT] Query-frontend: Allow users to set the `query-frontend.extra-propagated-headers` flag to specify the extra headers allowed to pass through to the rest of the query path. #12174
* [BUGFIX] OTLP: Fix response body and Content-Type header to align with spec. #10852
* [BUGFIX] Compactor: fix issue where block becomes permanently stuck when the Compactor's block cleanup job partially deletes a block. #10888
* [BUGFIX] Storage: fix intermittent failures in S3 upload retries. #10952
* [BUGFIX] Querier: return NaN from `irate()` if the second-last sample in the range is NaN and Prometheus' query engine is in use. #10956
* [BUGFIX] Ruler: don't count alerts towards `cortex_prometheus_notifications_dropped_total` if they are dropped due to alert relabelling. #10956
* [BUGFIX] Querier: Fix issue where an entire store-gateway zone leaving caused high CPU usage trying to find active members of the leaving zone. #11028
* [BUGFIX] Query-frontend: Fix blocks retention period enforcement when a request has multiple tenants (tenant federation). #11069
* [BUGFIX] Query-frontend: Fix `-query-frontend.query-sharding-max-sharded-queries` enforcement for instant queries with binary operators. #11086
* [BUGFIX] Memberlist: Fix hash ring updates before the full-join has been completed, when `-memberlist.notify-interval` is configured. #11098
* [BUGFIX] Query-frontend: Fix an issue where transient errors could be inadvertently cached. #11198
* [BUGFIX] Ingester: read reactive limiters should activate and deactivate when the ingester changes state. #11234
* [BUGFIX] Query-frontend: Fix an issue where errors from date/time parsing methods did not include the name of the invalid parameter. #11304
* [BUGFIX] Query-frontend: Fix a panic in monolithic mode caused by a clash in labels of the `cortex_client_invalid_cluster_validation_label_requests_total` metric definition. #11455
* [BUGFIX] Compactor: Fix issue where `MimirBucketIndexNotUpdated` can fire even though the index has been updated within the alert threshold. #11303
* [BUGFIX] Distributor: fix old entries in the HA Tracker with zero valued "elected at" timestamp. #11462
* [BUGFIX] Query-scheduler: Fix issue where deregistered querier goroutines can cause a panic if their backlogged dequeue requests are serviced. #11510
* [BUGFIX] Ruler: Failures during initial sync must be fatal for the service's startup. #11545
* [BUGFIX] Querier and query-frontend: Fix issue where aggregation functions like `topk` and `quantile` could return incorrect results if the scalar parameter is not a constant and Prometheus' query engine is in use. #11548
* [BUGFIX] Querier and query-frontend: Fix issue where range vector selectors could incorrectly ignore samples at the beginning of the range. #11548
* [BUGFIX] Querier: Fix rare panic if a query is canceled while a request to ingesters or store-gateways has just begun. #11613
* [BUGFIX] Ruler: Fix QueryOffset and AlignEvaluationTimeOnInterval being ignored when either recording or alerting rule evaluation is disabled. #11647
* [BUGFIX] Ingester: Fix issue where ingesters could leave read-only mode during forced compactions, resulting in write errors. #11664
* [BUGFIX] Ruler: Fix rare panic when the ruler is shutting down. #11781
* [BUGFIX] Block-builder-scheduler: Fix data loss bug in job assignment. #11785
* [BUGFIX] Compactor: start tracking `-compactor.max-compaction-time` after the initial compaction planning phase, to avoid rare cases where planning takes longer than `-compactor.max-compaction-time` and so actual compaction never runs for a tenant. #11834
* [BUGFIX] Distributor: Validate the RW2 symbols field and reject invalid requests that don't have an empty string as the first symbol. #11953
* [BUGFIX] Distributor: Check `max_inflight_push_requests_bytes` before decompressing incoming requests. #11967
* [BUGFIX] Query-frontend: Allow limit parameter to be 0 in label queries to explicitly request unlimited results. #12054
* [BUGFIX] Distributor: Fix a possible panic in the OTLP push path while handling a gRPC status error. #12072
* [BUGFIX] Query-frontend: Evaluate experimental duration expressions before sharding, splitting, and caching. Otherwise, the result is not correct. #12038
* [BUGFIX] Block-builder-scheduler: Fix bugs in handling of partitions with no commit. #12130
* [BUGFIX] Ingester: Fix issue where ingesters can exit read-only mode during idle compactions, resulting in write errors. #12128
* [BUGFIX] otlp: Reverts #11889 which has a pooled memory re-use bug. #12266

### Mixin

* [CHANGE] Alerts: Update the query for `MimirBucketIndexNotUpdated` to use `max_over_time` to prevent alert firing when pods rotate. #11311, #11426
* [CHANGE] Alerts: Make alerting threshold for `DistributorGcUsesTooMuchCpu` configurable. #11508
* [CHANGE] Remove support for the experimental read-write deployment mode. #11975
* [CHANGE] Alerts: Replace namespace with job label in golang_alerts. #11957
* [FEATURE] Add an alert if the block-builder-scheduler detects that it has skipped data. #12118
* [ENHANCEMENT] Dashboards: Include absolute number of notifications attempted to alertmanager in 'Mimir / Ruler'. #10918
* [ENHANCEMENT] Alerts: Make `MimirRolloutStuck` a critical alert if it has been firing for 6h. #10890
* [ENHANCEMENT] Dashboards: Add panels to the `Mimir / Tenants` and `Mimir / Top Tenants` dashboards showing the rate of gateway requests. #10978
* [ENHANCEMENT] Alerts: Improve `MimirIngesterFailsToProcessRecordsFromKafka` to not fire during forced TSDB head compaction. #11006
* [ENHANCEMENT] Alerts: Add alerts for invalid cluster validation labels. #11255 #11282 #11413
* [ENHANCEMENT] Dashboards: Improve "Kafka 100th percentile end-to-end latency when ingesters are running (outliers)" panel, computing the baseline latency on `max(10, 10%)` of ingesters instead of a fixed 10 replicas. #11581
* [ENHANCEMENT] Dashboards: Add "per-query memory consumption" and "fallback to Prometheus' query engine" panels to the Queries dashboard. #11626
* [ENHANCEMENT] Alerts: Add `MimirGoThreadsTooHigh` alert. #11836 #11845
* [ENHANCEMENT] Dashboards: Add autoscaling row for ruler query-frontends to `Mimir / Remote ruler reads` dashboard. #11838
* [BUGFIX] Dashboards: fix "Mimir / Tenants" legends for non-Kubernetes deployments. #10891
* [BUGFIX] Dashboards: fix Query-scheduler RPS panel legend in "Mimir / Reads". #11515
* [BUGFIX] Recording rules: fix `cluster_namespace_deployment:actual_replicas:count` recording rule when there's a mix on single-zone and multi-zone deployments. #11287
* [BUGFIX] Alerts: Enhance the `MimirRolloutStuck` alert, so it checks whether rollout groups as a whole (and not spread across instances) are changing or stuck. #11288

### Jsonnet

* [CHANGE] Increase the allowed number of rule groups for small, medium_small, and extra_small user tiers by 20%. #11152
* [CHANGE] Update rollout-operator to latest release. #11232 #11748
* [CHANGE] Memcached: Set a timeout of `500ms` for the `ruler-storage` cache instead of the default `200ms`. #11231
* [CHANGE] Ruler: If ingest storage is enabled, set the maximum buffered bytes in the Kafka client used by the ruler based on the expected maximum rule evaluation response size, clamping it between 1 GB (default) and 4 GB. #11602
* [CHANGE] All: Environment variable `JAEGER_REPORTER_MAX_QUEUE_SIZE` is no longer set. Components will use OTel's default value of `2048` unless explicitly configured. You can still configure `JAEGER_REPORTER_MAX_QUEUE_SIZE` if you configure tracing using Jaeger env vars, and you can always set `OTEL_BSP_MAX_QUEUE_SIZE` OTel configuration. #11700
* [CHANGE] Removed jaeger-agent-mixin and `_config.jaeger_agent_host` configuration. You can configure tracing using an OTLP endpoint through `_config.otlp_traces_endpoint`, see `tracing.libsonnet` for more configuration options. #11773
* [CHANGE] Removed `ingester_stream_chunks_when_using_blocks` option. #11711
* [CHANGE] Enable `memberlist.abort-if-fast-join-fails` for ingesters using memberlist #11931 #11950
* [CHANGE] Remove average per-pod series scaling trigger for ingest storage ingester HPA and use one based on max owned series instead. #11952
* [CHANGE] Add `store_gateway_grpc_max_query_response_size_bytes` config option to set the max store-gateway gRCP query response send size (and corresponsing querier receive size), and set to 200MB by default. #11968
* [CHANGE] Removed support for the experimental read-write deployment mode. #11974
* [FEATURE] Make ingest storage ingester HPA behavior configurable through `_config.ingest_storage_ingester_hpa_behavior`. #11168
* [FEATURE] Add an alternate ingest storage HPA trigger that targets maximum owned series per pod. #11356
* [FEATURE] Make tracing of HTTP headers as span attributes configurable through `_config.trace_request_headers`. You can exclude certain headers from being traced using `_config.trace_request_exclude_headers_list`. #11655 #11714
* [FEATURE] Allow configuring tracing with OTel environment variables through `$._config.otlp_traces_endpoint`. When configured, the `$.jaeger_mixin` is no longer available for use. #11773 #11981 #12074
* [FEATURE] Updated rollout-operator to support `OTEL_` environment variables for tracing. #11787
* [ENHANCEMENT] Add `query_frontend_only_args` option to specify CLI flags that apply only to query-frontends but not ruler-query-frontends. #11799
* [ENHANCEMENT] Make querier scale up (`$_config.autoscaling_querier_scaleup_percent_cap`) and scale down rates (`$_config.autoscaling_querier_scaledown_percent_cap`) configurable. #11862
* [ENHANCEMENT] Set resource requests and limits for the Memcached Prometheus exporter. #11933 #11946
* [ENHANCEMENT] Add assertion to ensure ingester ScaledObject has minimum and maximum replicas set to a value greater than 0. #11979
* [ENHANCEMENT] Add `ingest_storage_migration_ignore_ingest_storage_errors` and `ingest_storage_migration_ingest_storage_max_wait_time` configs to control error handling of the partition ingesters during ingest storage migrations. #12105
* [ENHANCEMENT] Add block-builder job processing duration timings and offset-skipped errors to the Block-builder dashboard. #12118
* [BUGFIX] Honor `weight` argument when building memory HPA query for resource scaled objects. #11935

### Mimirtool

* [FEATURE] Add `--enable-experimental-functions` flag to commands that parse PromQL to allow parsing experimental functions such as `sort_by_label()`.
* [ENHANCEMENT] Add `--block-size` CLI flag to `remote-read export` that allows setting the output block size. #12025
* [BUGFIX] Fix issue where `remote-read` doesn't behave like other mimirtool commands for authentication. #11402
* [BUGFIX] Fix issue where `remote-read export` could omit some samples if the query time range spans multiple blocks. #12025
* [BUGFIX] Fix issue where `remote-read export` could omit some output blocks in the list printed to the console or fail with `read/write on closed pipe`. #12025

### Mimir Continuous Test

* [FEATURE] Add `-tests.client.cluster-validation.label` flag to send the `X-Cluster` header with queries. #11418

### Query-tee

### Documentation

* [ENHANCEMENT] Update Thanos to Mimir migration guide with a tip to add the `__tenant_id__` label. #11584
* [ENHANCEMENT] Update the `MimirIngestedDataTooFarInTheFuture` runbook with a note about false positives and the endpoint to flush TSDB blocks by user. #11961

### Tools

* [ENHANCEMENT] `kafkatool`: Add `offsets` command for querying various partition offsets. #11115
* [ENHANCEMENT] `listblocks`: Output can now also be JSON or YAML for easier parsing. #11184
* [ENHANCEMENT] `mark-blocks`: Allow specifying blocks from multiple tenants. #11343
* [ENHANCEMENT] `undelete-blocks`: Support removing S3 delete markers to avoid copying data when recovering blocks. #11256
* [BUGFIX] `screenshots`: Update to tar-fs v3.1.0 to address [CVE-2025-48387](https://nvd.nist.gov/vuln/detail/CVE-2025-48387). #12030

## 2.16.2

### Grafana Mimir

* [BUGFIX] Update to Go v1.23.12 to address [CVE-2025-22871](https://nvd.nist.gov/vuln/detail/CVE-2025-22871), [CVE-2025-4673](https://nvd.nist.gov/vuln/detail/CVE-2025-4673), [CVE-2025-0913](https://nvd.nist.gov/vuln/detail/CVE-2025-0913). #12582
* [BUGFIX] Update Docker base images for tools from `alpine:3.21.3` to `alpine:3.21.5` to address [CVE-2025-9230](https://nvd.nist.gov/vuln/detail/CVE-2025-9230), [CVE-2025-9231](https://nvd.nist.gov/vuln/detail/CVE-2025-9231), [CVE-2025-2025-9232](https://nvd.nist.gov/vuln/detail/CVE-2025-9232). #12990

## 2.16.1

### Grafana Mimir

* [BUGFIX] Update to Go v1.23.9 to address [CVE-2025-22871](https://nvd.nist.gov/vuln/detail/CVE-2025-22871). #11543
* [BUGFIX] Update `golang.org/x/net` to v0.38.0 to address [CVE-2025-22872](https://nvd.nist.gov/vuln/detail/CVE-2025-22872). #11281
* [BUGFIX] Query-frontend: Fix a panic in monolithic mode caused by a clash in labels of the `cortex_client_invalid_cluster_validation_label_requests_total` metric definition. #11455

## 2.16.0

### Grafana Mimir

* [CHANGE] Querier: pass context to queryable `IsApplicable` hook. #10451
* [CHANGE] Distributor: OTLP and push handler replace all non-UTF8 characters with the unicode replacement character `\uFFFD` in error messages before propagating them. #10236
* [CHANGE] Querier: pass query matchers to queryable `IsApplicable` hook. #10256
* [CHANGE] Build: removed Mimir Alpine Docker image and related CI tests. #10469
* [CHANGE] Query-frontend: Add `topic` label to `cortex_ingest_storage_strong_consistency_requests_total`, `cortex_ingest_storage_strong_consistency_failures_total`, and `cortex_ingest_storage_strong_consistency_wait_duration_seconds` metrics. #10220
* [CHANGE] Ruler: cap the rate of retries for remote query evaluation to 170/sec. This is configurable via `-ruler.query-frontend.max-retries-rate`. #10375 #10403
* [CHANGE] Query-frontend: Add `topic` label to `cortex_ingest_storage_reader_last_produced_offset_requests_total`, `cortex_ingest_storage_reader_last_produced_offset_failures_total`, `cortex_ingest_storage_reader_last_produced_offset_request_duration_seconds`, `cortex_ingest_storage_reader_partition_start_offset_requests_total`, `cortex_ingest_storage_reader_partition_start_offset_failures_total`, `cortex_ingest_storage_reader_partition_start_offset_request_duration_seconds` metrics. #10462
* [CHANGE] Ingester: Set `-ingester.ooo-native-histograms-ingestion-enabled` to true by default. #10483
* [CHANGE] Ruler: Add `user` and `reason` labels to `cortex_ruler_write_requests_failed_total` and `cortex_ruler_queries_failed_total`; add `user` to
    `cortex_ruler_write_requests_total` and `cortex_ruler_queries_total` metrics. #10536
* [CHANGE] Querier / Query-frontend: Remove experimental `-querier.promql-experimental-functions-enabled` and `-query-frontend.block-promql-experimental-functions` CLI flags and respective YAML configuration options to enable experimental PromQL functions. Instead access to experimental PromQL functions is always blocked. You can enable them using the per-tenant setting `enabled_promql_experimental_functions`. #10660 #10712
* [CHANGE] Store-gateway: Include posting sampling rate in sparse index headers. When the sampling rate isn't set in a sparse index header, store gateway rebuilds the sparse header with the configured `blocks-storage.bucket-store.posting-offsets-in-mem-sampling` value. If the sparse header's sampling rate is set but doesn't match the configured rate, store gateway either rebuilds the sparse header or downsamples to the configured sampling rate. #10684 #10878
* [CHANGE] Distributor: Return specific error message when burst size limit is exceeded. #10835
* [CHANGE] Ingester: enable native histograms ingestion by default, meaning`ingester.native-histograms-ingestion-enabled` defaults to true. #10867
* [FEATURE] Query Frontend: Expose query stats in the `Server-Timing` header when the `X-Mimir-Response-Query-Stats: true` header is present in the request. #10192
* [FEATURE] Distributor: Add experimental `-distributor.otel-keep-identifying-resource-attributes` option to allow keeping `service.instance.id`, `service.name` and `service.namespace` in `target_info` on top of converting them to the `instance` and `job` labels. #10216
* [FEATURE] Ingester/Distributor: Add support for exporting cost attribution metrics (`cortex_ingester_attributed_active_series`, `cortex_distributor_received_attributed_samples_total`, and `cortex_discarded_attributed_samples_total`) with labels specified by customers to a custom Prometheus registry. This feature enables more flexible billing data tracking. #10269 #10702
* [FEATURE] Ruler: Added `/ruler/tenants` endpoints to list the discovered tenants with rule groups. #10738
* [FEATURE] Distributor: Add experimental Influx handler. #10153
* [FEATURE] Query-frontend: Configuration options `query-frontend.cache-errors` and `query-frontend.results-cache-ttl-for-errors` for caching non-transient error responses are no longer experimental. #10927
* [FEATURE] Distributor: Add experimental `memberlist` KV store for ha_tracker. You can enable it using the `-distributor.ha-tracker.kvstore.store` flag. You can configure Memberlist parameters via the `-memberlist-*` flags. #10054
* [ENHANCEMENT] Compactor: Expose `cortex_bucket_index_last_successful_update_timestamp_seconds` for all tenants assigned to the compactor before starting the block cleanup job. #10569
* [ENHANCEMENT] Query Frontend: Return server-side `samples_processed` statistics. #10103
* [ENHANCEMENT] Distributor: OTLP receiver now converts also metric metadata. See also https://github.com/prometheus/prometheus/pull/15416. #10168
* [ENHANCEMENT] Distributor: discard float and histogram samples with duplicated timestamps from each timeseries in a request before the request is forwarded to ingesters. Discarded samples are tracked by `cortex_discarded_samples_total` metrics with the reason `sample_duplicate_timestamp`. #10145 #10430
* [ENHANCEMENT] Ruler: Add `cortex_prometheus_rule_group_last_rule_duration_sum_seconds` metric to track the total evaluation duration of a rule group regardless of concurrency #10189
* [ENHANCEMENT] Distributor: Add native histogram support for `electedReplicaPropagationTime` metric in ha_tracker. #10264
* [ENHANCEMENT] Ingester: More efficient CPU/memory utilization-based read request limiting. #10325
* [ENHANCEMENT] OTLP: In addition to the flag `-distributor.otel-created-timestamp-zero-ingestion-enabled` there is now `-distributor.otel-start-time-quiet-zero` to convert OTel start timestamps to Prometheus QuietZeroNaNs. This flag is to make the change rollout safe between Ingesters and Distributors. #10238
* [ENHANCEMENT] Ruler: When rule concurrency is enabled for a rule group, its rules will now be reordered and run in batches based on their dependencies. This increases the number of rules that can potentially run concurrently. Note that the global and tenant-specific limits still apply #10400
* [ENHANCEMENT] Query-frontend: include more information about read consistency in trace spans produced when using experimental ingest storage. #10412
* [ENHANCEMENT] Ingester: Hide tokens in ingester ring status page when ingest storage is enabled #10399
* [ENHANCEMENT] Ingester: add `active_series_additional_custom_trackers` configuration, in addition to the already existing `active_series_custom_trackers`. The `active_series_additional_custom_trackers` configuration allows you to configure additional custom trackers that get merged with `active_series_custom_trackers` at runtime. #10428
* [ENHANCEMENT] Query-frontend: Allow blocking raw http requests with the `blocked_requests` configuration. Requests can be blocked based on their path, method or query parameters #10484
* [ENHANCEMENT] Ingester: Added the following metrics exported by `PostingsForMatchers` cache: #10500 #10525
  * `cortex_ingester_tsdb_head_postings_for_matchers_cache_hits_total`
  * `cortex_ingester_tsdb_head_postings_for_matchers_cache_misses_total`
  * `cortex_ingester_tsdb_head_postings_for_matchers_cache_requests_total`
  * `cortex_ingester_tsdb_head_postings_for_matchers_cache_skips_total`
  * `cortex_ingester_tsdb_head_postings_for_matchers_cache_evictions_total`
  * `cortex_ingester_tsdb_block_postings_for_matchers_cache_hits_total`
  * `cortex_ingester_tsdb_block_postings_for_matchers_cache_misses_total`
  * `cortex_ingester_tsdb_block_postings_for_matchers_cache_requests_total`
  * `cortex_ingester_tsdb_block_postings_for_matchers_cache_skips_total`
  * `cortex_ingester_tsdb_block_postings_for_matchers_cache_evictions_total`
* [ENHANCEMENT] Add support for the HTTP header `X-Filter-Queryables` which allows callers to decide which queryables should be used by the querier, useful for debugging and testing queryables in isolation. #10552 #10594
* [ENHANCEMENT] Compactor: Shuffle users' order in `BlocksCleaner`. Prevents bucket indexes from going an extended period without cleanup during compactor restarts. #10513
* [ENHANCEMENT] Distributor, querier, ingester and store-gateway: Add support for `limit` parameter for label names and values requests. #10410
* [ENHANCEMENT] Ruler: Adds support for filtering results from rule status endpoint by `file[]`, `rule_group[]` and `rule_name[]`. #10589
* [ENHANCEMENT] Query-frontend: Add option to "spin off" subqueries as actual range queries, so that they benefit from query acceleration techniques such as sharding, splitting, and caching. To enable this feature, set the `-query-frontend.instant-queries-with-subquery-spin-off=<comma separated list>` option on the frontend or the `instant_queries_with_subquery_spin_off` per-tenant override with regular expressions matching the queries to enable. #10460 #10603 #10621 #10742 #10796
* [ENHANCEMENT] Querier, ingester: The series API respects passed `limit` parameter. #10620 #10652
* [ENHANCEMENT] Store-gateway: Add experimental settings under `-store-gateway.dynamic-replication` to allow more than the default of 3 store-gateways to own recent blocks. #10382 #10637
* [ENHANCEMENT] Ingester: Add reactive concurrency limiters to protect push and read operations from overload. #10574
* [ENHANCEMENT] Compactor: Add experimental `-compactor.max-lookback` option to limit blocks considered in each compaction cycle. Blocks uploaded prior to the lookback period aren't processed. This option helps reduce CPU utilization in tenants with large block metadata files that are processed before each compaction. #10585 #10794
* [ENHANCEMENT] Distributor: Optionally expose the current HA replica for each tenant in the `cortex_ha_tracker_elected_replica_status` metric. This is enabled with the `-distributor.ha-tracker.enable-elected-replica-metric=true` flag. #10644
* [ENHANCEMENT] Enable three Go runtime metrics: #10641
  * `go_cpu_classes_gc_total_cpu_seconds_total`
  * `go_cpu_classes_total_cpu_seconds_total`
  * `go_cpu_classes_idle_cpu_seconds_total`
* [ENHANCEMENT] All: Add experimental support for cluster validation in gRPC calls. When it is enabled, gRPC server verifies if a request coming from a gRPC client comes from an expected cluster. This validation can be configured by the following experimental configuration options: #10767
  * `-server.cluster-validation.label`
  * `-server.cluster-validation.grpc.enabled`
  * `-server.cluster-validation.grpc.soft-validation`
* [ENHANCEMENT] gRPC clients: Add experimental support to include the cluster validation label in gRPC metadata. When cluster validation is enabled on gRPC server side, the cluster validation label from gRPC metadata is compared with the gRPC server's cluster validation label. #10869 #10883
  * By setting `-<grpc-client-config-path>.cluster-validation.label`, you configure the cluster validation label of _a single_ gRPC client, whose `grpcclient.Config` object is configurable through `-<grpc-client-config-path>`.
  * By setting `-common.client-cluster-validation.label`, you configure the cluster validation label of _all_ gRPC clients.
* [ENHANCEMENT] gRPC clients: Add `cortex_client_request_invalid_cluster_validation_labels_total` metrics, that are used by Mimir's gRPC clients to track invalid cluster validations. #10767
* [ENHANCEMENT] Add experimental metric `cortex_distributor_dropped_native_histograms_total` to measure native histograms silently dropped when native histograms are disabled for a tenant. #10760
* [ENHANCEMENT] Compactor: Add experimental `-compactor.upload-sparse-index-headers` option. When enabled, the compactor will attempt to upload sparse index headers to object storage. This prevents latency spikes after adding store-gateway replicas. #10684
* [ENHANCEMENT] Ruler: add support for YAML aliases in `alert`, `record` and `expr` fields in rule groups. https://github.com/prometheus/prometheus/pull/14957 #10884
* [ENHANCEMENT] Memcached: Add experimental `-<prefix>.memcached.addresses-provider` flag to use alternate DNS service discovery backends when discovering Memcached hosts. #10895
* [BUGFIX] Distributor: Use a boolean to track changes while merging the ReplicaDesc components, rather than comparing the objects directly. #10185
* [BUGFIX] Querier: fix timeout responding to query-frontend when response size is very close to `-querier.frontend-client.grpc-max-send-msg-size`. #10154
* [BUGFIX] Query-frontend and querier: show warning/info annotations in some cases where they were missing (if a lazy querier was used). #10277
* [BUGFIX] Query-frontend: Fix an issue where transient errors are inadvertently cached. #10537 #10631
* [BUGFIX] Ruler: fix indeterminate rules being always run concurrently (instead of never) when `-ruler.max-independent-rule-evaluation-concurrency` is set. https://github.com/prometheus/prometheus/pull/15560 #10258
* [BUGFIX] PromQL: Fix various UTF-8 bugs related to quoting. https://github.com/prometheus/prometheus/pull/15531 #10258
* [BUGFIX] Ruler: Fixed an issue when using the experimental `-ruler.max-independent-rule-evaluation-concurrency` feature, where if a rule group was eligible for concurrency, it would flap between running concurrently or not based on the time it took after running concurrently. #9726 #10189
* [BUGFIX] Mimirtool: `remote-read` commands will now return data. #10286
* [BUGFIX] PromQL: Fix deriv, predict_linear and double_exponential_smoothing with histograms https://github.com/prometheus/prometheus/pull/15686 #10383
* [BUGFIX] MQE: Fix deriv with histograms #10383
* [BUGFIX] PromQL: Fix <aggr_over_time> functions with histograms https://github.com/prometheus/prometheus/pull/15711 #10400
* [BUGFIX] MQE: Fix <aggr_over_time> functions with histograms #10400
* [BUGFIX] Distributor: return HTTP status 415 Unsupported Media Type instead of 200 Success for Remote Write 2.0 until we support it. #10423 #10916
* [BUGFIX] Query-frontend: Add flag `-query-frontend.prom2-range-compat` and corresponding YAML to rewrite queries with ranges that worked in Prometheus 2 but are invalid in Prometheus 3. #10445 #10461 #10502
* [BUGFIX] Distributor: Fix edge case at the HA-tracker with memberlist as KVStore, where when a replica in the KVStore is marked as deleted but not yet removed, it fails to update the KVStore. #10443
* [BUGFIX] Distributor: Fix panics in `DurationWithJitter` util functions when computed variance is zero. #10507
* [BUGFIX] Ingester: Fixed a race condition in the `PostingsForMatchers` cache that may have infrequently returned expired cached postings. #10500
* [BUGFIX] Distributor: Report partially converted OTLP requests with status 400 Bad Request. #10588
* [BUGFIX] Ruler: fix issue where rule evaluations could be missed while shutting down a ruler instance if that instance owns many rule groups. prometheus/prometheus#15804 #10762
* [BUGFIX] Ingester: Add additional check on reactive limiter queue sizes. #10722
* [BUGFIX] TSDB: fix unknown series errors and possible lost data during WAL replay when series are removed from the head due to inactivity and reappear before the next WAL checkpoint. https://github.com/prometheus/prometheus/pull/16060 https://github.com/prometheus/prometheus/pull/16231 #10824 #10955
* [BUGFIX] Querier: fix issue where `label_join` could incorrectly return multiple series with the same labels rather than failing with `vector cannot contain metrics with the same labelset`. https://github.com/prometheus/prometheus/pull/15975 #10826
* [BUGFIX] Querier: fix issue where counter resets on native histograms could be incorrectly under- or over-counted when using subqueries. https://github.com/prometheus/prometheus/pull/15987 #10871
* [BUGFIX] Querier: fix incorrect annotation emitted when `quantile_over_time` is evaluated over a range with both histograms and floats. https://github.com/prometheus/prometheus/pull/16018 #10884
* [BUGFIX] Querier: fix duplicated double quotes in invalid label name error from `count_values`. https://github.com/prometheus/prometheus/pull/16054 #10884
* [BUGFIX] Ingester: fix goroutines and memory leak when experimental ingest storage enabled and a server-side error occurs during metrics ingestion. #10915
* [BUGFIX] Alertmanager: Avoid fetching Grafana state if Grafana AM compatibility is not enabled. #10857
* [BUGFIX] Alertmanager: Fix decoding of queryFromGeneratorURL in templates. #8914
* [BUGFIX] Alertmanager: DedupStage to stop notification pipeline when the timestamp of notification log entry is after the pipeline was flushed #10989

### Mixin

* [CHANGE] Alerts: Only alert on errors performing cache operations if there are over 10 request/sec to avoid flapping. #10832
* [FEATURE] Add compiled mixin for GEM installations in `operations/mimir-mixin-compiled-gem`. #10690 #10877
* [ENHANCEMENT] Dashboards: clarify that the ingester and store-gateway panels on the 'Reads' dashboard show data from all query requests to that component, not just requests from the main query path (ie. requests from the ruler query path are included as well). #10598
* [ENHANCEMENT] Dashboards: add ingester and store-gateway panels from the 'Reads' dashboard to the 'Remote ruler reads' dashboard as well. #10598
* [ENHANCEMENT] Dashboards: add ingester and store-gateway panels showing only requests from the respective dashboard's query path to the 'Reads' and 'Remote ruler reads' dashboards. For example, the 'Remote ruler reads' dashboard now has panels showing the ingester query request rate from ruler-queriers. #10598
* [ENHANCEMENT] Dashboards: 'Writes' dashboard: show write requests broken down by request type. #10599
* [ENHANCEMENT] Dashboards: clarify when query-frontend and query-scheduler dashboard panels are expected to show no data. #10624
* [ENHANCEMENT] Alerts: Add warning alert `DistributorGcUsesTooMuchCpu`. #10641
* [ENHANCEMENT] Dashboards: Add "Federation-frontend" dashboard for GEM. #10697 #10736
* [ENHANCEMENT] Dashboards: Add Query-Scheduler <-> Querier Inflight Requests row to Query Reads and Remote Ruler reads dashboards. #10290
* [ENHANCEMENT] Alerts: Add "Federation-frontend" alert for remote clusters returning errors. #10698
* [BUGFIX] Dashboards: fix how we switch between classic and native histograms. #10018
* [BUGFIX] Alerts: Ignore cache errors performing `delete` operations since these are expected to fail when keys don't exist. #10287
* [BUGFIX] Dashboards: fix "Mimir / Rollout Progress" latency comparison when gateway is enabled. #10495
* [BUGFIX] Dashboards: fix autoscaling panels when Mimir is deployed using Helm. #10473
* [BUGFIX] Alerts: fix `MimirAutoscalerNotActive` alert. #10564

### Jsonnet

* [CHANGE] Update rollout-operator version to 0.23.0. #10229 #10750
* [CHANGE] Memcached: Update to Memcached 1.6.34. #10318
* [CHANGE] Change multi-AZ deployments default toleration value from 'multi-az' to 'secondary-az', and make it configurable via the following settings: #10596
  * `_config.multi_zone_schedule_toleration` (default)
  * `_config.multi_zone_distributor_schedule_toleration` (distributor's override)
  * `_config.multi_zone_etcd_schedule_toleration` (etcd's override)
* [CHANGE] Ring: relaxed the hash ring heartbeat timeout for store-gateways: #10634
  * `-store-gateway.sharding-ring.heartbeat-timeout` set to `10m`
* [CHANGE] Memcached: Use 3 replicas for all cache types by default. #10739
* [ENHANCEMENT] Enforce `persistentVolumeClaimRetentionPolicy` `Retain` policy on partition ingesters during migration to experimental ingest storage. #10395
* [ENHANCEMENT] Allow to not configure `topologySpreadConstraints` by setting the following configuration options to a negative value: #10540
  * `distributor_topology_spread_max_skew`
  * `query_frontend_topology_spread_max_skew`
  * `querier_topology_spread_max_skew`
  * `ruler_topology_spread_max_skew`
  * `ruler_querier_topology_spread_max_skew`
* [ENHANCEMENT] Validate the `$._config.shuffle_sharding.ingester_partitions_shard_size` value when partition shuffle sharding is enabled in the ingest-storage mode. #10746
* [BUGFIX] Ports in container rollout-operator. #10273
* [BUGFIX] When downscaling is enabled, the components must annotate `prepare-downscale-http-port` with the value set in `$._config.server_http_port`. #10367

### Mimirtool

* [BUGFIX] Fix issue where `MIMIR_HTTP_PREFIX` environment variable was ignored and the value from `MIMIR_MIMIR_HTTP_PREFIX` was used instead. #10207
* [ENHANCEMENT] Unify mimirtool authentication options and add extra-headers support for commands that depend on MimirClient. #10178
* [ENHANCEMENT] `mimirtool grafana analyze` now supports custom panels. #10669
* [ENHANCEMENT] `mimirtool grafana analyze` now supports bar chart, pie chart, state timeline, status history,
  histogram, candlestick, canvas, flame graph, geomap, node graph, trend, and XY chart panels. #10669

### Mimir Continuous Test

### Query-tee

* [ENHANCEMENT] Allow skipping comparisons when preferred backend fails. Disabled by default, enable with `-proxy.compare-skip-preferred-backend-failures=true`. #10612

### Documentation

* [CHANGE] Add production tips related to cache size, heavy multi-tenancy and latency spikes. #9978
* [ENHANCEMENT] Update `MimirAutoscalerNotActive` and `MimirAutoscalerKedaFailing` runbooks, with an instruction to check whether Prometheus has enough CPU allocated. #10257

### Tools

* [CHANGE] `copyblocks`: Remove /pprof endpoint. #10329
* [CHANGE] `mark-blocks`: Replace `markblocks` with added features including removing markers and reading block identifiers from a file. #10597

## 2.15.3

### Grafana Mimir

* [BUGFIX] Update to Go v1.23.9 to address [CVE-2025-22871](https://nvd.nist.gov/vuln/detail/CVE-2025-22871). #11537

### Mimirtool

* [BUGFIX] Upgrade Alpine Linux to 3.20.6, fixes CVE-2025-26519. #11530

### Mimir Continuous Test

* [BUGFIX] Upgrade Alpine Linux to 3.20.6, fixes CVE-2025-26519. #11530

## 2.15.2

### Grafana Mimir

* [BUGFIX] Update module golang.org/x/net to v0.36.0 to address [CVE-2025-22870](https://nvd.nist.gov/vuln/detail/CVE-2025-22870). #10875
* [BUGFIX] Update module github.com/golang-jwt/jwt/v5 to v5.2.2 to address [CVE-2025-30204](https://nvd.nist.gov/vuln/detail/CVE-2025-30204). #11045


## 2.15.1

### Grafana Mimir

* [BUGFIX] Update module github.com/golang/glog to v1.2.4 to address [CVE-2024-45339](https://nvd.nist.gov/vuln/detail/CVE-2024-45339). #10541
* [BUGFIX] Update module github.com/go-jose/go-jose/v4 to v4.0.5 to address [CVE-2025-27144](https://nvd.nist.gov/vuln/detail/CVE-2025-27144). #10783
* [BUGFIX] Update module golang.org/x/oauth2 to v0.27.0 to address [CVE-2025-22868](https://nvd.nist.gov/vuln/detail/CVE-2025-22868). #10803
* [BUGFIX] Update module golang.org/x/crypto to v0.35.0 to address [CVE-2025-22869](https://nvd.nist.gov/vuln/detail/CVE-2025-22869). #10804
* [BUGFIX] Upgrade Go to 1.23.7 to address [CVE-2024-45336](https://nvd.nist.gov/vuln/detail/CVE-2024-45336), [CVE-2024-45341](https://nvd.nist.gov/vuln/detail/CVE-2024-45341), and [CVE-2025-22866](https://nvd.nist.gov/vuln/detail/CVE-2025-22866). #10862


## 2.15.0

### Grafana Mimir

* [CHANGE] Alertmanager: the following metrics are not exported for a given `user` when the metric value is zero: #9359
  * `cortex_alertmanager_alerts_received_total`
  * `cortex_alertmanager_alerts_invalid_total`
  * `cortex_alertmanager_partial_state_merges_total`
  * `cortex_alertmanager_partial_state_merges_failed_total`
  * `cortex_alertmanager_state_replication_total`
  * `cortex_alertmanager_state_replication_failed_total`
  * `cortex_alertmanager_alerts`
  * `cortex_alertmanager_silences`
* [CHANGE] Distributor: Drop experimental `-distributor.direct-otlp-translation-enabled` flag, since direct OTLP translation is well tested at this point. #9647
* [CHANGE] Ingester: Change `-initial-delay` for circuit breakers to begin when the first request is received, rather than at breaker activation. #9842
* [CHANGE] Query-frontend: apply query pruning before query sharding instead of after. #9913
* [CHANGE] Ingester: remove experimental flags `-ingest-storage.kafka.ongoing-records-per-fetch` and `-ingest-storage.kafka.startup-records-per-fetch`. They are removed in favour of `-ingest-storage.kafka.max-buffered-bytes`. #9906
* [CHANGE] Ingester: Replace `cortex_discarded_samples_total` label from `sample-out-of-bounds` to `sample-timestamp-too-old`. #9885
* [CHANGE] Ruler: the `/prometheus/config/v1/rules` does not return an error anymore if a rule group is missing in the object storage after been successfully returned by listing the storage, because it could have been deleted in the meanwhile. #9936
* [CHANGE] Querier: The `.` pattern in regular expressions in PromQL matches newline characters. With this change regular expressions like `.*` match strings that include `\n`. To maintain the old behaviour, you will have to change regular expressions by replacing all `.` patterns with `[^\n]`, e.g. `foo[^\n]*`. This upgrades PromQL compatibility from Prometheus 2.0 to 3.0. #9844
* [CHANGE] Querier: Lookback and range selectors are left open and right closed (previously left closed and right closed). This change affects queries and subqueries when the evaluation time perfectly aligns with the sample timestamps. For example assume querying a timeseries with evenly spaced samples exactly 1 minute apart. Previously, a range query with `5m` would usually return 5 samples, or 6 samples if the query evaluation aligns perfectly with a scrape. Now, queries like this will always return 5 samples. This upgrades PromQL compatibility from Prometheus 2.0 to 3.0. #9844 #10188
* [CHANGE] Querier: promql(native histograms): Introduce exponential interpolation. #9844
* [CHANGE] Remove deprecated `api.get-request-for-ingester-shutdown-enabled` setting, which scheduled for removal in 2.15. #10197
* [FEATURE] Querier: add experimental streaming PromQL engine, enabled with `-querier.query-engine=mimir`. #10067
* [FEATURE] Distributor: Add support for `lz4` OTLP compression. #9763
* [FEATURE] Query-frontend: added experimental configuration options `query-frontend.cache-errors` and `query-frontend.results-cache-ttl-for-errors` to allow non-transient responses to be cached. When set to `true` error responses from hitting limits or bad data are cached for a short TTL. #9028
* [FEATURE] Query-frontend: add middleware to control access to specific PromQL experimental functions on a per-tenant basis. #9798
* [FEATURE] gRPC: Support S2 compression. #9322
  * `-alertmanager.alertmanager-client.grpc-compression=s2`
  * `-ingester.client.grpc-compression=s2`
  * `-querier.frontend-client.grpc-compression=s2`
  * `-querier.scheduler-client.grpc-compression=s2`
  * `-query-frontend.grpc-client-config.grpc-compression=s2`
  * `-query-scheduler.grpc-client-config.grpc-compression=s2`
  * `-ruler.client.grpc-compression=s2`
  * `-ruler.query-frontend.grpc-client-config.grpc-compression=s2`
* [FEATURE] Alertmanager: limit added for maximum size of the Grafana state (`-alertmanager.max-grafana-state-size-bytes`). #9475
* [FEATURE] Alertmanager: limit added for maximum size of the Grafana configuration (`-alertmanager.max-config-size-bytes`). #9402
* [FEATURE] Ingester: Experimental support for ingesting out-of-order native histograms. This is disabled by default and can be enabled by setting `-ingester.ooo-native-histograms-ingestion-enabled` to `true`. #7175
* [FEATURE] Distributor: Added `-api.skip-label-count-validation-header-enabled` option to allow skipping label count validation on the HTTP write path based on `X-Mimir-SkipLabelCountValidation` header being `true` or not. #9576
* [FEATURE] Ruler: Add experimental support for caching the contents of rule groups. This is disabled by default and can be enabled by setting `-ruler-storage.cache.rule-group-enabled`. #9595 #10024
* [FEATURE] PromQL: Add experimental `info` function. Experimental functions are disabled by default, but can be enabled setting `-querier.promql-experimental-functions-enabled=true` in the query-frontend and querier. #9879
* [FEATURE] Distributor: Support promotion of OTel resource attributes to labels. #8271
* [FEATURE] Querier: Add experimental `double_exponential_smoothing` PromQL function. Experimental functions are disabled by default, but can be enabled by setting `-querier.promql-experimental-functions-enabled=true` in the query-frontend and querier. #9844
* [ENHANCEMENT] Query Frontend: Return server-side `bytes_processed` statistics following Server-Timing format. #9645 #9985
* [ENHANCEMENT] mimirtool: Adds bearer token support for mimirtool's analyze ruler/prometheus commands. #9587
* [ENHANCEMENT] Ruler: Support `exclude_alerts` parameter in `<prometheus-http-prefix>/api/v1/rules` endpoint. #9300
* [ENHANCEMENT] Distributor: add a metric to track tenants who are sending newlines in their label values called `cortex_distributor_label_values_with_newlines_total`. #9400
* [ENHANCEMENT] Ingester: improve performance of reading the WAL. #9508
* [ENHANCEMENT] Query-scheduler: improve the errors and traces emitted by query-schedulers when communicating with queriers. #9519
* [ENHANCEMENT] Compactor: uploaded blocks cannot be bigger than max configured compactor time range, and cannot cross the boundary for given time range. #9524
* [ENHANCEMENT] The distributor now validates that received label values only contain allowed characters. #9185
* [ENHANCEMENT] Add SASL plain authentication support to Kafka client used by the experimental ingest storage. Configure SASL credentials via the following settings: #9584
  * `-ingest-storage.kafka.sasl-password`
  * `-ingest-storage.kafka.sasl-username`
* [ENHANCEMENT] memberlist: TCP transport write path is now non-blocking, and is configurable by new flags: #9594
  * `-memberlist.max-concurrent-writes`
  * `-memberlist.acquire-writer-timeout`
* [ENHANCEMENT] memberlist: Notifications can now be processed once per interval specified by `-memberlist.notify-interval` to reduce notify storm CPU activity in large clusters. #9594
* [ENHANCEMENT] Query-scheduler: Remove the experimental `query-scheduler.prioritize-query-components` flag. Request queues always prioritize query component dequeuing above tenant fairness. #9703
* [ENHANCEMENT] Ingester: Emit traces for block syncing, to join up block-upload traces. #9656
* [ENHANCEMENT] Querier: Enable the optional querying of additional storage queryables. #9712
* [ENHANCEMENT] Ingester: Disable the push circuit breaker when ingester is in read-only mode. #9760
* [ENHANCEMENT] Ingester: Reduced lock contention in the `PostingsForMatchers` cache. #9773
* [ENHANCEMENT] Storage: Allow HTTP client settings to be tuned for GCS and Azure backends via an `http` block or corresponding CLI flags. This was already supported by the S3 backend. #9778
* [ENHANCEMENT] Ruler: Support `group_limit` and `group_next_token` parameters in the `<prometheus-http-prefix>/api/v1/rules` endpoint. #9563
* [ENHANCEMENT] Ingester: improved lock contention affecting read and write latencies during TSDB head compaction. #9822
* [ENHANCEMENT] Distributor: when a label value fails validation due to invalid UTF-8 characters, don't include the invalid characters in the returned error. #9828
* [ENHANCEMENT] Ingester: when experimental ingest storage is enabled, do not buffer records in the Kafka client when fetch concurrency is in use. #9838 #9850
* [ENHANCEMENT] Compactor: refresh deletion marks when updating the bucket index concurrently. This speeds up updating the bucket index by up to 16 times when there is a lot of blocks churn (thousands of blocks churning every cleanup cycle). #9881
* [ENHANCEMENT] PromQL: make `sort_by_label` stable. #9879
* [ENHANCEMENT] Distributor: Initialize ha_tracker cache before ha_tracker and distributor reach running state and begin serving writes. #9826 #9976
* [ENHANCEMENT] Ingester: `-ingest-storage.kafka.max-buffered-bytes` to limit the memory for buffered records when using concurrent fetching. #9892
* [ENHANCEMENT] Querier: improve performance and memory consumption of queries that select many series. #9914
* [ENHANCEMENT] Ruler: Support OAuth2 and proxies in Alertmanager client #9945 #10030
* [ENHANCEMENT] Ingester: Add `-blocks-storage.tsdb.bigger-out-of-order-blocks-for-old-samples` to build 24h blocks for out-of-order data belonging to the previous days instead of building smaller 2h blocks. This reduces pressure on compactors and ingesters when the out-of-order samples span multiple days in the past. #9844 #10033 #10035
* [ENHANCEMENT] Distributor: allow a different limit for info series (series ending in `_info`) label count, via `-validation.max-label-names-per-info-series`. #10028
* [ENHANCEMENT] Ingester: do not reuse labels, samples and histograms slices in the write request if there are more entries than 10x the pre-allocated size. This should help to reduce the in-use memory in case of few requests with a very large number of labels, samples or histograms. #10040
* [ENHANCEMENT] Query-Frontend: prune `<subquery> and on() (vector(x)==y)` style queries and stop pruning `<subquery> < -Inf`. Triggered by https://github.com/prometheus/prometheus/pull/15245. #10026
* [ENHANCEMENT] Query-Frontend: perform request format validation before processing the request. #10093
* [BUGFIX] Fix issue where functions such as `rate()` over native histograms could return incorrect values if a float stale marker was present in the selected range. #9508
* [BUGFIX] Fix issue where negation of native histograms (eg. `-some_native_histogram_series`) did nothing. #9508
* [BUGFIX] Fix issue where `metric might not be a counter, name does not end in _total/_sum/_count/_bucket` annotation would be emitted even if `rate` or `increase` did not have enough samples to compute a result. #9508
* [BUGFIX] Fix issue where sharded queries could return annotations with incorrect or confusing position information. #9536
* [BUGFIX] Fix issue where downstream consumers may not generate correct cache keys for experimental error caching. #9644
* [BUGFIX] Fix issue where active series requests error when encountering a stale posting. #9580
* [BUGFIX] Fix pooling buffer reuse logic when `-distributor.max-request-pool-buffer-size` is set. #9666
* [BUGFIX] Fix issue when using the experimental `-ruler.max-independent-rule-evaluation-concurrency` feature, where the ruler could panic as it updates a running ruleset or shutdowns. #9726
* [BUGFIX] Always return unknown hint for first sample in non-gauge native histograms chunk to avoid incorrect counter reset hints when merging chunks from different sources. #10033
* [BUGFIX] Ensure native histograms counter reset hints are corrected when merging results from different sources. #9909
* [BUGFIX] Ingester: Fix race condition in per-tenant TSDB creation. #9708
* [BUGFIX] Ingester: Fix race condition in exemplar adding. #9765
* [BUGFIX] Ingester: Fix race condition in native histogram appending. #9765
* [BUGFIX] Ingester: Fix bug in concurrent fetching where a failure to list topics on startup would cause to use an invalid topic ID (0x00000000000000000000000000000000). #9883
* [BUGFIX] Ingester: Fix data loss bug in the experimental ingest storage when a Kafka Fetch is split into multiple requests and some of them return an error. #9963 #9964
* [BUGFIX] PromQL: `round` now removes the metric name again. #9879
* [BUGFIX] Query-Frontend: fix `QueryFrontendCodec` module initialization to set lookback delta from `-querier.lookback-delta`. #9984
* [BUGFIX] OTLP: Support integer exemplar value type. #9844
* [BUGFIX] Querier: Correct the behaviour of binary operators between native histograms and floats. #9844
* [BUGFIX] Querier: Fix stddev+stdvar aggregations to always ignore native histograms. #9844
* [BUGFIX] Querier: Fix stddev+stdvar aggregations to treat Infinity consistently. #9844
* [BUGFIX] Ingester: Chunks could have one unnecessary zero byte at the end. #9844
* [BUGFIX] OTLP receiver: Preserve colons and combine multiple consecutive underscores into one when generating metric names in suffix adding mode (`-distributor.otel-metric-suffixes-enabled`). #10075
* [BUGFIX] PromQL: Ignore native histograms in `clamp`, `clamp_max` and `clamp_min` functions. #10136
* [BUGFIX] PromQL: Ignore native histograms in `max`, `min`, `stdvar`, `stddev` aggregation operators and instead return an info annotation. #10136
* [BUGFIX] PromQL: Ignore native histograms when compared to float values with `==`, `!=`, `<`, `>`, `<=`, `>=` and instead return an info annotation. #10136
* [BUGFIX] PromQL: Return an info annotation if the `quantile` function is used on a float series that does not have `le` label. #10136
* [BUGFIX] PromQL: Fix `count_values` to take into account native histograms. #10168
* [BUGFIX] PromQL: Ignore native histograms in time functions `day_of_month`, `day_of_week`, `day_of_year`, `days_in_month`, `hour`, `minute`, `month` and `year`, which means they no longer yield any value when encountering a native histograms series. #10188
* [BUGFIX] PromQL: Ignore native histograms in `topk` and `bottomk` functions and return info annotation instead. #10188
* [BUGFIX] PromQL: Let `limitk` and `limit_ratio` include native histograms if applicable. #10188
* [BUGFIX] PromQL: Fix `changes` and `resets` functions to count switch between float and native histograms sample type as change and reset. #10188

### Mixin

* [CHANGE] Remove backwards compatibility for `thanos_memcached_` prefixed metrics in dashboards and alerts removed in 2.12. #9674 #9758
* [CHANGE] Reworked the alert `MimirIngesterStuckProcessingRecordsFromKafka` to also work when concurrent fetching is enabled. #9855
* [ENHANCEMENT] Unify ingester autoscaling panels on 'Mimir / Writes' dashboard to work for both ingest-storage and non-ingest-storage autoscaling. #9617
* [ENHANCEMENT] Alerts: Enable configuring job prefix for alerts to prevent clashes with metrics from Loki/Tempo. #9659
* [ENHANCEMENT] Dashboards: visualize the age of source blocks in the "Mimir / Compactor" dashboard. #9697
* [ENHANCEMENT] Dashboards: Include block compaction level on queried blocks in 'Mimir / Queries' dashboard. #9706
* [ENHANCEMENT] Alerts: add `MimirIngesterMissedRecordsFromKafka` to detect gaps in consumed records in the ingester when using the experimental Kafka-based storage. #9921 #9972
* [ENHANCEMENT] Dashboards: Add more panels to 'Mimir / Writes' for concurrent ingestion and fetching when using ingest storage. #10021
* [ENHANCEMENT] Dashboards: Include CPU and memory resources in 'Mimir / Ruler' dashboard. #10656
* [BUGFIX] Dashboards: Fix autoscaling metrics joins when series churn. #9412 #9450 #9432
* [BUGFIX] Alerts: Fix autoscaling metrics joins in `MimirAutoscalerNotActive` when series churn. #9412
* [BUGFIX] Alerts: Exclude failed cache "add" operations from alerting since failures are expected in normal operation. #9658
* [BUGFIX] Alerts: Exclude read-only replicas from `IngesterInstanceHasNoTenants` alert. #9843
* [BUGFIX] Alerts: Use resident set memory for the `EtcdAllocatingTooMuchMemory` alert so that ephemeral file cache memory doesn't cause the alert to misfire. #9997
* [BUGFIX] Query-frontend: support `X-Read-Consistency-Offsets` on labels queries too.

### Jsonnet

* [CHANGE] Remove support to set Redis as a cache backend from jsonnet. #9677
* [CHANGE] Rollout-operator now defaults to storing scaling operation metadata in a Kubernetes ConfigMap. This avoids recursively invoking the admission webhook in some Kubernetes environments. #9699
* [CHANGE] Update rollout-operator version to 0.20.0. #9995
* [CHANGE] Remove the `track_sizes` feature for Memcached pods since it is unused. #10032
* [CHANGE] The configuration options `autoscaling_distributor_min_replicas` and `autoscaling_distributor_max_replicas` has been renamed to `autoscaling_distributor_min_replicas_per_zone` and `autoscaling_distributor_max_replicas_per_zone` respectively. #10019
* [FEATURE] Add support to deploy distributors in multi availability zones. #9548
* [FEATURE] Add configuration settings to set the number of Memcached replicas for each type of cache (`memcached_frontend_replicas`, `memcached_index_queries_replicas`, `memcached_chunks_replicas`, `memcached_metadata_replicas`). #9679
* [ENHANCEMENT] Add `ingest_storage_ingester_autoscaling_triggers` option to specify multiple triggers in ScaledObject created for ingest-store ingester autoscaling. #9422
* [ENHANCEMENT] Add `ingest_storage_ingester_autoscaling_scale_up_stabilization_window_seconds` and `ingest_storage_ingester_autoscaling_scale_down_stabilization_window_seconds` config options to make stabilization window for ingester autoscaling when using ingest-storage configurable. #9445
* [ENHANCEMENT] Make label-selector in ReplicaTemplate/ingester-zone-a object configurable when using ingest-storage. #9480
* [ENHANCEMENT] Add `querier_only_args` option to specify CLI flags that apply only to queriers but not ruler-queriers. #9503
* [ENHANCEMENT] Validate the Kafka client ID configured when ingest storage is enabled. #9573
* [ENHANCEMENT] Configure pod anti-affinity and tolerations to run etcd pods multi-AZ when `_config.multi_zone_etcd_enabled` is set to `true`. #9725

### Mimirtool

### Mimir Continuous Test

### Query-tee

* [FEATURE] Added `-proxy.compare-skip-samples-before` to skip samples before the given time when comparing responses. The time can be in RFC3339 format (or) RFC3339 without the timezone and seconds (or) date only. #9515
* [FEATURE] Add `-backend.config-file` for a YAML configuration file for per-backend options. Currently, it only supports additional HTTP request headers. #10081
* [ENHANCEMENT] Added human-readable timestamps to comparison failure messages. #9665

### Documentation

* [BUGFIX] Send native histograms: update the migration guide with the corrected dashboard query for switching between classic and native histograms queries. #10052

### Tools

* [FEATURE] `splitblocks`: add new tool to split blocks larger than a specified duration into multiple blocks. #9517, #9779
* [ENHANCEMENT] `copyblocks`: add `--skip-no-compact-block-duration-check`, which defaults to `false`, to simplify targeting blocks that are not awaiting compaction. #9439
* [ENHANCEMENT] `copyblocks`: add `--user-mapping` to support copying blocks between users. #10110
* [ENHANCEMENT] `kafkatool`: add SASL plain authentication support. The following new CLI flags have been added: #9584
  * `--kafka-sasl-username`
  * `--kafka-sasl-password`
* [ENHANCEMENT] `kafkatool`: add `dump print` command to print the content of write requests from a dump. #9942
* [ENHANCEMENT] Updated `KubePersistentVolumeFillingUp` runbook, including a sample command to debug the distroless image. #9802

## 2.14.3

### Grafana Mimir

* [BUGFIX] Update `golang.org/x/crypto` to address [CVE-2024-45337](https://github.com/advisories/GHSA-v778-237x-gjrc). #10251
* [BUGFIX] Update `golang.org/x/net` to address [CVE-2024-45338](https://github.com/advisories/GHSA-w32m-9786-jp63). #10298

## 2.14.2

### Grafana Mimir

* [BUGFIX] Query-frontend: Do not break scheduler connection on malformed queries. #9833

## 2.14.1

### Grafana Mimir

* [BUGFIX] Update objstore library to resolve issues observed for some S3-compatible object stores, which respond to `StatObject` with `Range` incorrectly. #9625

## 2.14.0

### Grafana Mimir

* [CHANGE] Update minimal supported version of Go to 1.22. #9134
* [CHANGE] Store-gateway / querier: enable streaming chunks from store-gateways to queriers by default. #6646
* [CHANGE] Querier: honor the start/end time range specified in the read hints when executing a remote read request. #8431
* [CHANGE] Querier: return only samples within the queried start/end time range when executing a remote read request using "SAMPLES" mode. Previously, samples outside of the range could have been returned. Samples outside of the queried time range may still be returned when executing a remote read request using "STREAMED_XOR_CHUNKS" mode. #8463
* [CHANGE] Querier: Set minimum for `-querier.max-concurrent` to four to prevent queue starvation with querier-worker queue prioritization algorithm; values below the minimum four are ignored and set to the minimum. #9054
* [CHANGE] Store-gateway: enabled `-blocks-storage.bucket-store.max-concurrent-queue-timeout` by default with a timeout of 5 seconds. #8496
* [CHANGE] Store-gateway: enabled `-blocks-storage.bucket-store.index-header.lazy-loading-concurrency-queue-timeout` by default with a timeout of 5 seconds . #8667
* [CHANGE] Distributor: Incoming OTLP requests were previously size-limited by using limit from `-distributor.max-recv-msg-size` option. We have added option `-distributor.max-otlp-request-size` for limiting OTLP requests, with default value of 100 MiB. #8574
* [CHANGE] Distributor: remove metric `cortex_distributor_sample_delay_seconds`. #8698
* [CHANGE] Query-frontend: Remove deprecated `frontend.align_queries_with_step` YAML configuration. The configuration option has been moved to per-tenant and default `limits` since Mimir 2.12. #8733 #8735
* [CHANGE] Store-gateway: Change default of `-blocks-storage.bucket-store.max-concurrent` to 200. #8768
* [CHANGE] Added new metric `cortex_compactor_disk_out_of_space_errors_total` which counts how many times a compaction failed due to the compactor being out of disk, alert if there is a single increase. #8237 #8278
* [CHANGE] Store-gateway: Remove experimental parameter `-blocks-storage.bucket-store.series-selection-strategy`. The default strategy is now `worst-case`. #8702
* [CHANGE] Store-gateway: Rename `-blocks-storage.bucket-store.series-selection-strategies.worst-case-series-preference` to `-blocks-storage.bucket-store.series-fetch-preference` and promote to stable. #8702
* [CHANGE] Querier, store-gateway: remove deprecated `-querier.prefer-streaming-chunks-from-store-gateways=true`. Streaming from store-gateways is now always enabled. #8696
* [CHANGE] Ingester: remove deprecated `-ingester.return-only-grpc-errors`. #8699 #8828
* [CHANGE] Distributor, ruler: remove deprecated `-ingester.client.report-grpc-codes-in-instrumentation-label-enabled`. #8700
* [CHANGE] Ingester client: experimental support for client-side circuit breakers, their configuration options (`-ingester.client.circuit-breaker.*`) and metrics (`cortex_ingester_client_circuit_breaker_results_total`, `cortex_ingester_client_circuit_breaker_transitions_total`) were removed. #8802
* [CHANGE] Ingester: circuit breakers do not open in case of per-instance limit errors anymore. Opening can be triggered only in case of push and pull requests exceeding the configured duration. #8854
* [CHANGE] Query-frontend: Return `413 Request Entity Too Large` if a response shard for an `/active_series` request is too large. #8861
* [CHANGE] Distributor: Promote replying with `Retry-After` header on retryable errors to stable and set `-distributor.retry-after-header.enabled=true` by default. #8694
* [CHANGE] Distributor: Replace `-distributor.retry-after-header.max-backoff-exponent` and `-distributor.retry-after-header.base-seconds` with `-distributor.retry-after-header.min-backoff` and `-distributor.retry-after-header.max-backoff` for easier configuration. #8694
* [CHANGE] Ingester: increase the default inactivity timeout of active series (`-ingester.active-series-metrics-idle-timeout`) from `10m` to `20m`. #8975
* [CHANGE] Distributor: Remove `-distributor.enable-otlp-metadata-storage` flag, which was deprecated in version 2.12. #9069
* [CHANGE] Ruler: Removed `-ruler.drain-notification-queue-on-shutdown` option, which is now enabled by default. #9115
* [CHANGE] Querier: allow wrapping errors with context errors only when the former actually correspond to `context.Canceled` and `context.DeadlineExceeded`. #9175
* [CHANGE] Query-scheduler: Remove the experimental `-query-scheduler.use-multi-algorithm-query-queue` flag. The new multi-algorithm tree queue is always used for the scheduler. #9210
* [CHANGE] Distributor: reject incoming requests until the distributor service has started. #9317
* [CHANGE] Ingester, Distributor: Remove deprecated `-ingester.limit-inflight-requests-using-grpc-method-limiter` and `-distributor.limit-inflight-requests-using-grpc-method-limiter`. The feature was deprecated and enabled by default in Mimir 2.12. #9407
* [CHANGE] Querier: Remove deprecated `-querier.max-query-into-future`. The feature was deprecated in Mimir 2.12. #9407
* [CHANGE] Cache: Deprecate experimental support for Redis as a cache backend. The support is set to be removed in the next major release. #9453
* [FEATURE] Alertmanager: Added `-alertmanager.log-parsing-label-matchers` to control logging when parsing label matchers. This flag is intended to be used with `-alertmanager.utf8-strict-mode-enabled` to validate UTF-8 strict mode is working as intended. The default value is `false`. #9173
* [FEATURE] Alertmanager: Added `-alertmanager.utf8-migration-logging-enabled` to enable logging of tenant configurations that are incompatible with UTF-8 strict mode. The default value is `false`. #9174
* [FEATURE] Querier: add experimental streaming PromQL engine, enabled with `-querier.query-engine=mimir`. #8422 #8430 #8454 #8455 #8360 #8490 #8508 #8577 #8660 #8671 #8677 #8747 #8850 #8872 #8838 #8911 #8909 #8923 #8924 #8925 #8932 #8933 #8934 #8962 #8986 #8993 #8995 #9008 #9017 #9018 #9019 #9120 #9121 #9136 #9139 #9140 #9145 #9191 #9192 #9194 #9196 #9201 #9212 #9225 #9260 #9272 #9277 #9278 #9280 #9281 #9342 #9343 #9371 #9859 #9858
* [FEATURE] Experimental Kafka-based ingest storage. #6888 #6894 #6929 #6940 #6951 #6974 #6982 #7029 #7030 #7091 #7142 #7147 #7148 #7153 #7160 #7193 #7349 #7376 #7388 #7391 #7393 #7394 #7402 #7404 #7423 #7424 #7437 #7486 #7503 #7508 #7540 #7621 #7682 #7685 #7694 #7695 #7696 #7697 #7701 #7733 #7734 #7741 #7752 #7838 #7851 #7871 #7877 #7880 #7882 #7887 #7891 #7925 #7955 #7967 #8031 #8063 #8077 #8088 #8135 #8176 #8184 #8194 #8216 #8217 #8222 #8233 #8503 #8542 #8579 #8657 #8686 #8688 #8703 #8706 #8708 #8738 #8750 #8778 #8808 #8809 #8841 #8842 #8845 #8853 #8886 #8988
  * What it is:
    * When the new ingest storage architecture is enabled, distributors write incoming write requests to a Kafka-compatible backend, and the ingesters asynchronously replay ingested data from Kafka. In this architecture, the write and read path are de-coupled through a Kafka-compatible backend. The write path and Kafka load is a function of the incoming write traffic, the read path load is a function of received queries. Whatever the load on the read path, it doesn't affect the write path.
  * New configuration options:
    * `-ingest-storage.enabled`
    * `-ingest-storage.kafka.*`: configures Kafka-compatible backend and how clients interact with it.
    * `-ingest-storage.ingestion-partition-tenant-shard-size`: configures the per-tenant shuffle-sharding shard size used by partitions ring.
    * `-ingest-storage.read-consistency`: configures the default read consistency.
    * `-ingest-storage.migration.distributor-send-to-ingesters-enabled`: enabled tee-ing writes to classic ingesters and Kafka, used during a live migration to the new ingest storage architecture.
    * `-ingester.partition-ring.*`: configures partitions ring backend.
* [FEATURE] Querier: added support for `limitk()` and `limit_ratio()` experimental PromQL functions. Experimental functions are disabled by default, but can be enabled setting `-querier.promql-experimental-functions-enabled=true` in the query-frontend and querier. #8632
* [FEATURE] Querier: experimental support for `X-Mimir-Chunk-Info-Logger` header that triggers logging information about TSDB chunks loaded from ingesters and store-gateways in the querier. The header should contain the comma separated list of labels for which their value will be included in the logs. #8599
* [FEATURE] Query frontend: added new query pruning middleware to enable pruning dead code (eg. expressions that cannot produce any results) and simplifying expressions (eg. expressions that can be evaluated immediately) in queries. #9086
* [FEATURE] Ruler: added experimental configuration, `-ruler.rule-evaluation-write-enabled`, to disable writing the result of rule evaluation to ingesters. This feature can be used for testing purposes. #9060
* [FEATURE] Ingester: added experimental configuration `ingester.ignore-ooo-exemplars`. When set to `true` out of order exemplars are no longer reported to the remote write client. #9151
* [ENHANCEMENT] Compactor: Add `cortex_compactor_compaction_job_duration_seconds` and `cortex_compactor_compaction_job_blocks` histogram metrics to track duration of individual compaction jobs and number of blocks per job. #8371
* [ENHANCEMENT] Rules: Added per namespace max rules per rule group limit. The maximum number of rules per rule groups for all namespaces continues to be configured by `-ruler.max-rules-per-rule-group`, but now, this can be superseded by the new `-ruler.max-rules-per-rule-group-by-namespace` option on a per namespace basis. This new limit can be overridden using the overrides mechanism to be applied per-tenant. #8378
* [ENHANCEMENT] Rules: Added per namespace max rule groups per tenant limit. The maximum number of rule groups per rule tenant for all namespaces continues to be configured by `-ruler.max-rule-groups-per-tenant`, but now, this can be superseded by the new `-ruler.max-rule-groups-per-tenant-by-namespace` option on a per namespace basis. This new limit can be overridden using the overrides mechanism to be applied per-tenant. #8425
* [ENHANCEMENT] Ruler: Added support to protect rules namespaces from modification. The `-ruler.protected-namespaces` flag can be used to specify namespaces that are protected from rule modifications. The header `X-Mimir-Ruler-Override-Namespace-Protection` can be used to override the protection. #8444
* [ENHANCEMENT] Query-frontend: be able to block remote read queries via the per tenant runtime override `blocked_queries`. #8372 #8415
* [ENHANCEMENT] Query-frontend: added `remote_read` to `op` supported label values for the `cortex_query_frontend_queries_total` metric. #8412
* [ENHANCEMENT] Query-frontend: log the overall length and start, end time offset from current time for remote read requests. The start and end times are calculated as the miminum and maximum times of the individual queries in the remote read request. #8404
* [ENHANCEMENT] Storage Provider: Added option `-<prefix>.s3.dualstack-enabled` that allows disabling S3 client from resolving AWS S3 endpoint into dual-stack IPv4/IPv6 endpoint. Defaults to true. #8405
* [ENHANCEMENT] HA Tracker: Added reporting of most recent elected replica change via `cortex_ha_tracker_last_election_timestamp_seconds` gauge, logging, and a new column in the HA Tracker status page. #8507
* [ENHANCEMENT] Use sd_notify to send events to systemd at start and stop of mimir services. Default systemd mimir.service config now wait for those events with a configurable timeout `TimeoutStartSec` default is 3 min to handle long start time (ex. store-gateway). #8220 #8555 #8658
* [ENHANCEMENT] Alertmanager: Reloading config and templates no longer needs to hit the disk. #4967
* [ENHANCEMENT] Compactor: Added experimental `-compactor.in-memory-tenant-meta-cache-size` option to set size of in-memory cache (in number of items) for parsed meta.json files. This can help when a tenant has many meta.json files and their parsing before each compaction cycle is using a lot of CPU time. #8544
* [ENHANCEMENT] Distributor: Interrupt OTLP write request translation when context is canceled or has timed out. #8524
* [ENHANCEMENT] Ingester, store-gateway: optimised regular expression matching for patterns like `1.*|2.*|3.*|...|1000.*`. #8632
* [ENHANCEMENT] Query-frontend: Add `header_cache_control` to query stats. #8590
* [ENHANCEMENT] Query-scheduler: Introduce `query-scheduler.use-multi-algorithm-query-queue`, which allows use of an experimental queue structure, with no change in external queue behavior. #7873
* [ENHANCEMENT] Query-scheduler: Improve CPU/memory performance of experimental query-scheduler. #8871
* [ENHANCEMENT] Expose a new `s3.trace.enabled` configuration option to enable detailed logging of operations against S3-compatible object stores. #8690
* [ENHANCEMENT] memberlist: locally-generated messages (e.g. ring updates) are sent to gossip network before forwarded messages. Introduced `-memberlist.broadcast-timeout-for-local-updates-on-shutdown` option to modify how long to wait until queue with locally-generated messages is empty when shutting down. Previously this was hard-coded to 10s, and wait included all messages (locally-generated and forwarded). Now it defaults to 10s, 0 means no timeout. Increasing this value may help to avoid problem when ring updates on shutdown are not propagated to other nodes, and ring entry is left in a wrong state. #8761
* [ENHANCEMENT] Querier: allow using both raw numbers of seconds and duration literals in queries where previously only one or the other was permitted. For example, `predict_linear` now accepts a duration literal (eg. `predict_linear(..., 4h)`), and range vector selectors now accept a number of seconds (eg. `rate(metric[2])`). #8780
* [ENHANCEMENT] Ruler: Add `ruler.max-independent-rule-evaluation-concurrency` to allow independent rules of a tenant to be run concurrently. You can control the amount of concurrency per tenant is controlled via the `-ruler.max-independent-rule-evaluation-concurrency-per-tenan` as a limit. Use a `-ruler.max-independent-rule-evaluation-concurrency` value of `0` can be used to disable the feature for all tenants. By default, this feature is disabled. A rule is eligible for concurrency as long as it doesn't depend on any other rules, doesn't have any other rules that depend on it, and has a total rule group runtime that exceeds 50% of its interval by default. The threshold can can be adjusted with `-ruler.independent-rule-evaluation-concurrency-min-duration-percentage`. #8146 #8858 #8880 #8884
  * This work introduces the following metrics:
    * `cortex_ruler_independent_rule_evaluation_concurrency_slots_in_use`
    * `cortex_ruler_independent_rule_evaluation_concurrency_attempts_started_total`
    * `cortex_ruler_independent_rule_evaluation_concurrency_attempts_incomplete_total`
    * `cortex_ruler_independent_rule_evaluation_concurrency_attempts_completed_total`
* [ENHANCEMENT] Expose a new `s3.session-token` configuration option to enable using temporary security credentials. #8952
* [ENHANCEMENT] Add HA deduplication features to the `mimir-microservices-mode` development environment. #9012
* [ENHANCEMENT] Remove experimental `-query-frontend.additional-query-queue-dimensions-enabled` and `-query-scheduler.additional-query-queue-dimensions-enabled`. Mimir now always includes "query components" as a queue dimension. #8984 #9135
* [ENHANCEMENT] Add a new ingester endpoint to prepare instances to downscale. #8956
* [ENHANCEMENT] Query-scheduler: Add `query-scheduler.prioritize-query-components` which, when enabled, will primarily prioritize dequeuing fairly across queue components, and secondarily prioritize dequeuing fairly across tenants. When disabled, tenant fairness is primarily prioritized. `query-scheduler.use-multi-algorithm-query-queue` must be enabled in order to use this flag. #9016 #9071
* [ENHANCEMENT] Update runtime configuration to read gzip-compressed files with `.gz` extension. #9074
* [ENHANCEMENT] Ingester: add `cortex_lifecycler_read_only` metric which is set to 1 when ingester's lifecycler is set to read-only mode. #9095
* [ENHANCEMENT] Add a new field, `encode_time_seconds` to query stats log messages, to record the amount of time it takes the query-frontend to encode a response. This does not include any serialization time for downstream components. #9062
* [ENHANCEMENT] OTLP: If the flag `-distributor.otel-created-timestamp-zero-ingestion-enabled` is true, OTel start timestamps are converted to Prometheus zero samples to mark series start. #9131 #10053
* [ENHANCEMENT] Querier: attach logs emitted during query consistency check to trace span for query. #9213
* [ENHANCEMENT] Query-scheduler: Experimental `-query-scheduler.prioritize-query-components` flag enables the querier-worker queue priority algorithm to take precedence over tenant rotation when dequeuing requests. #9220
* [ENHANCEMENT] Add application credential arguments for Openstack Swift storage backend. #9181
* [ENHANCEMENT] Make MemberlistKV module targetable (can be run through `-target=memberlist-kv`). #9940
* [BUGFIX] Ruler: add support for draining any outstanding alert notifications before shutting down. This can be enabled with the `-ruler.drain-notification-queue-on-shutdown=true` CLI flag. #8346
* [BUGFIX] Query-frontend: fix `-querier.max-query-lookback` enforcement when `-compactor.blocks-retention-period` is not set, and viceversa. #8388
* [BUGFIX] Ingester: fix sporadic `not found` error causing an internal server error if label names are queried with matchers during head compaction. #8391
* [BUGFIX] Ingester, store-gateway: fix case insensitive regular expressions not matching correctly some Unicode characters. #8391
* [BUGFIX] Query-frontend: "query stats" log now includes the actual `status_code` when the request fails due to an error occurring in the query-frontend itself. #8407
* [BUGFIX] Store-gateway: fixed a case where, on a quick subsequent restart, the previous lazy-loaded index header snapshot was overwritten by a partially loaded one. #8281
* [BUGFIX] Ingester: fixed timestamp reported in the "the sample has been rejected because its timestamp is too old" error when the write request contains only histograms. #8462
* [BUGFIX] Store-gateway: store sparse index headers atomically to disk. #8485
* [BUGFIX] Query scheduler: fix a panic in request queueing. #8451
* [BUGFIX] Querier: fix issue where "context canceled" is logged for trace spans for requests to store-gateways that return no series when chunks streaming is enabled. #8510
* [BUGFIX] Alertmanager: Fix per-tenant silence limits not reloaded during runtime. #8456
* [BUGFIX] Alertmanager: Fixes a number of bugs in silences which could cause an existing silence to be deleted/expired when updating the silence failed. This could happen when the replacing silence was invalid or exceeded limits. #8525
* [BUGFIX] Alertmanager: Fix help message for utf-8-strict-mode. #8572
* [BUGFIX] Query-frontend: Ensure that internal errors result in an HTTP 500 response code instead of 422. #8595 #8666
* [BUGFIX] Configuration: Multi line envs variables are flatten during injection to be compatible with YAML syntax
* [BUGFIX] Querier: fix issue where queries can return incorrect results if a single store-gateway returns overlapping chunks for a series. #8827
* [BUGFIX] HA Tracker: store correct timestamp for last received request from elected replica. #8821
* [BUGFIX] Querier: do not return `grpc: the client connection is closing` errors as HTTP `499`. #8865 #8888
* [BUGFIX] Compactor: fix a race condition between different compactor replicas that may cause a deleted block to be still referenced as non-deleted in the bucket index. #8905
* [BUGFIX] Querier: fix issue where some native histogram-related warnings were not emitted when `rate()` was used over native histograms. #8918
* [BUGFIX] Ruler: map invalid org-id errors to 400 status code. #8935
* [BUGFIX] Querier: Fix invalid query results when multiple chunks are being merged. #8992
* [BUGFIX] Query-frontend: return annotations generated during evaluation of sharded queries. #9138
* [BUGFIX] Querier: Support optional start and end times on `/prometheus/api/v1/labels`, `/prometheus/api/v1/label/<label>/values`, and `/prometheus/api/v1/series` when `max_query_into_future: 0`. #9129
* [BUGFIX] Alertmanager: Fix config validation gap around unreferenced templates. #9207
* [BUGFIX] Alertmanager: Fix goroutine leak when stored config fails to apply and there is no existing tenant alertmanager #9211
* [BUGFIX] Querier: fix issue where both recently compacted blocks and their source blocks can be skipped during querying if store-gateways are restarting. #9224
* [BUGFIX] Alertmanager: fix receiver firewall to detect `0.0.0.0` and IPv6 interface-local multicast address as local addresses. #9308

### Mixin

* [CHANGE] Dashboards: set default auto-refresh rate to 5m. #8758
* [ENHANCEMENT] Dashboards: allow switching between using classic or native histograms in dashboards.
  * Overview dashboard: status, read/write latency and queries/ingestion per sec panels, `cortex_request_duration_seconds` metric. #7674 #8502 #8791
  * Writes dashboard: `cortex_request_duration_seconds` metric. #8757 #8791
  * Reads dashboard: `cortex_request_duration_seconds` metric. #8752
  * Rollout progress dashboard: `cortex_request_duration_seconds` metric. #8779
  * Alertmanager dashboard: `cortex_request_duration_seconds` metric. #8792
  * Ruler dashboard: `cortex_request_duration_seconds` metric. #8795
  * Queries dashboard: `cortex_request_duration_seconds` metric. #8800
  * Remote ruler reads dashboard: `cortex_request_duration_seconds` metric. #8801
* [ENHANCEMENT] Alerts: `MimirRunningIngesterReceiveDelayTooHigh` alert has been tuned to be more reactive to high receive delay. #8538
* [ENHANCEMENT] Dashboards: improve end-to-end latency and strong read consistency panels when experimental ingest storage is enabled. #8543 #8830
* [ENHANCEMENT] Dashboards: Add panels for monitoring ingester autoscaling when not using ingest-storage. These panels are disabled by default, but can be enabled using the `autoscaling.ingester.enabled: true` config option. #8484
* [ENHANCEMENT] Dashboards: Add panels for monitoring store-gateway autoscaling. These panels are disabled by default, but can be enabled using the `autoscaling.store_gateway.enabled: true` config option. #8824
* [ENHANCEMENT] Dashboards: add panels to show writes to experimental ingest storage backend in the "Mimir / Ruler" dashboard, when `_config.show_ingest_storage_panels` is enabled. #8732
* [ENHANCEMENT] Dashboards: show all series in tooltips on time series dashboard panels. #8748
* [ENHANCEMENT] Dashboards: add compactor autoscaling panels to "Mimir / Compactor" dashboard. The panels are disabled by default, but can be enabled setting `_config.autoscaling.compactor.enabled` to `true`. #8777
* [ENHANCEMENT] Alerts: added `MimirKafkaClientBufferedProduceBytesTooHigh` alert. #8763
* [ENHANCEMENT] Dashboards: added "Kafka produced records / sec" panel to "Mimir / Writes" dashboard. #8763
* [ENHANCEMENT] Alerts: added `MimirStrongConsistencyOffsetNotPropagatedToIngesters` alert, and rename `MimirIngesterFailsEnforceStrongConsistencyOnReadPath` alert to `MimirStrongConsistencyEnforcementFailed`. #8831
* [ENHANCEMENT] Dashboards: remove "All" option for namespace dropdown in dashboards. #8829
* [ENHANCEMENT] Dashboards: add Kafka end-to-end latency outliers panel in the "Mimir / Writes" dashboard. #8948
* [ENHANCEMENT] Dashboards: add "Out-of-order samples appended" panel to "Mimir / Tenants" dashboard. #8939
* [ENHANCEMENT] Alerts: `RequestErrors` and `RulerRemoteEvaluationFailing` have been enriched with a native histogram version. #9004
* [ENHANCEMENT] Dashboards: add 'Read path' selector to 'Mimir / Queries' dashboard. #8878
* [ENHANCEMENT] Dashboards: add annotation indicating active series are being reloaded to 'Mimir / Tenants' dashboard. #9257
* [ENHANCEMENT] Dashboards: limit results on the 'Failed evaluations rate' panel of the 'Mimir / Tenants' dashboard to 50 to avoid crashing the page when there are many failing groups. #9262
* [FEATURE] Alerts: add `MimirGossipMembersEndpointsOutOfSync` alert. #9347
* [BUGFIX] Dashboards: fix "current replicas" in autoscaling panels when HPA is not active. #8566
* [BUGFIX] Alerts: do not fire `MimirRingMembersMismatch` during the migration to experimental ingest storage. #8727
* [BUGFIX] Dashboards: avoid over-counting of ingesters metrics when migrating to experimental ingest storage. #9170
* [BUGFIX] Dashboards: fix `job_prefix` not utilized in `jobSelector`. #9155

### Jsonnet

* [CHANGE] Changed the following config options when the experimental ingest storage is enabled: #8874
  * `ingest_storage_ingester_autoscaling_min_replicas` changed to `ingest_storage_ingester_autoscaling_min_replicas_per_zone`
  * `ingest_storage_ingester_autoscaling_max_replicas` changed to `ingest_storage_ingester_autoscaling_max_replicas_per_zone`
* [CHANGE] Changed the overrides configmap generation to remove any field with `null` value. #9116
* [CHANGE] `$.replicaTemplate` function now takes replicas and labelSelector parameter. #9248
* [CHANGE] Renamed `ingest_storage_ingester_autoscaling_replica_template_custom_resource_definition_enabled` to `replica_template_custom_resource_definition_enabled`. #9248
* [FEATURE] Add support for automatically deleting compactor, store-gateway, ingester and read-write mode backend PVCs when the corresponding StatefulSet is scaled down. #8382 #8736
* [FEATURE] Automatically set GOMAXPROCS on ingesters. #9273
* [ENHANCEMENT] Added the following config options to set the number of partition ingester replicas when migrating to experimental ingest storage. #8517
  * `ingest_storage_migration_partition_ingester_zone_a_replicas`
  * `ingest_storage_migration_partition_ingester_zone_b_replicas`
  * `ingest_storage_migration_partition_ingester_zone_c_replicas`
* [ENHANCEMENT] Distributor: increase `-distributor.remote-timeout` when the experimental ingest storage is enabled. #8518
* [ENHANCEMENT] Memcached: Update to Memcached 1.6.28 and memcached-exporter 0.14.4. #8557
* [ENHANCEMENT] Rollout-operator: Allow the rollout-operator to be used as Kubernetes statefulset webhook to enable `no-downscale` and `prepare-downscale` annotations to be used on ingesters or store-gateways. #8743
* [ENHANCEMENT] Do not deploy ingester-zone-c when experimental ingest storage is enabled and `ingest_storage_ingester_zones` is configured to `2`. #8776
* [ENHANCEMENT] Added the config option `ingest_storage_migration_classic_ingesters_no_scale_down_delay` to disable the downscale delay on classic ingesters when migrating to experimental ingest storage. #8775 #8873
* [ENHANCEMENT] Configure experimental ingest storage on query-frontend too when enabled. #8843
* [ENHANCEMENT] Allow to override Kafka client ID on a per-component basis. #9026
* [ENHANCEMENT] Rollout-operator's access to ReplicaTemplate is now configured via config option `rollout_operator_replica_template_access_enabled`. #9252
* [ENHANCEMENT] Added support for new way of downscaling ingesters, using rollout-operator's resource-mirroring feature and read-only mode of ingesters. This can be enabled by using `ingester_automated_downscale_v2_enabled` config option. This is mutually exclusive with both `ingester_automated_downscale_enabled` (previous downscale mode) and `ingest_storage_ingester_autoscaling_enabled` (autoscaling for ingest-storage).
* [ENHANCEMENT] Update rollout-operator to `v0.19.1`. #9388
* [BUGFIX] Added missing node affinity matchers to write component. #8910

### Mimirtool

* [CHANGE] Disable colored output on mimirtool when the output is not to a terminal. #9423
* [CHANGE] Add `--force-color` flag to be able to enable colored output when the output is not to a terminal. #9423
* [CHANGE] Analyze Rules: Count recording rules used in rules group as used. #6133
* [CHANGE] Remove deprecated `--rule-files` flag in favor of CLI arguments for the following commands: #8701
  * `mimirtool rules load`
  * `mimirtool rules sync`
  * `mimirtool rules diff`
  * `mimirtool rules check`
  * `mimirtool rules prepare`
* [ENHANCEMENT] Remote read and backfill now supports the experimental native histograms. #9156

### Mimir Continuous Test

* [CHANGE] Use test metrics that do not pass through 0 to make identifying incorrect results easier. #8630
* [CHANGE] Allowed authentication to Mimir using both Tenant ID and basic/bearer auth. #9038
* [FEATURE] Experimental support for the `-tests.send-chunks-debugging-header` boolean flag to send the `X-Mimir-Chunk-Info-Logger: series_id` header with queries. #8599
* [ENHANCEMENT] Include human-friendly timestamps in diffs logged when a test fails. #8630
* [ENHANCEMENT] Add histograms to measure latency of read and write requests. #8583
* [ENHANCEMENT] Log successful test runs in addition to failed test runs. #8817
* [ENHANCEMENT] Series emitted by continuous-test now distribute more uniformly across ingesters. #9218 #9243
* [ENHANCEMENT] Configure `User-Agent` header for the Mimir client via `-tests.client.user-agent`. #9338
* [BUGFIX] Initialize test result metrics to 0 at startup so that alerts can correctly identify the first failure after startup. #8630

### Query-tee

* [CHANGE] If a preferred backend is configured, then query-tee always returns its response, regardless of the response status code. Previously, query-tee would only return the response from the preferred backend if it did not have a 5xx status code. #8634
* [ENHANCEMENT] Emit trace spans from query-tee. #8419
* [ENHANCEMENT] Log trace ID (if present) with all log messages written while processing a request. #8419
* [ENHANCEMENT] Log user agent when processing a request. #8419
* [ENHANCEMENT] Add `time` parameter to proxied instant queries if it is not included in the incoming request. This is optional but enabled by default, and can be disabled with `-proxy.add-missing-time-parameter-to-instant-queries=false`. #8419
* [ENHANCEMENT] Add support for sending only a proportion of requests to all backends, with the remainder only sent to the preferred backend. The default behaviour is to send all requests to all backends. This can be configured with `-proxy.secondary-backends-request-proportion`. #8532
* [ENHANCEMENT] Check annotations emitted by both backends are the same when comparing responses from two backends. #8660
* [ENHANCEMENT] Compare native histograms in query results when comparing results between two backends. #8724
* [ENHANCEMENT] Don't consider responses to be different during response comparison if both backends' responses contain different series, but all samples are within the recent sample window. #8749 #8894
* [ENHANCEMENT] When the expected and actual response for a matrix series is different, the full set of samples for that series from both backends will now be logged. #8947
* [ENHANCEMENT] Wait up to `-server.graceful-shutdown-timeout` for inflight requests to finish when shutting down, rather than immediately terminating inflight requests on shutdown. #8985
* [ENHANCEMENT] Optionally consider equivalent error messages the same when comparing responses. Enabled by default, disable with `-proxy.require-exact-error-match=true`. #9143 #9350 #9366
* [BUGFIX] Ensure any errors encountered while forwarding a request to a backend (eg. DNS resolution failures) are logged. #8419
* [BUGFIX] The comparison of the results should not fail when either side contains extra samples from within SkipRecentSamples duration. #8920
* [BUGFIX] When `-proxy.compare-skip-recent-samples` is enabled, compare sample timestamps with the time the query requests were made, rather than the time at which the comparison is occurring. #9416

### Documentation

* [ENHANCEMENT] Specify in which component the configuration flags `-compactor.blocks-retention-period`, `-querier.max-query-lookback`, `-query-frontend.max-total-query-length`, `-query-frontend.max-query-expression-size-bytes` are applied and that they are applied to remote read as well. #8433
* [ENHANCEMENT] Provide more detailed recommendations on how to migrate from classic to native histograms. #8864
* [ENHANCEMENT] Clarify that `{namespace}` and `{groupName}` path segments in the ruler config API should be URL-escaped. #8969
* [ENHANCEMENT] Include stalled compactor network drive information in runbooks. #9297
* [ENHANCEMENT] Document `/ingester/prepare-partition-downscale` and `/ingester/prepare-instance-ring-downscale` endpoints. #9132
* [ENHANCEMENT] Describe read-only mode of ingesters in component documentation. #9132

### Tools

* [CHANGE] `wal-reader`: Renamed `-series-entries` to `-print-series`. Renamed `-print-series-with-samples` to `-print-samples`. #8568
* [FEATURE] `query-bucket-index`: add new tool to query a bucket index file and print the blocks that would be used for a given query time range. #8818
* [FEATURE] `kafkatool`: add new CLI tool to operate Kafka. Supported commands: #9000
  * `brokers list-leaders-by-partition`
  * `consumer-group commit-offset`
  * `consumer-group copy-offset`
  * `consumer-group list-offsets`
  * `create-partitions`
* [ENHANCEMENT] `wal-reader`: References to unknown series from Samples, Exemplars, histogram or tombstones records are now always logged. #8568
* [ENHANCEMENT] `tsdb-series`: added `-stats` option to print min/max time of chunks, total number of samples and DPM for each series. #8420
* [ENHANCEMENT] `tsdb-print-chunk`: print counter reset information for native histograms. #8812
* [ENHANCEMENT] `grpcurl-query-ingesters`: print counter reset information for native histograms. #8820
* [ENHANCEMENT] `grpcurl-query-ingesters`: concurrently query ingesters. #9102
* [ENHANCEMENT] `grpcurl-query-ingesters`: sort series and chunks in output. #9180
* [ENHANCEMENT] `grpcurl-query-ingesters`: print full chunk timestamps, not just time component. #9180
* [ENHANCEMENT] `tsdb-series`: Added `-json` option to generate JSON output for easier post-processing. #8844
* [ENHANCEMENT] `tsdb-series`: Added `-min-time` and `-max-time` options to filter samples that are used for computing data-points per minute. #8844
* [ENHANCEMENT] `mimir-rules-action`: Added new input to support matching target namespaces by regex. #9244
* [ENHANCEMENT] `mimir-rules-action`: Added new inputs to support ignoring namespaces and ignoring namespaces by regex. #9258 #9324
* [BUGFIX] `copyblocks`, `undelete-blocks`, `copyprefix`: use a multipart upload to server-side copy objects greater than 5GiB in size on S3. #9357

## 2.13.1

### Grafana Mimir

* [BUGFIX] Upgrade Go to 1.22.9 to address [CVE-2024-34156](https://nvd.nist.gov/vuln/detail/CVE-2024-34156). #10097
* [BUGFIX] Update module google.golang.org/grpc to v1.64.1 to address [GHSA-xr7q-jx4m-x55m](https://github.com/advisories/GHSA-xr7q-jx4m-x55m). #8717
* [BUGFIX] Upgrade github.com/rs/cors to v1.11.0 address [GHSA-mh55-gqvf-xfwm](https://github.com/advisories/GHSA-mh55-gqvf-xfwm). #8611

## 2.13.0

### Grafana Mimir

* [CHANGE] Build: `grafana/mimir` docker image is now based on `gcr.io/distroless/static-debian12` image. Alpine-based docker image is still available as `grafana/mimir-alpine`, until Mimir 2.15. #8204 #8235
* [CHANGE] Ingester: `/ingester/flush` endpoint is now only allowed to execute only while the ingester is in `Running` state. The 503 status code is returned if the endpoint is called while the ingester is not in `Running` state. #7486
* [CHANGE] Distributor: Include label name in `err-mimir-label-value-too-long` error message: #7740
* [CHANGE] Ingester: enabled 1 out 10 errors log sampling by default. All the discarded samples will still be tracked by the `cortex_discarded_samples_total` metric. The feature can be configured via `-ingester.error-sample-rate` (0 to log all errors). #7807
* [CHANGE] Query-frontend: Query results caching and experimental query blocking now utilize the PromQL string-formatted query format rather than the unvalidated query as submitted to the frontend. #7742
  * Query results caching should be more stable as all equivalent queries receive the same cache key, but there may be cache churn on first deploy with the updated format
  * Query blocking can no longer be circumvented with an equivalent query in a different format; see [Configure queries to block](https://grafana.com/docs/mimir/latest/configure/configure-blocked-queries/)
* [CHANGE] Query-frontend: stop using `-validation.create-grace-period` to clamp how far into the future a query can span. #8075
* [CHANGE] Clamp [`GOMAXPROCS`](https://pkg.go.dev/runtime#GOMAXPROCS) to [`runtime.NumCPU`](https://pkg.go.dev/runtime#NumCPU). #8201
* [CHANGE] Anonymous usage statistics tracking: add CPU usage percentage tracking. #8282
* [CHANGE] Added new metric `cortex_compactor_disk_out_of_space_errors_total` which counts how many times a compaction failed due to the compactor being out of disk. #8237
* [CHANGE] Anonymous usage statistics tracking: report active series in addition to in-memory series. #8279
* [CHANGE] Ruler: `evaluation_delay` field in the rule group configuration has been deprecated. Please use `query_offset` instead (it has the same exact meaning and behaviour). #8295
* [CHANGE] General: remove `-log.buffered`. The configuration option has been enabled by default and deprecated since Mimir 2.11. #8395
* [CHANGE] Ruler: promote tenant federation from experimental to stable. #8400
* [CHANGE] Ruler: promote `-ruler.recording-rules-evaluation-enabled` and `-ruler.alerting-rules-evaluation-enabled` from experimental to stable. #8400
* [CHANGE] General: promote `-tenant-federation.max-tenants` from experimental to stable. #8400
* [FEATURE] Continuous-test: now runable as a module with `mimir -target=continuous-test`. #7747
* [FEATURE] Store-gateway: Allow specific tenants to be enabled or disabled via `-store-gateway.enabled-tenants` or `-store-gateway.disabled-tenants` CLI flags or their corresponding YAML settings. #7653
* [FEATURE] New `-<prefix>.s3.bucket-lookup-type` flag configures lookup style type, used to access bucket in s3 compatible providers. #7684
* [FEATURE] Querier: add experimental streaming PromQL engine, enabled with `-querier.promql-engine=mimir`. #7693 #7898 #7899 #8023 #8058 #8096 #8121 #8197 #8230 #8247 #8270 #8276 #8277 #8291 #8303 #8340 #8256 #8348
* [FEATURE] New `/ingester/unregister-on-shutdown` HTTP endpoint allows dynamic access to ingesters' `-ingester.ring.unregister-on-shutdown` configuration. #7739
* [FEATURE] Server: added experimental [PROXY protocol support](https://www.haproxy.org/download/2.3/doc/proxy-protocol.txt). The PROXY protocol support can be enabled via `-server.proxy-protocol-enabled=true`. When enabled, the support is added both to HTTP and gRPC listening ports. #7698
* [FEATURE] Query-frontend, querier: new experimental `/cardinality/active_native_histogram_metrics` API to get active native histogram metric names with statistics about active native histogram buckets. #7982 #7986 #8008
* [FEATURE] Alertmanager: Added `-alertmanager.max-silences-count` and `-alertmanager.max-silence-size-bytes` to set limits on per tenant silences. Disabled by default. #8241 #8249
* [FEATURE] Ingester: add experimental support for the server-side circuit breakers when writing to and reading from ingesters. This can be enabled using `-ingester.push-circuit-breaker.enabled` and `-ingester.read-circuit-breaker.enabled` options. Further `-ingester.push-circuit-breaker.*` and `-ingester.read-circuit-breaker.*` options for configuring circuit-breaker are available. Added metrics `cortex_ingester_circuit_breaker_results_total`,  `cortex_ingester_circuit_breaker_transitions_total`, `cortex_ingester_circuit_breaker_current_state` and `cortex_ingester_circuit_breaker_request_timeouts_total`. #8180 #8285 #8315 #8446
* [FEATURE] Distributor, ingester: add new setting `-validation.past-grace-period` to limit how old (based on the wall clock minus OOO window) the ingested samples can be. The default 0 value disables this limit. #8262
* [ENHANCEMENT] Distributor: add metrics `cortex_distributor_samples_per_request` and `cortex_distributor_exemplars_per_request` to track samples/exemplars per request. #8265
* [ENHANCEMENT] Reduced memory allocations in functions used to propagate contextual information between gRPC calls. #7529
* [ENHANCEMENT] Distributor: add experimental limit for exemplars per series per request, enabled with `-distributor.max-exemplars-per-series-per-request`, the number of discarded exemplars are tracked with `cortex_discarded_exemplars_total{reason="too_many_exemplars_per_series_per_request"}` #7989 #8010
* [ENHANCEMENT] Store-gateway: merge series from different blocks concurrently. #7456
* [ENHANCEMENT] Store-gateway: Add `stage="wait_max_concurrent"` to `cortex_bucket_store_series_request_stage_duration_seconds` which records how long the query had to wait for its turn for `-blocks-storage.bucket-store.max-concurrent`. #7609
* [ENHANCEMENT] Querier: add `cortex_querier_federation_upstream_query_wait_duration_seconds` to observe time from when a querier picks up a cross-tenant query to when work begins on its single-tenant counterparts. #7209
* [ENHANCEMENT] Compactor: Add `cortex_compactor_block_compaction_delay_seconds` metric to track how long it takes to compact blocks since the blocks are created. #7635
* [ENHANCEMENT] Store-gateway: add `outcome` label to `cortex_bucket_stores_gate_duration_seconds` histogram metric. Possible values for the `outcome` label are: `rejected_canceled`, `rejected_deadline_exceeded`, `rejected_other`, and `permitted`. #7784
* [ENHANCEMENT] Query-frontend: use zero-allocation experimental decoder for active series queries via `-query-frontend.use-active-series-decoder`. #7665
* [ENHANCEMENT] Go: updated to 1.22.2. #7802
* [ENHANCEMENT] Query-frontend: support `limit` parameter on `/prometheus/api/v1/label/{name}/values` and `/prometheus/api/v1/labels` endpoints. #7722
* [ENHANCEMENT] Expose TLS configuration for the S3 backend client. #7959
* [ENHANCEMENT] Rules: Support expansion of native histogram values when using rule templates #7974
* [ENHANCEMENT] Rules: Add metric `cortex_prometheus_rule_group_last_restore_duration_seconds` which measures how long it takes to restore rule groups using the `ALERTS_FOR_STATE` series #7974
* [ENHANCEMENT] OTLP: Improve remote write format translation performance by using label set hashes for metric identifiers instead of string based ones. #8012
* [ENHANCEMENT] Querying: Remove OpEmptyMatch from regex concatenations. #8012
* [ENHANCEMENT] Store-gateway: add `-blocks-storage.bucket-store.max-concurrent-queue-timeout`. When set, queries at the store-gateway's query gate will not wait longer than that to execute. If a query reaches the wait timeout, then the querier will retry the blocks on a different store-gateway. If all store-gateways are unavailable, then the query will fail with `err-mimir-store-consistency-check-failed`. #7777 #8149
* [ENHANCEMENT] Store-gateway: add `-blocks-storage.bucket-store.index-header.lazy-loading-concurrency-queue-timeout`. When set, loads of index-headers at the store-gateway's index-header lazy load gate will not wait longer than that to execute. If a load reaches the wait timeout, then the querier will retry the blocks on a different store-gateway. If all store-gateways are unavailable, then the query will fail with `err-mimir-store-consistency-check-failed`. #8138
* [ENHANCEMENT] Ingester: Optimize querying with regexp matchers. #8106
* [ENHANCEMENT] Distributor: Introduce `-distributor.max-request-pool-buffer-size` to allow configuring the maximum size of the request pool buffers. #8082
* [ENHANCEMENT] Store-gateway: improve performance when streaming chunks to queriers is enabled (`-querier.prefer-streaming-chunks-from-store-gateways=true`) and the query selects fewer than `-blocks-storage.bucket-store.batch-series-size` series (defaults to 5000 series). #8039
* [ENHANCEMENT] Ingester: active series are now updated along with owned series. They decrease when series change ownership between ingesters. This helps provide a more accurate total of active series when ingesters are added. This is only enabled when `-ingester.track-ingester-owned-series` or `-ingester.use-ingester-owned-series-for-limits` are enabled. #8084
* [ENHANCEMENT] Query-frontend: include route name in query stats log lines. #8191
* [ENHANCEMENT] OTLP: Speed up conversion from OTel to Mimir format by about 8% and reduce memory consumption by about 30%. Can be disabled via `-distributor.direct-otlp-translation-enabled=false` #7957
* [ENHANCEMENT] Ingester/Querier: Optimise regexps with long lists of alternates. #8221, #8234
* [ENHANCEMENT] Ingester: Include more detail in tracing of queries. #8242
* [ENHANCEMENT] Distributor: add `insight=true` to remote-write and OTLP write handlers when the HTTP response status code is 4xx. #8294
* [ENHANCEMENT] Ingester: reduce locked time while matching postings for a label, improving the write latency and compaction speed. #8327
* [ENHANCEMENT] Ingester: reduce the amount of locks taken during the Head compaction's garbage-collection process, improving the write latency and compaction speed. #8327
* [ENHANCEMENT] Query-frontend: log the start, end time and matchers for remote read requests to the query stats logs. #8326 #8370 #8373
* [BUGFIX] Distributor: prometheus retry on 5xx and 429 errors, while otlp collector only retry on 429, 502, 503 and 504, mapping other 5xx errors to the retryable ones in otlp endpoint. #8324 #8339
* [BUGFIX] Distributor: make OTLP endpoint return marshalled proto bytes as response body for 4xx/5xx errors. #8227
* [BUGFIX] Rules: improve error handling when querier is local to the ruler. #7567
* [BUGFIX] Querier, store-gateway: Protect against panics raised during snappy encoding. #7520
* [BUGFIX] Ingester: Prevent timely compaction of empty blocks. #7624
* [BUGFIX] Querier: Don't cache context.Canceled errors for bucket index. #7620
* [BUGFIX] Store-gateway: account for `"other"` time in LabelValues and LabelNames requests. #7622
* [BUGFIX] Query-frontend: Don't panic when using the `-query-frontend.downstream-url` flag. #7651
* [BUGFIX] Ingester: when receiving multiple exemplars for a native histogram via remote write, sort them and only report an error if all are older than the latest exemplar as this could be a partial update. #7640 #7948 #8014
* [BUGFIX] Ingester: don't retain blocks if they finish exactly on the boundary of the retention window. #7656
* [BUGFIX] Bug-fixes and improvements to experimental native histograms. #7744 #7813
* [BUGFIX] Querier: return an error when a query uses `label_join` with an invalid destination label name. #7744
* [BUGFIX] Compactor: correct outstanding job estimation in metrics and `compaction-planner` tool when block labels differ. #7745
* [BUGFIX] Ingester: turn native histogram validation errors in TSDB into soft ingester errors that result in returning 4xx to the end-user instead of 5xx. In the case of TSDB validation errors, the counter `cortex_discarded_samples_total` will be increased with the `reason` label set to `"invalid-native-histogram"`. #7736 #7773
* [BUGFIX] Do not wrap error message with `sampled 1/<frequency>` if it's not actually sampled. #7784
* [BUGFIX] Store-gateway: do not track cortex_querier_blocks_consistency_checks_failed_total metric if query has been canceled or interrued due to any error not related to blocks consistency check failed. #7752
* [BUGFIX] Ingester: ignore instances with no tokens when calculating local limits to prevent discards during ingester scale-up #7881
* [BUGFIX] Ingester: do not reuse exemplars slice in the write request if there are more than 10 exemplars per series. This should help to reduce the in-use memory in case of few requests with a very large number of exemplars. #7936
* [BUGFIX] Distributor: fix down scaling of native histograms in the distributor when timeseries unmarshal cache is in use. #7947
* [BUGFIX] Distributor: fix cardinality API to return more accurate number of in-memory series when number of zones is larger than replication factor. #7984
* [BUGFIX] All: fix config validation for non-ingester modules, when ingester's ring is configured with spread-minimizing token generation strategy. #7990
* [BUGFIX] Ingester: copy LabelValues strings out of mapped memory to avoid a segmentation fault if the region becomes unmapped before the result is marshaled. #8003
* [BUGFIX] OTLP: Don't generate target_info unless at least one identifying label is defined. #8012
* [BUGFIX] OTLP: Don't generate target_info unless there are metrics. #8012
* [BUGFIX] Query-frontend: Experimental query queue splitting: fix issue where offset and range selector duration were not considered when predicting query component. #7742
* [BUGFIX] Querying: Empty matrix results were incorrectly returning `null` instead of `[]`. #8029
* [BUGFIX] All: don't increment `thanos_objstore_bucket_operation_failures_total` metric for cancelled requests. #8072
* [BUGFIX] Query-frontend: fix empty metric name matcher not being applied under certain conditions. #8076
* [BUGFIX] Querying: Fix regex matching of multibyte runes with dot operator. #8089
* [BUGFIX] Querying: matrix results returned from instant queries were not sorted by series. #8113
* [BUGFIX] Query scheduler: Fix a crash in result marshaling. #8140
* [BUGFIX] Store-gateway: Allow long-running index scans to be interrupted. #8154
* [BUGFIX] Query-frontend: fix splitting of queries using `@ start()` and `@end()` modifiers on a subquery. Previously the `start()` and `end()` would be evaluated using the start end end of the split query instead of the original query. #8162
* [BUGFIX] Distributor: Don't discard time series with invalid exemplars, just drop affected exemplars. #8224
* [BUGFIX] Ingester: fixed in-memory series count when replaying a corrupted WAL. #8295
* [BUGFIX] Ingester: fix context cancellation handling when a query is busy looking up series in the TSDB index and `-blocks-storage.tsdb.head-postings-for-matchers-cache*` or `-blocks-storage.tsdb.block-postings-for-matchers-cache*` are in use. #8337
* [BUGFIX] Querier: fix edge case where bucket indexes are sometimes cached forever instead of with the expected TTL. #8343
* [BUGFIX] OTLP handler: fix errors returned by OTLP handler when used via httpgrpc tunneling. #8363
* [BUGFIX] Update `github.com/hashicorp/go-retryablehttp` to address [CVE-2024-6104](https://github.com/advisories/GHSA-v6v8-xj6m-xwqh). #8539
* [BUGFIX] Alertmanager: Fixes a number of bugs in silences which could cause an existing silence to be deleted/expired when updating the silence failed. This could happen when the replacing silence was invalid or exceeded limits. #8525
* [BUGFIX] Alertmanager: Fix per-tenant silence limits not reloaded during runtime. #8456
* [BUGFIX] Alertmanager: Fix help message for utf-8-strict-mode. #8572
* [BUGFIX] Upgrade golang to 1.22.5 to address [CVE-2024-24791](https://nvd.nist.gov/vuln/detail/CVE-2024-24791). #8600

### Mixin

* [CHANGE] Alerts: Removed obsolete `MimirQueriesIncorrect` alert that used test-exporter metrics. Test-exporter support was however removed in Mimir 2.0 release. #7774
* [CHANGE] Alerts: Change threshold for `MimirBucketIndexNotUpdated` alert to fire before queries begin to fail due to bucket index age. #7879
* [FEATURE] Dashboards: added 'Remote ruler reads networking' dashboard. #7751
* [FEATURE] Alerts: Add `MimirIngesterStuckProcessingRecordsFromKafka` alert. #8147
* [ENHANCEMENT] Alerts: allow configuring alerts range interval via `_config.base_alerts_range_interval_minutes`. #7591
* [ENHANCEMENT] Dashboards: Add panels for monitoring distributor and ingester when using ingest-storage. These panels are disabled by default, but can be enabled using `show_ingest_storage_panels: true` config option. Similarly existing panels used when distributors and ingesters use gRPC for forwarding requests can be disabled by setting `show_grpc_ingestion_panels: false`. #7670 #7699
* [ENHANCEMENT] Alerts: add the following alerts when using ingest-storage: #7699 #7702 #7867
  * `MimirIngesterLastConsumedOffsetCommitFailed`
  * `MimirIngesterFailedToReadRecordsFromKafka`
  * `MimirIngesterKafkaFetchErrorsRateTooHigh`
  * `MimirStartingIngesterKafkaReceiveDelayIncreasing`
  * `MimirRunningIngesterReceiveDelayTooHigh`
  * `MimirIngesterFailsToProcessRecordsFromKafka`
  * `MimirIngesterFailsEnforceStrongConsistencyOnReadPath`
* [ENHANCEMENT] Dashboards: add in-flight queries scaling metric panel for ruler-querier. #7749
* [ENHANCEMENT] Dashboards: renamed rows in the "Remote ruler reads" and "Remote ruler reads resources" dashboards to match the actual component names. #7750
* [ENHANCEMENT] Dashboards: allow switching between using classic of native histograms in dashboards. #7627
  * Overview dashboard, Status panel, `cortex_request_duration_seconds` metric.
* [ENHANCEMENT] Alerts: exclude `529` and `598` status codes from failure codes in `MimirRequestsError`. #7889
* [ENHANCEMENT] Dashboards: renamed "TCP Connections" panel to "Ingress TCP Connections" in the networking dashboards. #8092
* [ENHANCEMENT] Dashboards: update the use of deprecated "table (old)" panels to "table". #8181
* [ENHANCEMENT] Dashboards: added a `component` variable to "Slow queries" dashboard to allow checking the slow queries of the remote ruler evaluation query path. #8309
* [BUGFIX] Dashboards: fix regular expression for matching read-path gRPC ingester methods to include querying of exemplars, label-related queries, or active series queries. #7676
* [BUGFIX] Dashboards: fix user id abbreviations and column heads for Top Tenants dashboard. #7724
* [BUGFIX] Dashboards: fix incorrect query used for "queue length" panel on "Ruler" dashboard. #8006
* [BUGFIX] Dashboards: fix disk space utilization panels when running with a recent version of kube-state-metrics. #8212

### Jsonnet

* [CHANGE] Memcached: Change default read timeout for chunks and index caches to `750ms` from `450ms`. #7778
* [CHANGE] Fine-tuned `terminationGracePeriodSeconds` for the following components: #7364
  * Querier: changed from `30` to `180`
  * Query-scheduler: changed from `30` to `180`
* [CHANGE] Change TCP port exposed by `mimir-continuous-test` deployment to match with updated defaults of its container image (see changes below). #7958
* [FEATURE] Add support to deploy Mimir with experimental ingest storage enabled. #8028 #8222
* [ENHANCEMENT] Compactor: add `$._config.cortex_compactor_concurrent_rollout_enabled` option (disabled by default) that makes use of rollout-operator to speed up the rollout of compactors. #7783 #7878
* [ENHANCEMENT] Shuffle-sharding: add `$._config.shuffle_sharding.ingest_storage_partitions_enabled` and `$._config.shuffle_sharding.ingester_partitions_shard_size` options, that allow configuring partitions shard size in ingest-storage mode. #7804
* [ENHANCEMENT] Update rollout-operator to `v0.17.0`. #8399
* [ENHANCEMENT] Add `_config.autoscaling_querier_predictive_scaling_enabled` to scale querier based on inflight queries 7 days ago. #7775
* [ENHANCEMENT] Add support to autoscale ruler-querier replicas based on in-flight queries too (in addition to CPU and memory based scaling). #8060 #8188
* [ENHANCEMENT] Distributor: improved distributor HPA scaling metric to only take in account ready pods. This requires the metric `kube_pod_status_ready` to be available in the data source used by KEDA to query scaling metrics (configured via `_config.autoscaling_prometheus_url`). #8251
* [BUGFIX] Guard against missing samples in KEDA queries. #7691 #10013
* [BUGFIX] Alertmanager: Set -server.http-idle-timeout to avoid EOF errors in ruler. #8192

### Mimirtool

* [CHANGE] Deprecated `--rule-files` flag in favor of CLI arguments. #7756
* [FEATURE] mimirtool: Add `runtime-config verify` sub-command, for verifying Mimir runtime config files. #8123
* [ENHANCEMENT] `mimirtool promql format`: Format PromQL query with Prometheus' string or pretty-print formatter. #7742
* [ENHANCEMENT] Add `mimir-http-prefix` configuration to set the Mimir URL prefix when using legacy routes. #8069
* [ENHANCEMENT] Add option `--output-dir` to `mimirtool rules get` and `mimirtool rules print` to allow persisting rule groups to a file for edit and re-upload. #8142
* [BUGFIX] Fix panic in `loadgen` subcommand. #7629
* [BUGFIX] `mimirtool rules prepare`: do not add aggregation label to `on()` clause if already present in `group_left()` or `group_right()`. #7839
* [BUGFIX] Analyze Grafana: fix parsing queries with variables. #8062
* [BUGFIX] `mimirtool rules sync`: detect a change when the `query_offset` or the deprecated `evaluation_delay` configuration changes. #8297

### Mimir Continuous Test

* [CHANGE] `mimir-continuous-test` has been deprecated and replaced by a Mimir module that can be run as a target from the `mimir` binary using `mimir -target=continuous-test`. #7753
* [CHANGE] `-server.metrics-port` flag is no longer available for use in the module run of mimir-continuous-test, including the grafana/mimir-continuous-test Docker image which uses the new module. Configuring this port is still possible in the binary, which is deprecated. #7747
* [CHANGE] Allowed authenticatication to Mimir using both Tenant ID and basic/bearer auth #7619.
* [BUGFIX] Set `User-Agent` header for all requests sent from the testing client. #7607

### Query-tee

* [ENHANCEMENT] Log queries that take longer than `proxy.log-slow-query-response-threshold` when compared to other backends. #7346
* [ENHANCEMENT] Add two new metrics for measuring the relative duration between backends: #7782 #8013 #8330
  * `cortex_querytee_backend_response_relative_duration_seconds`
  * `cortex_querytee_backend_response_relative_duration_proportional`

### Documentation

* [CHANGE] Note that the _Play with Grafana Mimir_ tutorial directory path changed after the release of the video. #8319
* [ENHANCEMENT] Clarify Compactor and its storage volume when configured under Kubernetes. #7675
* [ENHANCEMENT] Add OTLP route to _Mimir routes by path_ runbooks section. #8074
* [ENHANCEMENT] Document option server.log-source-ips-full. #8268

### Tools

* [ENHANCEMENT] ulidtime: add option to show random part of ULID, timestamp in milliseconds and header. #7615
* [ENHANCEMENT] copyblocks: add a flag to configure part-size for multipart uploads in s3 client-side copying. #8292
* [ENHANCEMENT] copyblocks: enable pprof HTTP endpoints. #8292

## 2.12.0

### Grafana Mimir

* [CHANGE] Alertmanager: Deprecates the `v1` API. All `v1` API endpoints now respond with a JSON deprecation notice and a status code of `410`. All endpoints have a `v2` equivalent. The list of endpoints is: #7103
  * `<alertmanager-web.external-url>/api/v1/alerts`
  * `<alertmanager-web.external-url>/api/v1/receivers`
  * `<alertmanager-web.external-url>/api/v1/silence/{id}`
  * `<alertmanager-web.external-url>/api/v1/silences`
  * `<alertmanager-web.external-url>/api/v1/status`
* [CHANGE] Ingester: Increase default value of `-blocks-storage.tsdb.head-postings-for-matchers-cache-max-bytes` and `-blocks-storage.tsdb.block-postings-for-matchers-cache-max-bytes` to 100 MiB (previous default value was 10 MiB). #6764
* [CHANGE] Validate tenant IDs according to [documented behavior](https://grafana.com/docs/mimir/latest/configure/about-tenant-ids/) even when tenant federation is not enabled. Note that this will cause some previously accepted tenant IDs to be rejected such as those longer than 150 bytes or containing `|` characters. #6959
* [CHANGE] Ruler: don't use backoff retry on remote evaluation in case of `4xx` errors. #7004
* [CHANGE] Server: responses with HTTP 4xx status codes are now treated as errors and used in `status_code` label of request duration metric. #7045
* [CHANGE] Memberlist: change default for `-memberlist.stream-timeout` from `10s` to `2s`. #7076
* [CHANGE] Memcached: remove legacy `thanos_cache_memcached_*` and `thanos_memcached_*` prefixed metrics. Instead, Memcached and Redis cache clients now emit `thanos_cache_*` prefixed metrics with a `backend` label. #7076
* [CHANGE] Ruler: the following metrics, exposed when the ruler is configured to discover Alertmanager instances via service discovery, have been renamed: #7057
  * `prometheus_sd_failed_configs` renamed to `cortex_prometheus_sd_failed_configs`
  * `prometheus_sd_discovered_targets` renamed to `cortex_prometheus_sd_discovered_targets`
  * `prometheus_sd_received_updates_total` renamed to `cortex_prometheus_sd_received_updates_total`
  * `prometheus_sd_updates_delayed_total` renamed to `cortex_prometheus_sd_updates_delayed_total`
  * `prometheus_sd_updates_total` renamed to `cortex_prometheus_sd_updates_total`
  * `prometheus_sd_refresh_failures_total` renamed to `cortex_prometheus_sd_refresh_failures_total`
  * `prometheus_sd_refresh_duration_seconds` renamed to `cortex_prometheus_sd_refresh_duration_seconds`
* [CHANGE] Query-frontend: the default value for `-query-frontend.not-running-timeout` has been changed from 0 (disabled) to 2s. The configuration option has also been moved from "experimental" to "advanced". #7127
* [CHANGE] Store-gateway: to reduce disk contention on HDDs the default value for `blocks-storage.bucket-store.tenant-sync-concurrency` has been changed from `10` to `1` and the default value for `blocks-storage.bucket-store.block-sync-concurrency` has been changed from `20` to `4`. #7136
* [CHANGE] Store-gateway: Remove deprecated CLI flags `-blocks-storage.bucket-store.index-header-lazy-loading-enabled` and `-blocks-storage.bucket-store.index-header-lazy-loading-idle-timeout` and their corresponding YAML settings. Instead, use `-blocks-storage.bucket-store.index-header.lazy-loading-enabled` and `-blocks-storage.bucket-store.index-header.lazy-loading-idle-timeout`. #7521
* [CHANGE] Store-gateway: Mark experimental CLI flag `-blocks-storage.bucket-store.index-header.lazy-loading-concurrency` and its corresponding YAML settings as advanced. #7521
* [CHANGE] Store-gateway: Remove experimental CLI flag `-blocks-storage.bucket-store.index-header.sparse-persistence-enabled` since this is now the default behavior. #7535
* [CHANGE] All: set `-server.report-grpc-codes-in-instrumentation-label-enabled` to `true` by default, which enables reporting gRPC status codes as `status_code` labels in the `cortex_request_duration_seconds` metric. #7144
* [CHANGE] Distributor: report gRPC status codes as `status_code` labels in the `cortex_ingester_client_request_duration_seconds` metric by default. #7144
* [CHANGE] Distributor: CLI flag `-ingester.client.report-grpc-codes-in-instrumentation-label-enabled` has been deprecated, and its default value is set to `true`. #7144
* [CHANGE] Ingester: CLI flag `-ingester.return-only-grpc-errors` has been deprecated, and its default value is set to `true`. To ensure backwards compatibility, during a migration from a version prior to 2.11.0 to 2.12 or later, `-ingester.return-only-grpc-errors` should be set to `false`. Once all the components are migrated, the flag can be removed.   #7151
* [CHANGE] Ingester: the following CLI flags have been moved from "experimental" to "advanced": #7169
  * `-ingester.ring.token-generation-strategy`
  * `-ingester.ring.spread-minimizing-zones`
  * `-ingester.ring.spread-minimizing-join-ring-in-order`
* [CHANGE] Query-frontend: the default value of the CLI flag `-query-frontend.max-cache-freshness` (and its respective YAML configuration parameter) has been changed from `1m` to `10m`. #7161
* [CHANGE] Distributor: default the optimization `-distributor.write-requests-buffer-pooling-enabled` to `true`. #7165
* [CHANGE] Tracing: Move query information to span attributes instead of span logs. #7046
* [CHANGE] Distributor: the default value of circuit breaker's CLI flag `-ingester.client.circuit-breaker.cooldown-period` has been changed from `1m` to `10s`. #7310
* [CHANGE] Store-gateway: remove `cortex_bucket_store_blocks_loaded_by_duration`. `cortex_bucket_store_series_blocks_queried` is better suited for detecting when compactors are not able to keep up with the number of blocks to compact. #7309
* [CHANGE] Ingester, Distributor: the support for rejecting push requests received via gRPC before reading them into memory, enabled via `-ingester.limit-inflight-requests-using-grpc-method-limiter` and `-distributor.limit-inflight-requests-using-grpc-method-limiter`, is now stable and enabled by default. The configuration options have been deprecated and will be removed in Mimir 2.14. #7360
* [CHANGE] Distributor: Change`-distributor.enable-otlp-metadata-storage` flag's default to true, and deprecate it. The flag will be removed in Mimir 2.14. #7366
* [CHANGE] Store-gateway: Use a shorter TTL for cached items related to temporary blocks. #7407 #7534
* [CHANGE] Standardise exemplar label as "trace_id". #7475
* [CHANGE] The configuration option `-querier.max-query-into-future` has been deprecated and will be removed in Mimir 2.14. #7496
* [CHANGE] Distributor: the metric `cortex_distributor_sample_delay_seconds` has been deprecated and will be removed in Mimir 2.14. #7516
* [CHANGE] Query-frontend: The deprecated YAML setting `frontend.cache_unaligned_requests` has been moved to `limits.cache_unaligned_requests`. #7519
* [CHANGE] Querier: the CLI flag `-querier.minimize-ingester-requests` has been moved from "experimental" to "advanced". #7638
* [CHANGE] Ingester: allow only POST method on `/ingester/shutdown`, as previously it was too easy to accidentally trigger through GET requests. At the same time, add an option to keep the existing behavior by introducing an `-api.get-request-for-ingester-shutdown-enabled` flag. This flag will be removed in Mimir 2.15. #7707
* [FEATURE] Introduce `-server.log-source-ips-full` option to log all IPs from `Forwarded`, `X-Real-IP`, `X-Forwarded-For` headers. #7250
* [FEATURE] Introduce `-tenant-federation.max-tenants` option to limit the max number of tenants allowed for requests when federation is enabled. #6959
* [FEATURE] Cardinality API: added a new `count_method` parameter which enables counting active label names. #7085
* [FEATURE] Querier / query-frontend: added `-querier.promql-experimental-functions-enabled` CLI flag (and respective YAML config option) to enable experimental PromQL functions. The experimental functions introduced are: `mad_over_time()`, `sort_by_label()` and `sort_by_label_desc()`. #7057
* [FEATURE] Alertmanager API: added `-alertmanager.grafana-alertmanager-compatibility-enabled` CLI flag (and respective YAML config option) to enable an experimental API endpoints that support the migration of the Grafana Alertmanager. #7057
* [FEATURE] Alertmanager: Added `-alertmanager.utf8-strict-mode-enabled` to control support for any UTF-8 character as part of Alertmanager configuration/API matchers and labels. It's default value is set to `false`. #6898
* [FEATURE] Querier: added `histogram_avg()` function support to PromQL. #7293
* [FEATURE] Ingester: added `-blocks-storage.tsdb.timely-head-compaction` flag, which enables more timely head compaction, and defaults to `false`. #7372
* [FEATURE] Compactor: Added `/compactor/tenants` and `/compactor/tenant/{tenant}/planned_jobs` endpoints that provide functionality that was provided by `tools/compaction-planner` -- listing of planned compaction jobs based on tenants' bucket index. #7381
* [FEATURE] Add experimental support for streaming response bodies from queriers to frontends via `-querier.response-streaming-enabled`. This is currently only supported for the `/api/v1/cardinality/active_series` endpoint. #7173
* [FEATURE] Release: Added mimir distroless docker image. #7371
* [FEATURE] Add support for the new grammar of `{"metric_name", "l1"="val"}` to promql and some of the exposition formats. #7475 #7541
* [ENHANCEMENT] Distributor: Add a new metric `cortex_distributor_otlp_requests_total` to track the total number of OTLP requests. #7385
* [ENHANCEMENT] Vault: add lifecycle manager for token used to authenticate to Vault. This ensures the client token is always valid. Includes a gauge (`cortex_vault_token_lease_renewal_active`) to check whether token renewal is active, and the counters `cortex_vault_token_lease_renewal_success_total` and `cortex_vault_auth_success_total` to see the total number of successful lease renewals / authentications. #7337
* [ENHANCEMENT] Store-gateway: add no-compact details column on store-gateway tenants admin UI. #6848
* [ENHANCEMENT] PromQL: ignore small errors for bucketQuantile #6766
* [ENHANCEMENT] Distributor: improve efficiency of some errors #6785
* [ENHANCEMENT] Ruler: exclude vector queries from being tracked in `cortex_ruler_queries_zero_fetched_series_total`. #6544
* [ENHANCEMENT] Ruler: local storage backend now supports reading a rule group via `/config/api/v1/rules/{namespace}/{groupName}` configuration API endpoint. #6632
* [ENHANCEMENT] Query-Frontend and Query-Scheduler: split tenant query request queues by query component with `query-frontend.additional-query-queue-dimensions-enabled` and `query-scheduler.additional-query-queue-dimensions-enabled`. #6772
* [ENHANCEMENT] Distributor: support disabling metric relabel rules per-tenant via the flag `-distributor.metric-relabeling-enabled` or associated YAML. #6970
* [ENHANCEMENT] Distributor: `-distributor.remote-timeout` is now accounted from the first ingester push request being sent. #6972
* [ENHANCEMENT] Storage Provider: `-<prefix>.s3.sts-endpoint` sets a custom endpoint for AWS Security Token Service (AWS STS) in s3 storage provider. #6172
* [ENHANCEMENT] Querier: add `cortex_querier_queries_storage_type_total ` metric that indicates how many queries have executed for a source, ingesters or store-gateways. Add `cortex_querier_query_storegateway_chunks_total` metric to count the number of chunks fetched from a store gateway. #7099,#7145
* [ENHANCEMENT] Query-frontend: add experimental support for sharding active series queries via `-query-frontend.shard-active-series-queries`. #6784
* [ENHANCEMENT] Distributor: set `-distributor.reusable-ingester-push-workers=2000` by default and mark feature as `advanced`. #7128
* [ENHANCEMENT] All: set `-server.grpc.num-workers=100` by default and mark feature as `advanced`. #7131
* [ENHANCEMENT] Distributor: invalid metric name error message gets cleaned up to not include non-ascii strings. #7146
* [ENHANCEMENT] Store-gateway: add `source`, `level`, and `out_or_order` to `cortex_bucket_store_series_blocks_queried` metric that indicates the number of blocks that were queried from store gateways by block metadata. #7112 #7262 #7267
* [ENHANCEMENT] Compactor: After updating bucket-index, compactor now also computes estimated number of compaction jobs based on current bucket-index, and reports the result in `cortex_bucket_index_estimated_compaction_jobs` metric. If computation of jobs fails, `cortex_bucket_index_estimated_compaction_jobs_errors_total` is updated instead. #7299
* [ENHANCEMENT] Mimir: Integrate profiling into tracing instrumentation. #7363
* [ENHANCEMENT] Alertmanager: Adds metric `cortex_alertmanager_notifications_suppressed_total` that counts the total number of notifications suppressed for being silenced, inhibited, outside of active time intervals or within muted time intervals. #7384
* [ENHANCEMENT] Query-scheduler: added more buckets to `cortex_query_scheduler_queue_duration_seconds` histogram metric, in order to better track queries staying in the queue for longer than 10s. #7470
* [ENHANCEMENT] A `type` label is added to `prometheus_tsdb_head_out_of_order_samples_appended_total` metric. #7475
* [ENHANCEMENT] Distributor: Optimize OTLP endpoint. #7475
* [ENHANCEMENT] API: Use github.com/klauspost/compress for faster gzip and deflate compression of API responses. #7475
* [ENHANCEMENT] Ingester: Limiting on owned series (`-ingester.use-ingester-owned-series-for-limits`) now prevents discards in cases where a tenant is sharded across all ingesters (or shuffle sharding is disabled) and the ingester count increases. #7411
* [ENHANCEMENT] Block upload: include converted timestamps in the error message if block is from the future. #7538
* [ENHANCEMENT] Query-frontend: Introduce `-query-frontend.active-series-write-timeout` to allow configuring the server-side write timeout for active series requests. #7553 #7569
* [BUGFIX] Ingester: don't ignore errors encountered while iterating through chunks or samples in response to a query request. #6451
* [BUGFIX] Fix issue where queries can fail or omit OOO samples if OOO head compaction occurs between creating a querier and reading chunks #6766
* [BUGFIX] Fix issue where concatenatingChunkIterator can obscure errors #6766
* [BUGFIX] Fix panic during tsdb Commit #6766
* [BUGFIX] tsdb/head: wlog exemplars after samples #6766
* [BUGFIX] Ruler: fix issue where "failed to remotely evaluate query expression, will retry" messages are logged without context such as the trace ID and do not appear in trace events. #6789
* [BUGFIX] Ruler: do not retry requests to remote querier when server's response exceeds its configured max payload size. #7216
* [BUGFIX] Querier: fix issue where spans in query request traces were not nested correctly. #6893
* [BUGFIX] Fix issue where all incoming HTTP requests have duplicate trace spans. #6920
* [BUGFIX] Querier: do not retry requests to store-gateway when a query gets canceled. #6934
* [BUGFIX] Querier: return 499 status code instead of 500 when a request to remote read endpoint gets canceled. #6934
* [BUGFIX] Querier: fix issue where `-querier.max-fetched-series-per-query` is not applied to `/series` endpoint if the series are loaded from ingesters. #7055
* [BUGFIX] Distributor: fix issue where `-distributor.metric-relabeling-enabled` may cause distributors to panic #7176
* [BUGFIX] Distributor: fix issue where `-distributor.metric-relabeling-enabled` may cause distributors to write unsorted labels and corrupt blocks #7326
* [BUGFIX] Query-frontend: the `cortex_query_frontend_queries_total` report incorrectly reported `op="query"` for any request which wasn't a range query. Now the `op` label value can be one of the following: #7207
  * `query`: instant query
  * `query_range`: range query
  * `cardinality`: cardinality query
  * `label_names_and_values`: label names / values query
  * `active_series`: active series query
  * `other`: any other request
* [BUGFIX] Fix performance regression introduced in Mimir 2.11.0 when uploading blocks to AWS S3. #7240
* [BUGFIX] Query-frontend: fix race condition when sharding active series is enabled (see above) and response is compressed with snappy. #7290
* [BUGFIX] Query-frontend: "query stats" log unsuccessful replies from downstream as "failed". #7296
* [BUGFIX] Packaging: remove reload from systemd file as mimir does not take into account SIGHUP. #7345
* [BUGFIX] Compactor: do not allow out-of-order blocks to prevent timely compaction. #7342
* [BUGFIX] Update `google.golang.org/grpc` to resolve occasional issues with gRPC server closing its side of connection before it was drained by the client. #7380
* [BUGFIX] Query-frontend: abort response streaming for `active_series` requests when the request context is canceled. #7378
* [BUGFIX] Compactor: improve compaction of sporadic blocks. #7329
* [BUGFIX] Ruler: fix regression that caused client errors to be tracked in `cortex_ruler_write_requests_failed_total` metric. #7472
* [BUGFIX] promql: Fix Range selectors with an @ modifier are wrongly scoped in range queries. #7475
* [BUGFIX] Fix metadata API using wrong JSON field names. #7475
* [BUGFIX] Ruler: fix native histogram recording rule result corruption. #7552
* [BUGFIX] Querier: fix HTTP status code translations for remote read requests. Previously, remote-read had conflicting behaviours: when returning samples all internal errors were translated to HTTP 400; when returning chunks all internal errors were translated to HTTP 500. #7487
* [BUGFIX] Query-frontend: Fix memory leak on every request. #7654

### Mixin

* [CHANGE] The `job` label matcher for distributor and gateway have been extended to include any deployment matching `distributor.*` and `cortex-gw.*` respectively. This change allows to match custom and multi-zone distributor and gateway deployments too. #6817
* [ENHANCEMENT] Dashboards: Add panels for alertmanager activity of a tenant #6826
* [ENHANCEMENT] Dashboards: Add graphs to "Slow Queries" dashboard. #6880
* [ENHANCEMENT] Dashboards: Update all deprecated "graph" panels to "timeseries" panels. #6864 #7413 #7457
* [ENHANCEMENT] Dashboards: Make most columns in "Slow Queries" sortable. #7000
* [ENHANCEMENT] Dashboards: Render graph panels at full resolution as opposed to at half resolution. #7027
* [ENHANCEMENT] Dashboards: show query-scheduler queue length on "Reads" and "Remote Ruler Reads" dashboards. #7088
* [ENHANCEMENT] Dashboards: Add estimated number of compaction jobs to "Compactor", "Tenants" and "Top tenants" dashboards. #7449 #7481
* [ENHANCEMENT] Recording rules: add native histogram recording rules to `cortex_request_duration_seconds`. #7528
* [ENHANCEMENT] Dashboards: Add total owned series, and per-ingester in-memory and owned series to "Tenants" dashboard. #7511
* [BUGFIX] Dashboards: drop `step` parameter from targets as it is not supported. #7157
* [BUGFIX] Recording rules: drop rules for metrics removed in 2.0: `cortex_memcache_request_duration_seconds` and `cortex_cache_request_duration_seconds`. #7514

### Jsonnet

* [CHANGE] Distributor: Increase `JAEGER_REPORTER_MAX_QUEUE_SIZE` from the default (100) to 1000, to avoid dropping tracing spans. #7259
* [CHANGE] Querier: Increase `JAEGER_REPORTER_MAX_QUEUE_SIZE` from 1000 to 5000, to avoid dropping tracing spans. #6764
* [CHANGE] rollout-operator: remove default CPU limit. #7066
* [CHANGE] Store-gateway: Increase `JAEGER_REPORTER_MAX_QUEUE_SIZE` from the default (100) to 1000, to avoid dropping tracing spans. #7068
* [CHANGE] Query-frontend, ingester, ruler, backend and write instances: Increase `JAEGER_REPORTER_MAX_QUEUE_SIZE` from the default (100), to avoid dropping tracing spans. #7086
* [CHANGE] Ring: relaxed the hash ring heartbeat period and timeout for distributor, ingester, store-gateway and compactor: #6860
  * `-distributor.ring.heartbeat-period` set to `1m`
  * `-distributor.ring.heartbeat-timeout` set to `4m`
  * `-ingester.ring.heartbeat-period` set to `2m`
  * `-store-gateway.sharding-ring.heartbeat-period` set to `1m`
  * `-store-gateway.sharding-ring.heartbeat-timeout` set to `4m`
  * `-compactor.ring.heartbeat-period` set to `1m`
  * `-compactor.ring.heartbeat-timeout` set to `4m`
* [CHANGE] Ruler-querier: the topology spread constrain max skew is now configured through the configuration option `ruler_querier_topology_spread_max_skew` instead of `querier_topology_spread_max_skew`. #7204
* [CHANGE] Distributor: `-server.grpc.keepalive.max-connection-age` lowered from `2m` to `60s` and configured `-shutdown-delay=90s` and termination grace period to `100` seconds in order to reduce the chances of failed gRPC write requests when distributors gracefully shutdown. #7361
* [FEATURE] Added support for the following root-level settings to configure the list of matchers to apply to node affinity: #6782 #6829
  * `alertmanager_node_affinity_matchers`
  * `compactor_node_affinity_matchers`
  * `continuous_test_node_affinity_matchers`
  * `distributor_node_affinity_matchers`
  * `ingester_node_affinity_matchers`
  * `ingester_zone_a_node_affinity_matchers`
  * `ingester_zone_b_node_affinity_matchers`
  * `ingester_zone_c_node_affinity_matchers`
  * `mimir_backend_node_affinity_matchers`
  * `mimir_backend_zone_a_node_affinity_matchers`
  * `mimir_backend_zone_b_node_affinity_matchers`
  * `mimir_backend_zone_c_node_affinity_matchers`
  * `mimir_read_node_affinity_matchers`
  * `mimir_write_node_affinity_matchers`
  * `mimir_write_zone_a_node_affinity_matchers`
  * `mimir_write_zone_b_node_affinity_matchers`
  * `mimir_write_zone_c_node_affinity_matchers`
  * `overrides_exporter_node_affinity_matchers`
  * `querier_node_affinity_matchers`
  * `query_frontend_node_affinity_matchers`
  * `query_scheduler_node_affinity_matchers`
  * `rollout_operator_node_affinity_matchers`
  * `ruler_node_affinity_matchers`
  * `ruler_node_affinity_matchers`
  * `ruler_querier_node_affinity_matchers`
  * `ruler_query_frontend_node_affinity_matchers`
  * `ruler_query_scheduler_node_affinity_matchers`
  * `store_gateway_node_affinity_matchers`
  * `store_gateway_node_affinity_matchers`
  * `store_gateway_zone_a_node_affinity_matchers`
  * `store_gateway_zone_b_node_affinity_matchers`
  * `store_gateway_zone_c_node_affinity_matchers`
* [FEATURE] Ingester: Allow automated zone-by-zone downscaling, that can be enabled via the `ingester_automated_downscale_enabled` flag. It is disabled by default. #6850
* [ENHANCEMENT] Alerts: Add `MimirStoreGatewayTooManyFailedOperations` warning alert that triggers when Mimir store-gateway report error when interacting with the object storage. #6831
* [ENHANCEMENT] Querier HPA: improved scaling metric and scaling policies, in order to scale up and down more gradually. #6971
* [ENHANCEMENT] Rollout-operator: upgraded to v0.13.0. #7469
* [ENHANCEMENT] Rollout-operator: add tracing configuration to rollout-operator container (when tracing is enabled and configured). #7469
* [ENHANCEMENT] Query-frontend: configured `-shutdown-delay`, `-server.grpc.keepalive.max-connection-age` and termination grace period to reduce the likelihood of queries hitting terminated query-frontends. #7129
* [ENHANCEMENT] Autoscaling: add support for KEDA's `ignoreNullValues` option for Prometheus scaler. #7471
* [BUGFIX] Update memcached-exporter to 0.14.1 due to CVE-2023-39325. #6861

### Mimirtool

* [FEATURE] Add command `migrate-utf8` to migrate Alertmanager configurations for Alertmanager versions 0.27.0 and later. #7383
* [ENHANCEMENT] Add template render command to render locally a template. #7325
* [ENHANCEMENT] Add `--extra-headers` option to `mimirtool rules` command to add extra headers to requests for auth. #7141
* [ENHANCEMENT] Analyze Prometheus: set tenant header. #6737
* [ENHANCEMENT] Add argument `--output-dir` to `mimirtool alertmanager get` where the config and templates will be written to and can be loaded via `mimirtool alertmanager load` #6760
* [BUGFIX] Analyze rule-file: .metricsUsed field wasn't populated. #6953

### Mimir Continuous Test

* [ENHANCEMENT] Include comparison of all expected and actual values when any float sample does not match. #6756

### Query-tee

* [BUGFIX] Fix issue where `Host` HTTP header was not being correctly changed for the proxy targets. #7386
* [ENHANCEMENT] Allow using the value of X-Scope-OrgID for basic auth username in the forwarded request if URL username is set as `__REQUEST_HEADER_X_SCOPE_ORGID__`. #7452

### Documentation

* [CHANGE] No longer mark OTLP distributor endpoint as experimental. #7348
* [ENHANCEMENT] Added runbook for `KubePersistentVolumeFillingUp` alert. #7297
* [ENHANCEMENT] Add Grafana Cloud recommendations to OTLP documentation. #7375
* [BUGFIX] Fixed typo on single zone->zone aware replication Helm page. #7327

### Tools

* [CHANGE] copyblocks: The flags for copyblocks have been changed to align more closely with other tools. #6607
* [CHANGE] undelete-blocks: undelete-blocks-gcs has been removed and replaced with undelete-blocks, which supports recovering deleted blocks in versioned buckets from ABS, GCS, and S3-compatible object storage. #6607
* [FEATURE] copyprefix: Add tool to copy objects between prefixes. Supports ABS, GCS, and S3-compatible object storage. #6607

## 2.11.0

### Grafana Mimir

* [CHANGE] The following deprecated configurations have been removed: #6673 #6779 #6808 #6814
  * `-querier.iterators`
  * `-querier.batch-iterators`
  * `-blocks-storage.bucket-store.max-chunk-pool-bytes`
  * `-blocks-storage.bucket-store.chunk-pool-min-bucket-size-bytes`
  * `-blocks-storage.bucket-store.chunk-pool-max-bucket-size-bytes`
  * `-blocks-storage.bucket-store.bucket-index.enabled`
* [CHANGE] Querier: Split worker GRPC config into separate client configs for the frontend and scheduler to allow TLS to be configured correctly when specifying the `tls_server_name`. The GRPC config specified under `-querier.frontend-client.*` will no longer apply to the scheduler client, and will need to be set explicitly under `-querier.scheduler-client.*`. #6445 #6573
* [CHANGE] Store-gateway: enable sparse index headers by default. Sparse index headers reduce the time to load an index header up to 90%. #6005
* [CHANGE] Store-gateway: lazy-loading concurrency limit default value is now 4. #6004
* [CHANGE] General: enabled `-log.buffered` by default. The `-log.buffered` has been deprecated and will be removed in Mimir 2.13. #6131
* [CHANGE] Ingester: changed default `-blocks-storage.tsdb.series-hash-cache-max-size-bytes` setting from `1GB` to `350MB`. The new default cache size is enough to store the hashes for all series in a ingester, assuming up to 2M in-memory series per ingester and using the default 13h retention period for local TSDB blocks in the ingesters. #6130
* [CHANGE] Query-frontend: removed `cortex_query_frontend_workers_enqueued_requests_total`. Use `cortex_query_frontend_enqueue_duration_seconds_count` instead. #6121
* [CHANGE] Ingester / querier: enable ingester to querier chunks streaming by default and mark it as stable. #6174
* [CHANGE] Ingester / querier: enable ingester query request minimisation by default and mark it as stable. #6174
* [CHANGE] Ingester: changed the default value for the experimental configuration parameter `-blocks-storage.tsdb.early-head-compaction-min-estimated-series-reduction-percentage` from 10 to 15. #6186
* [CHANGE] Ingester: `/ingester/push` HTTP endpoint has been removed. This endpoint was added for testing and troubleshooting, but was never documented or used for anything. #6299
* [CHANGE] Experimental setting `-log.rate-limit-logs-per-second-burst` renamed to `-log.rate-limit-logs-burst-size`. #6230
* [CHANGE] Ingester: by setting the newly introduced experimental CLI flag `-ingester.return-only-grpc-errors` to true, ingester will return only gRPC errors. #6443 #6680 #6723
* [CHANGE] Upgrade Node.js to v20. #6540
* [CHANGE] Querier: `cortex_querier_blocks_consistency_checks_failed_total` is now incremented when a block couldn't be queried from any attempted store-gateway as opposed to incremented after each attempt. Also `cortex_querier_blocks_consistency_checks_total` is incremented once per query as opposed to once per attempt (with 3 attempts). #6590
* [CHANGE] Ingester: Modify utilization based read path limiter to base memory usage on Go heap size. #6584
* [FEATURE] Distributor: added option `-distributor.retry-after-header.enabled` to include the `Retry-After` header in recoverable error responses. #6608
* [FEATURE] Query-frontend: add experimental support for query blocking. Queries are blocked on a per-tenant basis and is configured via the limit `blocked_queries`. #5609
* [FEATURE] Vault: Added support for new Vault authentication methods: `AppRole`, `Kubernetes`, `UserPass` and `Token`. #6143
* [FEATURE] Add experimental endpoint `/api/v1/cardinality/active_series` to return the set of active series for a given selector. #6536 #6619 #6651 #6667 #6717
* [FEATURE] Added `-<prefix>.s3.part-size` flag to configure the S3 minimum file size in bytes used for multipart uploads. #6592
* [FEATURE] Add the experimental `-<prefix>.s3.send-content-md5` flag (defaults to `false`) to configure S3 Put Object requests to send a `Content-MD5` header. Setting this flag is not recommended unless your object storage does not support checksums. #6622
* [FEATURE] Distributor: add an experimental flag `-distributor.reusable-ingester-push-worker` that can be used to pre-allocate a pool of workers to be used to send push requests to the ingesters. #6660
* [FEATURE] Distributor: Support enabling of automatically generated name suffixes for metrics ingested via OTLP, through the flag `-distributor.otel-metric-suffixes-enabled`. #6542
* [FEATURE] Ingester: ingester can now track which of the user's series the ingester actually owns according to the ring, and only consider owned series when checking for user series limit. This helps to avoid hitting the user's series limit when scaling up ingesters or changing user's ingester shard size. Feature is currently experimental, and disabled by default. It can be enabled by setting `-ingester.use-ingester-owned-series-for-limits` (to use owned series for limiting). This is currently limited to multi-zone ingester setup, with replication factor being equal to number of zones. #6718 #7087
* [ENHANCEMENT] Query-frontend: don't treat cancel as an error. #4648
* [ENHANCEMENT] Ingester: exported summary `cortex_ingester_inflight_push_requests_summary` tracking total number of inflight requests in percentile buckets. #5845
* [ENHANCEMENT] Query-scheduler: add `cortex_query_scheduler_enqueue_duration_seconds` metric that records the time taken to enqueue or reject a query request. #5879
* [ENHANCEMENT] Query-frontend: add `cortex_query_frontend_enqueue_duration_seconds` metric that records the time taken to enqueue or reject a query request. When query-scheduler is in use, the metric has the `scheduler_address` label to differentiate the enqueue duration by query-scheduler backend. #5879 #6087 #6120
* [ENHANCEMENT] Store-gateway: add metric `cortex_bucket_store_blocks_loaded_by_duration` for counting the loaded number of blocks based on their duration. #6074  #6129
* [ENHANCEMENT] Expose `/sync/mutex/wait/total:seconds` Go runtime metric as `go_sync_mutex_wait_total_seconds_total` from all components. #5879
* [ENHANCEMENT] Query-scheduler: improve latency with many concurrent queriers. #5880
* [ENHANCEMENT] Ruler: add new per-tenant `cortex_ruler_queries_zero_fetched_series_total` metric to track rules that fetched no series. #5925
* [ENHANCEMENT] Implement support for `limit`, `limit_per_metric` and `metric` parameters for `<Prometheus HTTP prefix>/api/v1/metadata` endpoint. #5890
* [ENHANCEMENT] Distributor: add experimental support for storing metadata when ingesting metrics via OTLP. This makes metrics description and type available when ingesting metrics via OTLP. Enable with `-distributor.enable-otlp-metadata-storage=true`. #5693 #6035 #6254
* [ENHANCEMENT] Ingester: added support for sampling errors, which can be enabled by setting `-ingester.error-sample-rate`. This way each error will be logged once in the configured number of times. All the discarded samples will still be tracked by the `cortex_discarded_samples_total` metric. #5584 #6014
* [ENHANCEMENT] Ruler: Fetch secrets used to configure TLS on the Alertmanager client from Vault when `-vault.enabled` is true. #5239
* [ENHANCEMENT] Query-frontend: added query-sharding support for `group by` aggregation queries. #6024
* [ENHANCEMENT] Fetch secrets used to configure server-side TLS from Vault when `-vault.enabled` is true. #6052.
* [ENHANCEMENT] Packaging: add logrotate config file. #6142
* [ENHANCEMENT] Ingester: add the experimental configuration options `-blocks-storage.tsdb.head-postings-for-matchers-cache-max-bytes` and `-blocks-storage.tsdb.block-postings-for-matchers-cache-max-bytes` to enforce a limit in bytes on the `PostingsForMatchers()` cache used by ingesters (the cache limit is per TSDB head and block basis, not a global one). The experimental configuration options `-blocks-storage.tsdb.head-postings-for-matchers-cache-size` and `-blocks-storage.tsdb.block-postings-for-matchers-cache-size` have been deprecated. #6151
* [ENHANCEMENT] Ingester: use the `PostingsForMatchers()` in-memory cache for label values queries with matchers too. #6151
* [ENHANCEMENT] Ingester / store-gateway: optimized regex matchers. #6168 #6250
* [ENHANCEMENT] Distributor: Include ingester IDs in circuit breaker related metrics and logs. #6206
* [ENHANCEMENT] Querier: improve errors and logging when streaming chunks from ingesters and store-gateways. #6194 #6309
* [ENHANCEMENT] Querier: Add `cortex_querier_federation_exemplar_tenants_queried` and `cortex_querier_federation_tenants_queried` metrics to track the number of tenants queried by multi-tenant queries. #6374 #6409
* [ENHANCEMENT] All: added an experimental `-server.grpc.num-workers` flag that configures the number of long-living workers used to process gRPC requests. This could decrease the CPU usage by reducing the number of stack allocations. #6311
* [ENHANCEMENT] All: improved IPv6 support by using the proper host:port formatting. #6311
* [ENHANCEMENT] Querier: always return error encountered during chunks streaming, rather than `the stream has already been exhausted`. #6345 #6433
* [ENHANCEMENT] Query-frontend: add `instance_enable_ipv6` to support IPv6. #6111
* [ENHANCEMENT] Store-gateway: return same detailed error messages as queriers when chunks or series limits are reached. #6347
* [ENHANCEMENT] Querier: reduce memory consumed for queries that hit store-gateways. #6348
* [ENHANCEMENT] Ruler: include corresponding trace ID with log messages associated with rule evaluation. #6379 #6520
* [ENHANCEMENT] Querier: clarify log messages and span events emitted while querying ingesters, and include both ingester name and address when relevant. #6381
* [ENHANCEMENT] Memcached: introduce new experimental configuration parameters `-<prefix>.memcached.write-buffer-size-bytes` `-<prefix>.memcached.read-buffer-size-bytes` to customise the memcached client write and read buffer size (the buffer is allocated for each memcached connection). #6468
* [ENHANCEMENT] Ingester, Distributor: added experimental support for rejecting push requests received via gRPC before reading them into memory, if ingester or distributor is unable to accept the request. This is activated by using `-ingester.limit-inflight-requests-using-grpc-method-limiter` for ingester, and `-distributor.limit-inflight-requests-using-grpc-method-limiter` for distributor. #5976 #6300
* [ENHANCEMENT] Add capability in store-gateways to accept number of tokens through config. `-store-gateway.sharding-ring.num-tokens`, `default-value=512` #4863
* [ENHANCEMENT] Query-frontend: return warnings generated during query evaluation. #6391
* [ENHANCEMENT] Server: Add the option `-server.http-read-header-timeout` to enable specifying a timeout for reading HTTP request headers. It defaults to 0, in which case reading of headers can take up to `-server.http-read-timeout`, leaving no time for reading body, if there's any. #6517
* [ENHANCEMENT] Add connection-string option, `-<prefix>.azure.connection-string`, for Azure Blob Storage. #6487
* [ENHANCEMENT] Ingester: Add `-ingester.instance-limits.max-inflight-push-requests-bytes`. This limit protects the ingester against requests that together may cause an OOM. #6492
* [ENHANCEMENT] Ingester: add new per-tenant `cortex_ingester_local_limits` metric to expose the calculated local per-tenant limits seen at each ingester. Exports the local per-tenant series limit with label `{limit="max_global_series_per_user"}` #6403
* [ENHANCEMENT] Query-frontend: added "queue_time_seconds" field to "query stats" log. This is total time that query and subqueries spent in the queue, before queriers picked it up. #6537
* [ENHANCEMENT] Server: Add `-server.report-grpc-codes-in-instrumentation-label-enabled` CLI flag to specify whether gRPC status codes should be used in `status_code` label of `cortex_request_duration_seconds` metric. It defaults to false, meaning that successful and erroneous gRPC status codes are represented with `success` and `error` respectively. #6562
* [ENHANCEMENT] Server: Add `-ingester.client.report-grpc-codes-in-instrumentation-label-enabled` CLI flag to specify whether gRPC status codes should be used in `status_code` label of `cortex_ingester_client_request_duration_seconds` metric. It defaults to false, meaning that successful and erroneous gRPC status codes are represented with `2xx` and `error` respectively. #6562
* [ENHANCEMENT] Server: Add `-server.http-log-closed-connections-without-response-enabled` option to log details about connections to HTTP server that were closed before any data was sent back. This can happen if client doesn't manage to send complete HTTP headers before timeout. #6612
* [ENHANCEMENT] Query-frontend: include length of query, time since the earliest and latest points of a query, time since the earliest and latest points of a query, cached/uncached bytes in "query stats" logs. Time parameters (start/end/time) are always formatted as RFC3339 now. #6473 #6477 #6709 #6710
* [ENHANCEMENT] Query-frontend: `-query-frontend.align-queries-with-step` has been moved from a global flag to a per-tenant override. #6714
* [ENHANCEMENT] Distributor: added support for reducing the resolution of native histogram samples upon ingestion if the sample has too many buckets compared to `-validation.max-native-histogram-buckets`. This is enabled by default and can be turned off by setting `-validation.reduce-native-histogram-over-max-buckets` to `false`. #6535
* [ENHANCEMENT] Query-frontend: optionally wait for the frontend to complete startup if requests are received while the frontend is still starting. Disabled by default, set `-query-frontend.not-running-timeout` to a non-zero value to enable. #6621
* [ENHANCEMENT] Distributor: Include source IPs in OTLP push handler logs. #6652
* [ENHANCEMENT] Query-frontend: return clearer error message when a query request is received while shutting down. #6675
* [ENHANCEMENT] Querier: return clearer error message when a query request is cancelled by the caller. #6697
* [ENHANCEMENT] Compactor: Mark corrupted blocks for no-compaction to avoid blocking compactor future runs. #6588
* [ENHANCEMENT] Distributor: Added an experimental configuration option `distributor.ingestion-burst-factor` that overrides the `distributor.ingestion-burst-size` option if set. The `distributor.ingestion-burst-factor` is used to set the underlying ingestion rate limiter token bucket's burst size to a multiple of the per distributor `distributor.ingestion-rate-limit` and the `distributor.ingestion-burst-factor`. This is disabled by default. #6662
* [ENHANCEMENT] Add debug message to track tenants sending queries that are not able to benefit from caches. #6732
* [BUGFIX] Distributor: return server overload error in the event of exceeding the ingestion rate limit. #6549
* [BUGFIX] Ring: Ensure network addresses used for component hash rings are formatted correctly when using IPv6. #6068
* [BUGFIX] Query-scheduler: don't retain connections from queriers that have shut down, leading to gradually increasing enqueue latency over time. #6100 #6145
* [BUGFIX] Ingester: prevent query logic from continuing to execute after queries are canceled. #6085
* [BUGFIX] Ensure correct nesting of children of the `querier.Select` tracing span. #6085
* [BUGFIX] Packaging: fix preremove script preventing upgrades on RHEL based OS. #6067
* [BUGFIX] Querier: return actual error rather than `attempted to read series at index XXX from stream, but the stream has already been exhausted` (or even no error at all) when streaming chunks from ingesters or store-gateways is enabled and an error occurs while streaming chunks. #6346
* [BUGFIX] Querier: reduce log volume when querying ingesters with zone-awareness enabled and one or more instances in a single zone unavailable. #6381
* [BUGFIX] Querier: don't try to query further ingesters if ingester query request minimization is enabled and a query limit is reached as a result of the responses from the initial set of ingesters. #6402
* [BUGFIX] Ingester: Don't cache context cancellation error when querying. #6446
* [BUGFIX] Ingester: don't ignore errors encountered while iterating through chunks or samples in response to a query request. #6469
* [BUGFIX] All: fix issue where traces for some inter-component gRPC calls would incorrectly show the call as failing due to cancellation. #6470
* [BUGFIX] Querier: correctly mark streaming requests to ingesters or store-gateways as successful, not cancelled, in metrics and traces. #6471 #6505
* [BUGFIX] Querier: fix issue where queries fail with "context canceled" error when an ingester or store-gateway fails healthcheck while the query is in progress. #6550
* [BUGFIX] Tracing: When creating an OpenTelemetry tracing span, add it to the context for later retrieval. #6614
* [BUGFIX] Querier: always report query results to query-frontends, even when cancelled, to ensure query-frontends don't wait for results that will otherwise never arrive. #6703
* [BUGFIX] Querier: attempt to query ingesters in PENDING state, to reduce the likelihood that scaling up the number of ingesters in multiple zones simultaneously causes a read outage. #6726 #6727
* [BUGFIX] Querier: don't cancel inflight queries from a query-scheduler if the stream between the querier and query-scheduler is broken. #6728
* [BUGFIX] Store-gateway: Fix double-counting of some duration metrics. #6616
* [BUGFIX] Fixed possible series matcher corruption leading to wrong series being included in query results. #6884

### Mixin

* [CHANGE] Dashboards: enabled reporting gRPC codes as `status_code` label in Mimir dashboards. In case of gRPC calls, the successful `status_code` label on `cortex_request_duration_seconds` and gRPC client request duration metrics has changed from 'success' and '2xx' to 'OK'. #6561
* [CHANGE] Alerts: remove `MimirGossipMembersMismatch` alert and replace it with `MimirGossipMembersTooHigh` and `MimirGossipMembersTooLow` alerts that should have a higher signal-to-noise ratio. #6508
* [ENHANCEMENT] Dashboards: Optionally show rejected requests on Mimir Writes dashboard. Useful when used together with "early request rejection" in ingester and distributor. #6132 #6556
* [ENHANCEMENT] Alerts: added a critical alert for `CompactorSkippedBlocksWithOutOfOrderChunks` when multiple blocks are affected. #6410
* [ENHANCEMENT] Dashboards: Added the min-replicas for autoscaling dashboards. #6528
* [ENHANCEMENT] Dashboards: Show queries per second for the `/api/v1/cardinality/` endpoints on the "Overview" dashboard. #6720
* [BUGFIX] Alerts: fixed issue where `GossipMembersMismatch` warning message referred to per-instance labels that were not produced by the alert query. #6146
* [BUGFIX] Dashboards: Fix autoscaling dashboard panels for KEDA > 2.9. [Requires scraping the KEDA operator for metrics since they moved](https://github.com/kedacore/keda/issues/3972). #6528
* [BUGFIX] Alerts: Fix autoscaling alerts for KEDA > 2.9. [Requires scraping the KEDA operator for metrics since they moved](https://github.com/kedacore/keda/issues/3972). #6528

### Jsonnet

* [CHANGE] Ingester: reduce `-server.grpc-max-concurrent-streams` to 500. #5666
* [CHANGE] Changed default `_config.cluster_domain` from `cluster.local` to `cluster.local.` to reduce the number of DNS lookups made by Mimir. #6389
* [CHANGE] Query-frontend: changed default `_config.autoscaling_query_frontend_cpu_target_utilization` from `1` to `0.75`. #6395
* [CHANGE] Distributor: Increase HPA scale down period such that distributors are slower to scale down after autoscaling up. #6589
* [CHANGE] Store-gateway: Change the default timeout used for index-queries caches from `200ms` to `450ms`. #6786
* [FEATURE] Store-gateway: Allow automated zone-by-zone downscaling, that can be enabled via the `store_gateway_automated_downscale_enabled` flag. It is disabled by default. #6149
* [FEATURE] Ingester: Allow to configure TSDB Head early compaction using the following `_config` parameters: #6181
  * `ingester_tsdb_head_early_compaction_enabled` (disabled by default)
  * `ingester_tsdb_head_early_compaction_reduction_percentage`
  * `ingester_tsdb_head_early_compaction_min_in_memory_series`
* [ENHANCEMENT] Double the amount of rule groups for each user tier. #5897
* [ENHANCEMENT] Set `maxUnavailable` to 0 for `distributor`, `overrides-exporter`, `querier`, `query-frontend`, `query-scheduler` `ruler-querier`, `ruler-query-frontend`, `ruler-query-scheduler` and `consul` deployments, to ensure they don't become completely unavailable during a rollout. #5924
* [ENHANCEMENT] Update rollout-operator to `v0.9.0`. #6022 #6110 #6558 #6681
* [ENHANCEMENT] Update memcached to `memcached:1.6.22-alpine`. #6585
* [ENHANCEMENT] Store-gateway: replaced the following deprecated CLI flags: #6319
  * `-blocks-storage.bucket-store.index-header-lazy-loading-enabled` replaced with `-blocks-storage.bucket-store.index-header.lazy-loading-enabled`
  * `-blocks-storage.bucket-store.index-header-lazy-loading-idle-timeout` replaced with `-blocks-storage.bucket-store.index-header.lazy-loading-idle-timeout`
* [ENHANCEMENT] Store-gateway: Allow selective enablement of store-gateway automated scaling on a per-zone basis. #6302
* [BUGFIX] Autoscaling: KEDA > 2.9 removed the ability to set metricName in the trigger metadata. To help discern which metric is used by the HPA, we set the trigger name to what was the metricName. This is available as the `scaler` label on `keda_*` metrics. #6528

### Mimirtool

* [ENHANCEMENT] Analyze Grafana: Improve support for variables in range. #6657
* [BUGFIX] Fix out of bounds error on export with large timespans and/or series count. #5700
* [BUGFIX] Fix the issue where `--read-timeout` was applied to the entire `mimirtool analyze grafana` invocation rather than to individual Grafana API calls. #5915
* [BUGFIX] Fix incorrect remote-read path joining for `mimirtool remote-read` commands on Windows. #6011
* [BUGFIX] Fix template files full path being sent in `mimirtool alertmanager load` command. #6138
* [BUGFIX] Analyze rule-file: .metricsUsed field wasn't populated. #6953

### Mimir Continuous Test

### Query-tee

### Documentation

* [ENHANCEMENT] Document the concept of native histograms and how to send them to Mimir, migration path. #5956 #6488 #6539 #6752
* [ENHANCEMENT] Document native histograms query and visualization. #6231

### Tools

* [CHANGE] tsdb-index: Rename tool to tsdb-series. #6317
* [FEATURE] tsdb-labels: Add tool to print label names and values of a TSDB block. #6317
* [ENHANCEMENT] trafficdump: Trafficdump can now parse OTEL requests. Entire request is dumped to output, there's no filtering of fields or matching of series done. #6108

## 2.10.5

### Grafana Mimir

* [ENHANCEMENT] Update Docker base images from `alpine:3.18.3` to `alpine:3.18.5`. #6897
* [BUGFIX] Fixed possible series matcher corruption leading to wrong series being included in query results. #6886

### Documentation

* [ENHANCEMENT] Document the concept of native histograms and how to send them to Mimir, migration path. #6757
* [ENHANCEMENT] Document native histograms query and visualization. #6757

## 2.10.4

### Grafana Mimir

* [BUGFIX] Update otelhttp library to v0.44.0 as a mitigation for CVE-2023-45142. #6634

## 2.10.3

### Grafana Mimir

* [BUGFIX] Update grpc-go library to 1.57.2-dev that includes a fix for a bug introduced in 1.57.1. #6419

## 2.10.2

### Grafana Mimir

* [BUGFIX] Update grpc-go library to 1.57.1 and `golang.org/x/net` to `0.17`, which include fix for CVE-2023-44487. #6349

## 2.10.1

### Grafana Mimir

* [CHANGE] Update Go version to 1.21.3. #6244 #6325
* [BUGFIX] Query-frontend: Don't retry read requests rejected by the ingester due to utilization based read path limiting. #6032
* [BUGFIX] Ingester: fix panic in WAL replay of certain native histograms. #6086

## 2.10.0

### Grafana Mimir

* [CHANGE] Store-gateway: skip verifying index header integrity upon loading. To enable verification set `blocks_storage.bucket_store.index_header.verify_on_load: true`. #5174
* [CHANGE] Querier: change the default value of the experimental `-querier.streaming-chunks-per-ingester-buffer-size` flag to 256. #5203
* [CHANGE] Querier: only initiate query requests to ingesters in the `ACTIVE` state in the ring. #5342
* [CHANGE] Querier: renamed `-querier.prefer-streaming-chunks` to `-querier.prefer-streaming-chunks-from-ingesters` to enable streaming chunks from ingesters to queriers. #5182
* [CHANGE] Querier: `-query-frontend.cache-unaligned-requests` has been moved from a global flag to a per-tenant override. #5312
* [CHANGE] Ingester: removed `cortex_ingester_shipper_dir_syncs_total` and `cortex_ingester_shipper_dir_sync_failures_total` metrics. The former metric was not much useful, and the latter was never incremented. #5396
* [CHANGE] Ingester: removed logging of errors related to hitting per-instance limits to reduce resource usage when ingesters are under pressure. #5585
* [CHANGE] gRPC clients: use default connect timeout of 5s, and therefore enable default connect backoff max delay of 5s. #5562
* [CHANGE] Ingester: the `-validation.create-grace-period` is now enforced in the ingester too, other than distributor and query-frontend. If you've configured `-validation.create-grace-period` then make sure the configuration is applied to ingesters too. #5712
* [CHANGE] Distributor: the `-validation.create-grace-period` is now enforced for examplars too in the distributor. If an examplar has timestamp greater than "now + grace_period", then the exemplar will be dropped and the metric `cortex_discarded_exemplars_total{reason="exemplar_too_far_in_future",user="..."}` increased. #5761
* [CHANGE] Query-frontend: the `-validation.create-grace-period` is now enforced in the query-frontend even when the configured value is 0. When the value is 0, the query end time range is truncated to the current real-world time. #5829
* [CHANGE] Store-gateway: deprecated configuration parameters for index header under `blocks-storage.bucket-store` and use a new configurations in `blocks-storage.bucket-store.index-header`, deprecated configuration will be removed in Mimir 2.12. Configuration changes: #5726
  * `-blocks-storage.bucket-store.index-header-lazy-loading-enabled` is deprecated, use the new configuration `-blocks-storage.bucket-store.index-header.lazy-loading-enabled`
  * `-blocks-storage.bucket-store.index-header-lazy-loading-idle-timeout` is deprecated, use the new configuration `-blocks-storage.bucket-store.index-header.lazy-loading-idle-timeout`
  * `-blocks-storage.bucket-store.index-header-lazy-loading-concurrency` is deprecated, use the new configuration `-blocks-storage.bucket-store.index-header.lazy-loading-concurrency`
* [CHANGE] Store-gateway: remove experimental fine-grained chunks caching. The following experimental configuration parameters have been removed `-blocks-storage.bucket-store.chunks-cache.fine-grained-chunks-caching-enabled`, `-blocks-storage.bucket-store.fine-grained-chunks-caching-ranges-per-series`. #5816 #5875
* [CHANGE] Ingester: remove deprecated `blocks-storage.tsdb.max-tsdb-opening-concurrency-on-startup`. #5850
* [FEATURE] Introduced `-distributor.service-overload-status-code-on-rate-limit-enabled` flag for configuring status code to 529 instead of 429 upon rate limit exhaustion. #5752
* [FEATURE] Cardinality API: added a new `count_method` parameter which enables counting active series. #5136
* [FEATURE] Query-frontend: added experimental support to cache cardinality, label names and label values query responses. The cache will be used when `-query-frontend.cache-results` is enabled, and `-query-frontend.results-cache-ttl-for-cardinality-query` or `-query-frontend.results-cache-ttl-for-labels-query` set to a value greater than 0. The following metrics have been added to track the query results cache hit ratio per `request_type`: #5212 #5235 #5426 #5524
  * `cortex_frontend_query_result_cache_requests_total{request_type="query_range|cardinality|label_names_and_values"}`
  * `cortex_frontend_query_result_cache_hits_total{request_type="query_range|cardinality|label_names_and_values"}`
* [FEATURE] Added `-<prefix>.s3.list-objects-version` flag to configure the S3 list objects version. #5099
* [FEATURE] Ingester: add optional CPU/memory utilization based read request limiting, considered experimental. Disabled by default, enable by configuring limits via both of the following flags: #5012 #5392 #5394 #5526 #5508 #5704
  * `-ingester.read-path-cpu-utilization-limit`
  * `-ingester.read-path-memory-utilization-limit`
  * `-ingester.log-utilization-based-limiter-cpu-samples`
* [FEATURE] Ruler: support filtering results from rule status endpoint by `file`, `rule_group` and `rule_name`. #5291
* [FEATURE] Ingester: add experimental support for creating tokens by using spread minimizing strategy. This can be enabled with `-ingester.ring.token-generation-strategy: spread-minimizing` and `-ingester.ring.spread-minimizing-zones: <all available zones>`. In that case `-ingester.ring.tokens-file-path` must be empty. #5308 #5324
* [FEATURE] Storegateway: Persist sparse index-headers to disk and read from disk on index-header loads instead of reconstructing. #5465 #5651 #5726
* [FEATURE] Ingester: add experimental CLI flag `-ingester.ring.spread-minimizing-join-ring-in-order` that allows an ingester to register tokens in the ring only after all previous ingesters (with ID lower than its own ID) have already been registered. #5541
* [FEATURE] Ingester: add experimental support to compact the TSDB Head when the number of in-memory series is equal or greater than `-blocks-storage.tsdb.early-head-compaction-min-in-memory-series`, and the ingester estimates that the per-tenant TSDB Head compaction will reduce in-memory series by at least `-blocks-storage.tsdb.early-head-compaction-min-estimated-series-reduction-percentage`. #5371
* [FEATURE] Ingester: add new metrics for tracking native histograms in active series: `cortex_ingester_active_native_histogram_series`, `cortex_ingester_active_native_histogram_series_custom_tracker`, `cortex_ingester_active_native_histogram_buckets`, `cortex_ingester_active_native_histogram_buckets_custom_tracker`. The first 2 are the subsets of the existing and unmodified `cortex_ingester_active_series` and `cortex_ingester_active_series_custom_tracker` respectively, only tracking native histogram series, and the last 2 are the equivalents for tracking the number of buckets in native histogram series. #5318
* [FEATURE] Add experimental CLI flag `-<prefix>.s3.native-aws-auth-enabled` that allows to enable the default credentials provider chain of the AWS SDK. #5636
* [FEATURE] Distributor: add experimental support for circuit breaking when writing to ingesters via `-ingester.client.circuit-breaker.enabled`, `-ingester.client.circuit-breaker.failure-threshold`, or `-ingester.client.circuit-breaker.cooldown-period` or their corresponding YAML. #5650
* [FEATURE] The following features are no longer considered experimental. #5701 #5872
  * Ruler storage cache (`-ruler-storage.cache.*`)
  * Exclude ingesters running in specific zones (`-ingester.ring.excluded-zones`)
  * Cardinality-based query sharding (`-query-frontend.query-sharding-target-series-per-shard`)
  * Cardinality query result caching (`-query-frontend.results-cache-ttl-for-cardinality-query`)
  * Label names and values query result caching (`-query-frontend.results-cache-ttl-for-labels-query`)
  * Query expression size limit (`-query-frontend.max-query-expression-size-bytes`)
  * Peer discovery / tenant sharding for overrides exporters (`-overrides-exporter.ring.enabled`)
  * Configuring enabled metrics in overrides exporter (`-overrides-exporter.enabled-metrics`)
  * Per-tenant results cache TTL (`-query-frontend.results-cache-ttl`, `-query-frontend.results-cache-ttl-for-out-of-order-time-window`)
  * Shutdown delay (`-shutdown-delay`)
* [FEATURE] Querier: add experimental CLI flag `-tenant-federation.max-concurrent` to adjust the max number of per-tenant queries that can be run at a time when executing a single multi-tenant query. #5874
* [FEATURE] Alertmanager: add Microsoft Teams as a supported integration. #5840
* [ENHANCEMENT] Overrides-exporter: Add new metrics for write path and alertmanager (`max_global_metadata_per_user`, `max_global_metadata_per_metric`, `request_rate`, `request_burst_size`, `alertmanager_notification_rate_limit`, `alertmanager_max_dispatcher_aggregation_groups`, `alertmanager_max_alerts_count`, `alertmanager_max_alerts_size_bytes`) and added flag `-overrides-exporter.enabled-metrics` to explicitly configure desired metrics, e.g. `-overrides-exporter.enabled-metrics=request_rate,ingestion_rate`. Default value for this flag is: `ingestion_rate,ingestion_burst_size,max_global_series_per_user,max_global_series_per_metric,max_global_exemplars_per_user,max_fetched_chunks_per_query,max_fetched_series_per_query,ruler_max_rules_per_rule_group,ruler_max_rule_groups_per_tenant`. #5376
* [ENHANCEMENT] Cardinality API: when zone aware replication is enabled, the label values cardinality API can now tolerate single zone failure #5178
* [ENHANCEMENT] Distributor: optimize sending requests to ingesters when incoming requests don't need to be modified. For now this feature can be disabled by setting `-timeseries-unmarshal-caching-optimization-enabled=false`. #5137
* [ENHANCEMENT] Add advanced CLI flags to control gRPC client behaviour: #5161
  * `-<prefix>.connect-timeout`
  * `-<prefix>.connect-backoff-base-delay`
  * `-<prefix>.connect-backoff-max-delay`
  * `-<prefix>.initial-stream-window-size`
  * `-<prefix>.initial-connection-window-size`
* [ENHANCEMENT] Query-frontend: added "response_size_bytes" field to "query stats" log. #5196
* [ENHANCEMENT] Querier: refine error messages for per-tenant query limits, informing the user of the preferred strategy for not hitting the limit, in addition to how they may tweak the limit. #5059
* [ENHANCEMENT] Distributor: optimize sending of requests to ingesters by reusing memory buffers for marshalling requests. This optimization can be enabled by setting `-distributor.write-requests-buffer-pooling-enabled` to `true`. #5195 #5805 #5830
* [ENHANCEMENT] Querier: add experimental `-querier.minimize-ingester-requests` option to initially query only the minimum set of ingesters required to reach quorum. #5202 #5259 #5263
* [ENHANCEMENT] Querier: improve error message when streaming chunks from ingesters to queriers and a query limit is reached. #5245
* [ENHANCEMENT] Use new data structure for labels, to reduce memory consumption. #3555 #5731
* [ENHANCEMENT] Update alpine base image to 3.18.2. #5276
* [ENHANCEMENT] Ruler: add `cortex_ruler_sync_rules_duration_seconds` metric, tracking the time spent syncing all rule groups owned by the ruler instance. #5311
* [ENHANCEMENT] Store-gateway: add experimental `blocks-storage.bucket-store.index-header-lazy-loading-concurrency` config option to limit the number of concurrent index-headers loads when lazy loading. #5313 #5605
* [ENHANCEMENT] Ingester and querier: improve level of detail in traces emitted for queries that hit ingesters. #5315
* [ENHANCEMENT] Querier: add `cortex_querier_queries_rejected_total` metric that counts the number of queries rejected due to hitting a limit (eg. max series per query or max chunks per query). #5316 #5440 #5450
* [ENHANCEMENT] Querier: add experimental `-querier.minimize-ingester-requests-hedging-delay` option to initiate requests to further ingesters when request minimisation is enabled and not all initial requests have completed. #5368
* [ENHANCEMENT] Clarify docs for `-ingester.client.*` flags to make it clear that these are used by both queriers and distributors. #5375
* [ENHANCEMENT] Querier and store-gateway: add experimental support for streaming chunks from store-gateways to queriers while evaluating queries. This can be enabled with `-querier.prefer-streaming-chunks-from-store-gateways=true`. #5182
* [ENHANCEMENT] Querier: enforce `max-chunks-per-query` limit earlier in query processing when streaming chunks from ingesters to queriers to avoid unnecessarily consuming resources for queries that will be aborted. #5369 #5447
* [ENHANCEMENT] Ingester: added `cortex_ingester_shipper_last_successful_upload_timestamp_seconds` metric tracking the last successful TSDB block uploaded to the bucket (unix timestamp in seconds). #5396
* [ENHANCEMENT] Ingester: add two metrics tracking resource utilization calculated by utilization based limiter: #5496
  * `cortex_ingester_utilization_limiter_current_cpu_load`: The current exponential weighted moving average of the ingester's CPU load
  * `cortex_ingester_utilization_limiter_current_memory_usage_bytes`: The current ingester memory utilization
* [ENHANCEMENT] Ruler: added `insight=true` field to ruler's prometheus component for rule evaluation logs. #5510
* [ENHANCEMENT] Distributor Ingester: add metrics to count the number of requests rejected for hitting per-instance limits, `cortex_distributor_instance_rejected_requests_total` and `cortex_ingester_instance_rejected_requests_total` respectively. #5551
* [ENHANCEMENT] Distributor: add support for ingesting exponential histograms that are over the native histogram scale limit of 8 in OpenTelemetry format by downscaling them. #5532 #5607
* [ENHANCEMENT] General: buffered logging: #5506
  * `-log.buffered` CLI flag enable buffered logging.
* [ENHANCEMENT] Distributor: add more detailed information to traces generated while processing OTLP write requests. #5539
* [ENHANCEMENT] Distributor: improve performance ingesting OTLP payloads. #5531 #5607 #5616
* [ENHANCEMENT] Ingester: optimize label-values with matchers call when number of matched series is small. #5600
* [ENHANCEMENT] Compactor: delete bucket-index, markers and debug files if there are no blocks left in the bucket index. This cleanup must be enabled by using `-compactor.no-blocks-file-cleanup-enabled` option. #5648
* [ENHANCEMENT] Ingester: reduce memory usage of active series tracker. #5665
* [ENHANCEMENT] Store-gateway: added `-store-gateway.sharding-ring.auto-forget-enabled` configuration parameter to control whether store-gateway auto-forget feature should be enabled or disabled (enabled by default). #5702
* [ENHANCEMENT] Compactor: added per tenant block upload counters `cortex_block_upload_api_blocks_total`, `cortex_block_upload_api_bytes_total`, and `cortex_block_upload_api_files_total`. #5738
* [ENHANCEMENT] Compactor: verify time range of compacted block(s) matches the time range of input blocks. #5760
* [ENHANCEMENT] Querier: improved observability of calls to ingesters during queries. #5724
* [ENHANCEMENT] Compactor: block backfilling logging is now more verbose. #5711
* [ENHANCEMENT] Added support to rate limit application logs: #5764
  * `-log.rate-limit-enabled`
  * `-log.rate-limit-logs-per-second`
  * `-log.rate-limit-logs-per-second-burst`
* [ENHANCEMENT] Ingester: added `cortex_ingester_tsdb_head_min_timestamp_seconds` and `cortex_ingester_tsdb_head_max_timestamp_seconds` metrics which return min and max time of all TSDB Heads open in an ingester. #5786 #5815
* [ENHANCEMENT] Querier: cancel query requests to ingesters in a zone upon first error received from the zone, to reduce wasted effort spent computing results that won't be used #5764
* [ENHANCEMENT] All: improve tracing of internal HTTP requests sent over httpgrpc. #5782
* [ENHANCEMENT] Querier: add experimental per-query chunks limit based on an estimate of the number of chunks that will be sent from ingesters and store-gateways that is enforced earlier during query evaluation. This limit is disabled by default and can be configured with `-querier.max-estimated-fetched-chunks-per-query-multiplier`. #5765
* [ENHANCEMENT] Ingester: add UI for listing tenants with TSDB on given ingester and viewing details of tenants's TSDB on given ingester. #5803 #5824
* [ENHANCEMENT] Querier: improve observability of calls to store-gateways during queries. #5809
* [ENHANCEMENT] Query-frontend: improve tracing of interactions with query-scheduler. #5818
* [ENHANCEMENT] Query-scheduler: improve tracing of requests when request is rejected by query-scheduler. #5848
* [ENHANCEMENT] Ingester: avoid logging some errors that could cause logging contention. #5494 #5581
* [ENHANCEMENT] Store-gateway: wait for query gate after loading blocks. #5507
* [ENHANCEMENT] Store-gateway: always include `__name__` posting group in selection in order to reduce the number of object storage API calls. #5246
* [ENHANCEMENT] Ingester: track active series by ref instead of hash/labels to reduce memory usage. #5134 #5193
* [ENHANCEMENT] Go: updated to 1.21.1. #5955 #5960
* [ENHANCEMENT] Alertmanager: updated to alertmanager 0.26.0. #5840
* [BUGFIX] Ingester: Handle when previous ring state is leaving and the number of tokens has changed. #5204
* [BUGFIX] Querier: fix issue where queries that use the `timestamp()` function fail with `execution: attempted to read series at index 0 from stream, but the stream has already been exhausted` if streaming chunks from ingesters to queriers is enabled. #5370
* [BUGFIX] memberlist: bring back `memberlist_client_kv_store_count` metric that used to exist in Cortex, but got lost during dskit updates before Mimir 2.0. #5377
* [BUGFIX] Querier: pass on HTTP 503 query response code. #5364
* [BUGFIX] Store-gateway: Fix issue where stopping a store-gateway could cause all store-gateways to unload all blocks. #5464
* [BUGFIX] Allocate ballast in smaller blocks to avoid problem when entire ballast was kept in memory working set. #5565
* [BUGFIX] Querier: retry frontend result notification when an error is returned. #5591
* [BUGFIX] Querier: fix issue where `cortex_ingester_client_request_duration_seconds` metric did not include streaming query requests that did not return any series. #5695
* [BUGFIX] Ingester: fix ActiveSeries tracker double-counting series that have been deleted from the Head while still being active and then recreated again. #5678
* [BUGFIX] Ingester: don't set "last update time" of TSDB into the future when opening TSDB. This could prevent detecting of idle TSDB for a long time, if sample in distant future was ingested. #5787
* [BUGFIX] Store-gateway: fix bug when lazy index header could be closed prematurely even when still in use. #5795
* [BUGFIX] Ruler: gracefully shut down rule evaluations. #5778
* [BUGFIX] Querier: fix performance when ingesters stream samples. #5836
* [BUGFIX] Ingester: fix spurious `not found` errors on label values API during head compaction. #5957
* [BUGFIX] All: updated Minio object storage client from 7.0.62 to 7.0.63 to fix auto-detection of AWS GovCloud environments. #5905

### Mixin

* [CHANGE] Dashboards: show all workloads in selected namespace on "rollout progress" dashboard. #5113
* [CHANGE] Dashboards: show the number of updated and ready pods for each workload in the "rollout progress" panel on the "rollout progress" dashboard. #5113
* [CHANGE] Dashboards: removed "Query results cache misses" panel on the "Mimir / Queries" dashboard. #5423
* [CHANGE] Dashboards: default to shared crosshair on all dashboards. #5489
* [CHANGE] Dashboards: sort variable drop-down lists from A to Z, rather than Z to A. #5490
* [CHANGE] Alerts: removed `MimirProvisioningTooManyActiveSeries` alert. You should configure `-ingester.instance-limits.max-series` and rely on `MimirIngesterReachingSeriesLimit` alert instead. #5593
* [CHANGE] Alerts: removed `MimirProvisioningTooManyWrites` alert. The alerting threshold used in this alert was chosen arbitrarily and ingesters receiving an higher number of samples / sec don't necessarily have any issue. You should rely on SLOs metrics and alerts instead. #5706
* [CHANGE] Alerts: don't raise `MimirRequestErrors` or `MimirRequestLatency` alert for the `/debug/pprof` endpoint. #5826
* [ENHANCEMENT] Dashboards: adjust layout of "rollout progress" dashboard panels so that the "rollout progress" panel doesn't require scrolling. #5113
* [ENHANCEMENT] Dashboards: show container name first in "pods count per version" panel on "rollout progress" dashboard. #5113
* [ENHANCEMENT] Dashboards: show time spend waiting for turn when lazy loading index headers in the "index-header lazy load gate latency" panel on the "queries" dashboard. #5313
* [ENHANCEMENT] Dashboards: split query results cache hit ratio by request type in "Query results cache hit ratio" panel on the "Mimir / Queries" dashboard. #5423
* [ENHANCEMENT] Dashboards: add "rejected queries" panel to "queries" dashboard. #5429
* [ENHANCEMENT] Dashboards: add native histogram active series and active buckets to "tenants" dashboard. #5543
* [ENHANCEMENT] Dashboards: add panels to "Mimir / Writes" for requests rejected for per-instance limits. #5638
* [ENHANCEMENT] Dashboards: rename "Blocks currently loaded" to "Blocks currently owned" in the "Mimir / Queries" dashboard. #5705
* [ENHANCEMENT] Alerts: Add `MimirIngestedDataTooFarInTheFuture` warning alert that triggers when Mimir ingests sample with timestamp more than 1h in the future. #5822
* [BUGFIX] Alerts: fix `MimirIngesterRestarts` to fire only when the ingester container is restarted, excluding the cases the pod is rescheduled. #5397
* [BUGFIX] Dashboards: fix "unhealthy pods" panel on "rollout progress" dashboard showing only a number rather than the name of the workload and the number of unhealthy pods if only one workload has unhealthy pods. #5113 #5200
* [BUGFIX] Alerts: fixed `MimirIngesterHasNotShippedBlocks` and `MimirIngesterHasNotShippedBlocksSinceStart` alerts. #5396
* [BUGFIX] Alerts: Fix `MimirGossipMembersMismatch` to include `admin-api` and custom compactor pods. `admin-api` is a GEM component. #5641 #5797
* [BUGFIX] Dashboards: fix autoscaling dashboard panels that could show multiple series for a single component. #5810
* [BUGFIX] Dashboards: fix ruler-querier scaling metric panel query and split into CPU and memory scaling metric panels. #5739

### Jsonnet

* [CHANGE] Removed `_config.querier.concurrency` configuration option and replaced it with `_config.querier_max_concurrency` and `_config.ruler_querier_max_concurrency` to allow to easily fine tune it for different querier deployments. #5322
* [CHANGE] Change `_config.multi_zone_ingester_max_unavailable` to 50. #5327
* [CHANGE] Change distributors rolling update strategy configuration: `maxSurge` and `maxUnavailable` are set to `15%` and `0`. #5714
* [FEATURE] Alertmanager: Add horizontal pod autoscaler config, that can be enabled using `autoscaling_alertmanager_enabled: true`. #5194 #5249
* [ENHANCEMENT] Enable the `track_sizes` feature for Memcached pods to help determine cache efficiency. #5209
* [ENHANCEMENT] Add per-container map for environment variables. #5181
* [ENHANCEMENT] Add `PodDisruptionBudget`s for compactor, continuous-test, distributor, overrides-exporter, querier, query-frontend, query-scheduler, rollout-operator, ruler, ruler-querier, ruler-query-frontend, ruler-query-scheduler, and all memcached workloads. #5098
* [ENHANCEMENT] Ruler: configure the ruler storage cache when the metadata cache is enabled. #5326 #5334
* [ENHANCEMENT] Shuffle-sharding: ingester shards in user-classes can now be configured to target different series and limit percentage utilization through `_config.shuffle_sharding.target_series_per_ingester` and `_config.shuffle_sharding.target_utilization_percentage` values. #5470
* [ENHANCEMENT] Distributor: allow adjustment of the targeted CPU usage as a percentage of requested CPU. This can be adjusted with `_config.autoscaling_distributor_cpu_target_utilization`. #5525
* [ENHANCEMENT] Ruler: add configuration option `_config.ruler_remote_evaluation_max_query_response_size_bytes` to easily set the maximum query response size allowed (in bytes). #5592
* [ENHANCEMENT] Distributor: dynamically set `GOMAXPROCS` based on the CPU request. This should reduce distributor CPU utilization, assuming the CPU request is set to a value close to the actual utilization. #5588
* [ENHANCEMENT] Querier: dynamically set `GOMAXPROCS` based on the CPU request. This should reduce noisy neighbour issues created by the querier, whose CPU utilization could eventually saturate the Kubernetes node if unbounded. #5646 #5658
* [ENHANCEMENT] Allow to remove an entry from the configured environment variable for a given component, setting the environment value to `null` in the `*_env_map` objects (e.g. `store_gateway_env_map+:: { 'field': null}`). #5599
* [ENHANCEMENT] Allow overriding the default number of replicas for `etcd`. #5589
* [ENHANCEMENT] Memcached: reduce memory request for results, chunks and metadata caches. The requested memory is 5% greater than the configured memcached max cache size. #5661
* [ENHANCEMENT] Autoscaling: Add the following configuration options to fine tune autoscaler target utilization: #5679 #5682 #5689
  * `autoscaling_querier_target_utilization` (defaults to `0.75`)
  * `autoscaling_mimir_read_target_utilization` (defaults to `0.75`)
  * `autoscaling_ruler_querier_cpu_target_utilization` (defaults to `1`)
  * `autoscaling_distributor_memory_target_utilization` (defaults to `1`)
  * `autoscaling_ruler_cpu_target_utilization` (defaults to `1`)
  * `autoscaling_query_frontend_cpu_target_utilization` (defaults to `1`)
  * `autoscaling_ruler_query_frontend_cpu_target_utilization` (defaults to `1`)
  * `autoscaling_alertmanager_cpu_target_utilization` (defaults to `1`)
* [ENHANCEMENT] Gossip-ring: add appProtocol for istio compatibility. #5680
* [ENHANCEMENT] Add _config.commonConfig to allow adding common configuration parameters for all Mimir components. #5703
* [ENHANCEMENT] Update rollout-operator to `v0.7.0`. #5718
* [ENHANCEMENT] Increase the default rollout speed for store-gateway when lazy loading is disabled. #5823
* [ENHANCEMENT] Add autoscaling on memory for ruler-queriers. #5739
* [ENHANCEMENT] Deduplicate scaled object creation for most objects that scale on CPU and memory. #6411
* [BUGFIX] Fix compilation when index, chunks or metadata caches are disabled. #5710
* [BUGFIX] Autoscaling: treat OOMing containers as though they are using their full memory request. #5739
* [BUGFIX] Autoscaling: if no containers are up, report 0 memory usage instead of no data. #6411

### Mimirtool

* [ENHANCEMENT] Mimirtool uses paging to fetch all dashboards from Grafana when running `mimirtool analyse grafana`. This allows the tool to work correctly when running against Grafana instances with more than a 1000 dashboards. #5825
* [ENHANCEMENT] Extract metric name from queries that have a `__name__` matcher. #5911
* [BUGFIX] Mimirtool no longer parses label names as metric names when handling templating variables that are populated using `label_values(<label_name>)` when running `mimirtool analyse grafana`. #5832
* [BUGFIX] Fix panic when analyzing a grafana dashboard with multiline queries in templating variables. #5911

### Query-tee

* [CHANGE] Proxy `Content-Type` response header from backend. Previously `Content-Type: text/plain; charset=utf-8` was returned on all requests. #5183
* [CHANGE] Increase default value of `-proxy.compare-skip-recent-samples` to avoid racing with recording rule evaluation. #5561
* [CHANGE] Add `-backend.skip-tls-verify` to optionally skip TLS verification on backends. #5656

### Documentation

* [CHANGE] Fix reference to `get-started` documentation directory. #5476
* [CHANGE] Fix link to external OTLP/HTTP documentation.
* [ENHANCEMENT] Improved `MimirRulerTooManyFailedQueries` runbook. #5586
* [ENHANCEMENT] Improved "Recover accidentally deleted blocks" runbook. #5620
* [ENHANCEMENT] Documented options and trade-offs to query label names and values. #5582
* [ENHANCEMENT] Improved `MimirRequestErrors` runbook for alertmanager. #5694

### Tools

* [CHANGE] copyblocks: add support for S3 and the ability to copy between different object storage services. Due to this, the `-source-service` and `-destination-service` flags are now required and the `-service` flag has been removed. #5486
* [FEATURE] undelete-block-gcs: Added new tool for undeleting blocks on GCS storage. #5610 #5855
* [FEATURE] wal-reader: Added new tool for printing entries in TSDB WAL. #5780
* [ENHANCEMENT] ulidtime: add -seconds flag to print timestamps as Unix timestamps. #5621
* [ENHANCEMENT] ulidtime: exit with status code 1 if some ULIDs can't be parsed. #5621
* [ENHANCEMENT] tsdb-index-toc: added index-header size estimates. #5652
* [BUGFIX] Stop tools from panicking when `-help` flag is passed. #5412
* [BUGFIX] Remove github.com/golang/glog command line flags from tools. #5413

## 2.9.4

### Grafana Mimir

* [ENHANCEMENT] Update Docker base images from `alpine:3.18.3` to `alpine:3.18.5`. #6895

## 2.9.3

### Grafana Mimir

* [BUGFIX] Update `go.opentelemetry.io/contrib/instrumentation/net/http/otelhttp` to `0.44` which includes a fix for CVE-2023-45142. #6637

## 2.9.2

### Grafana Mimir

* [BUGFIX] Update grpc-go library to 1.56.3 and `golang.org/x/net` to `0.17`, which include fix for CVE-2023-44487. #6353 #6364

## 2.9.1

### Grafana Mimir

* [ENHANCEMENT] Update alpine base image to 3.18.3. #6021

## 2.9.0

### Grafana Mimir

* [CHANGE] Store-gateway: change expanded postings, postings, and label values index cache key format. These caches will be invalidated when rolling out the new Mimir version. #4770 #4978 #5037
* [CHANGE] Distributor: remove the "forwarding" feature as it isn't necessary anymore. #4876
* [CHANGE] Query-frontend: Change the default value of `-query-frontend.query-sharding-max-regexp-size-bytes` from `0` to `4096`. #4932
* [CHANGE] Querier: `-querier.query-ingesters-within` has been moved from a global flag to a per-tenant override. #4287
* [CHANGE] Querier: Use `-blocks-storage.tsdb.retention-period` instead of `-querier.query-ingesters-within` for calculating the lookback period for shuffle sharded ingesters. Setting `-querier.query-ingesters-within=0` no longer disables shuffle sharding on the read path. #4287
* [CHANGE] Block upload: `/api/v1/upload/block/{block}/files` endpoint now allows file uploads with no `Content-Length`. #4956
* [CHANGE] Store-gateway: deprecate configuration parameters for chunk pooling, they will be removed in Mimir 2.11. The following options are now also ignored: #4996
  * `-blocks-storage.bucket-store.max-chunk-pool-bytes`
  * `-blocks-storage.bucket-store.chunk-pool-min-bucket-size-bytes`
  * `-blocks-storage.bucket-store.chunk-pool-max-bucket-size-bytes`
* [CHANGE] Store-gateway: remove metrics `cortex_bucket_store_chunk_pool_requested_bytes_total` and `cortex_bucket_store_chunk_pool_returned_bytes_total`. #4996
* [CHANGE] Compactor: change default of `-compactor.partial-block-deletion-delay` to `1d`. This will automatically clean up partial blocks that were a result of failed block upload or deletion. #5026
* [CHANGE] Compactor: the deprecated configuration parameter `-compactor.consistency-delay` has been removed. #5050
* [CHANGE] Store-gateway: the deprecated configuration parameter `-blocks-storage.bucket-store.consistency-delay` has been removed. #5050
* [CHANGE] The configuration parameter `-blocks-storage.bucket-store.bucket-index.enabled` has been deprecated and will be removed in Mimir 2.11. Mimir is running by default with the bucket index enabled since version 2.0, and starting from the version 2.11 it will not be possible to disable it. #5051
* [CHANGE] The configuration parameters `-querier.iterators` and `-query.batch-iterators` have been deprecated and will be removed in Mimir 2.11. Mimir runs by default with `-querier.batch-iterators=true`, and starting from version 2.11 it will not be possible to change this. #5114
* [CHANGE] Compactor: change default of `-compactor.first-level-compaction-wait-period` to 25m. #5128
* [CHANGE] Ruler: changed default of `-ruler.poll-interval` from `1m` to `10m`. Starting from this release, the configured rule groups will also be re-synced each time they're modified calling the ruler configuration API. #5170
* [FEATURE] Query-frontend: add `-query-frontend.log-query-request-headers` to enable logging of request headers in query logs. #5030
* [FEATURE] Store-gateway: add experimental feature to retain lazy-loaded index headers between restarts by eagerly loading them during startup. This is disabled by default and can only be enabled if lazy loading is enabled. To enable this set the following: #5606
  * `-blocks-storage.bucket-store.index-header-lazy-loading-enabled` must be set to true
  * `-blocks-storage.bucket-store.index-header.eager-loading-startup-enabled` must be set to true
* [ENHANCEMENT] Add per-tenant limit `-validation.max-native-histogram-buckets` to be able to ignore native histogram samples that have too many buckets. #4765
* [ENHANCEMENT] Store-gateway: reduce memory usage in some LabelValues calls. #4789
* [ENHANCEMENT] Store-gateway: add a `stage` label to the metric `cortex_bucket_store_series_data_touched`. This label now applies to `data_type="chunks"` and `data_type="series"`. The `stage` label has 2 values: `processed` - the number of series that parsed - and `returned` - the number of series selected from the processed bytes to satisfy the query. #4797 #4830
* [ENHANCEMENT] Distributor: make `__meta_tenant_id` label available in relabeling rules configured via `metric_relabel_configs`. #4725
* [ENHANCEMENT] Compactor: added the configurable limit `compactor.block-upload-max-block-size-bytes` or `compactor_block_upload_max_block_size_bytes` to limit the byte size of uploaded or validated blocks. #4680
* [ENHANCEMENT] Querier: reduce CPU utilisation when shuffle sharding is enabled with large shard sizes. #4851
* [ENHANCEMENT] Packaging: facilitate configuration management by instructing systemd to start mimir with a configuration file. #4810
* [ENHANCEMENT] Store-gateway: reduce memory allocations when looking up postings from cache. #4861 #4869 #4962 #5047
* [ENHANCEMENT] Store-gateway: retain only necessary bytes when reading series from the bucket. #4926
* [ENHANCEMENT] Ingester, store-gateway: clear the shutdown marker after a successful shutdown to enable reusing their persistent volumes in case the ingester or store-gateway is restarted. #4985
* [ENHANCEMENT] Store-gateway, query-frontend: Reduced memory allocations when looking up cached entries from Memcached. #4862
* [ENHANCEMENT] Alertmanager: Add additional template function `queryFromGeneratorURL` returning query URL decoded query from the `GeneratorURL` field of an alert. #4301
* [ENHANCEMENT] Ruler: added experimental ruler storage cache support. The cache should reduce the number of "list objects" API calls issued to the object storage when there are 2+ ruler replicas running in a Mimir cluster. The cache can be configured setting `-ruler-storage.cache.*` CLI flags or their respective YAML config options. #4950 #5054
* [ENHANCEMENT] Store-gateway: added HTTP `/store-gateway/prepare-shutdown` endpoint for gracefully scaling down of store-gateways. A gauge `cortex_store_gateway_prepare_shutdown_requested` has been introduced for tracing this process. #4955
* [ENHANCEMENT] Updated Kuberesolver dependency (github.com/sercand/kuberesolver) from v2.4.0 to v4.0.0 and gRPC dependency (google.golang.org/grpc) from v1.47.0 to v1.53.0. #4922
* [ENHANCEMENT] Introduced new options for logging HTTP request headers: `-server.log-request-headers` enables logging HTTP request headers, `-server.log-request-headers-exclude-list` lists headers which should not be logged. #4922
* [ENHANCEMENT] Block upload: `/api/v1/upload/block/{block}/files` endpoint now disables read and write HTTP timeout, overriding `-server.http-read-timeout` and `-server.http-write-timeout` values. This is done to allow large file uploads to succeed. #4956
* [ENHANCEMENT] Alertmanager: Introduce new metrics from upstream. #4918
  * `cortex_alertmanager_notifications_failed_total` (added `reason` label)
  * `cortex_alertmanager_nflog_maintenance_total`
  * `cortex_alertmanager_nflog_maintenance_errors_total`
  * `cortex_alertmanager_silences_maintenance_total`
  * `cortex_alertmanager_silences_maintenance_errors_total`
* [ENHANCEMENT] Add native histogram support for `cortex_request_duration_seconds` metric family. #4987
* [ENHANCEMENT] Ruler: do not list rule groups in the object storage for disabled tenants. #5004
* [ENHANCEMENT] Query-frontend and querier: add HTTP API endpoint `<prometheus-http-prefix>/api/v1/format_query` to format a PromQL query. #4373
* [ENHANCEMENT] Query-frontend: Add `cortex_query_frontend_regexp_matcher_count` and `cortex_query_frontend_regexp_matcher_optimized_count` metrics to track optimization of regular expression label matchers. #4813
* [ENHANCEMENT] Alertmanager: Add configuration option to enable or disable the deletion of alertmanager state from object storage. This is useful when migrating alertmanager tenants from one cluster to another, because it avoids a condition where the state object is copied but then deleted before the configuration object is copied. #4989
* [ENHANCEMENT] Querier: only use the minimum set of chunks from ingesters when querying, and cancel unnecessary requests to ingesters sooner if we know their results won't be used. #5016
* [ENHANCEMENT] Add `-enable-go-runtime-metrics` flag to expose all go runtime metrics as Prometheus metrics. #5009
* [ENHANCEMENT] Ruler: trigger a synchronization of tenant's rule groups as soon as they change the rules configuration via API. This synchronization is in addition of the periodic syncing done every `-ruler.poll-interval`. The new behavior is enabled by default, but can be disabled with `-ruler.sync-rules-on-changes-enabled=false` (configurable on a per-tenant basis too). If you disable the new behaviour, then you may want to revert `-ruler.poll-interval` to `1m`. #4975 #5053 #5115 #5170
* [ENHANCEMENT] Distributor: Improve invalid tenant shard size error message. #5024
* [ENHANCEMENT] Store-gateway: record index header loading time separately in `cortex_bucket_store_series_request_stage_duration_seconds{stage="load_index_header"}`. Now index header loading will be visible in the "Mimir / Queries" dashboard in the "Series request p99/average latency" panels. #5011 #5062
* [ENHANCEMENT] Querier and ingester: add experimental support for streaming chunks from ingesters to queriers while evaluating queries. This can be enabled with `-querier.prefer-streaming-chunks=true`. #4886 #5078 #5094 #5126
* [ENHANCEMENT] Update Docker base images from `alpine:3.17.3` to `alpine:3.18.0`. #5065
* [ENHANCEMENT] Compactor: reduced the number of "object exists" API calls issued by the compactor to the object storage when syncing block's `meta.json` files. #5063
* [ENHANCEMENT] Distributor: Push request rate limits (`-distributor.request-rate-limit` and `-distributor.request-burst-size`) and their associated YAML configuration are now stable. #5124
* [ENHANCEMENT] Go: updated to 1.20.5. #5185
* [ENHANCEMENT] Update alpine base image to 3.18.2. #5274 #5276
* [BUGFIX] Metadata API: Mimir will now return an empty object when no metadata is available, matching Prometheus. #4782
* [BUGFIX] Store-gateway: add collision detection on expanded postings and individual postings cache keys. #4770
* [BUGFIX] Ruler: Support the `type=alert|record` query parameter for the API endpoint `<prometheus-http-prefix>/api/v1/rules`. #4302
* [BUGFIX] Backend: Check that alertmanager's data-dir doesn't overlap with bucket-sync dir. #4921
* [BUGFIX] Alertmanager: Allow to rate-limit webex, telegram and discord notifications. #4979
* [BUGFIX] Store-gateway: panics when decoding LabelValues responses that contain more than 655360 values. These responses are no longer cached. #5021
* [BUGFIX] Querier: don't leak memory when processing query requests from query-frontends (ie. when the query-scheduler is disabled). #5199

### Documentation

* [ENHANCEMENT] Improve `MimirIngesterReachingTenantsLimit` runbook. #4744 #4752
* [ENHANCEMENT] Add `symbol table size exceeds` case to `MimirCompactorHasNotSuccessfullyRunCompaction` runbook. #4945
* [ENHANCEMENT] Clarify which APIs use query sharding. #4948

### Mixin

* [CHANGE] Alerts: Remove `MimirQuerierHighRefetchRate`. #4980
* [CHANGE] Alerts: Remove `MimirTenantHasPartialBlocks`. This is obsoleted by the changed default of `-compactor.partial-block-deletion-delay` to `1d`, which will auto remediate this alert. #5026
* [ENHANCEMENT] Alertmanager dashboard: display active aggregation groups #4772
* [ENHANCEMENT] Alerts: `MimirIngesterTSDBWALCorrupted` now only fires when there are more than one corrupted WALs in single-zone deployments and when there are more than two zones affected in multi-zone deployments. #4920
* [ENHANCEMENT] Alerts: added labels to duplicated `MimirRolloutStuck` and `MimirCompactorHasNotUploadedBlocks` rules in order to distinguish them. #5023
* [ENHANCEMENT] Dashboards: fix holes in graph for lightly loaded clusters #4915
* [ENHANCEMENT] Dashboards: allow configuring additional services for the Rollout Progress dashboard. #5007
* [ENHANCEMENT] Alerts: do not fire `MimirAllocatingTooMuchMemory` alert for any matching container outside of namespaces where Mimir is running. #5089
* [BUGFIX] Dashboards: show cancelled requests in a different color to successful requests in throughput panels on dashboards. #5039
* [BUGFIX] Dashboards: fix dashboard panels that showed percentages with axes from 0 to 10000%. #5084
* [BUGFIX] Remove dependency on upstream Kubernetes mixin. #4732

### Jsonnet

* [CHANGE] Ruler: changed ruler autoscaling policy, extended scale down period from 60s to 600s. #4786
* [CHANGE] Update to v0.5.0 rollout-operator. #4893
* [CHANGE] Backend: add `alertmanager_args` to `mimir-backend` when running in read-write deployment mode. Remove hardcoded `filesystem` alertmanager storage. This moves alertmanager's data-dir to `/data/alertmanager` by default. #4907 #4921
* [CHANGE] Remove `-pdb` suffix from `PodDisruptionBudget` names. This will create new `PodDisruptionBudget` resources. Make sure to prune the old resources; otherwise, rollouts will be blocked. #5109
* [CHANGE] Query-frontend: enable query sharding for cardinality estimation via `-query-frontend.query-sharding-target-series-per-shard` by default if the results cache is enabled. #5128
* [ENHANCEMENT] Ingester: configure `-blocks-storage.tsdb.head-compaction-interval=15m` to spread TSDB head compaction over a wider time range. #4870
* [ENHANCEMENT] Ingester: configure `-blocks-storage.tsdb.wal-replay-concurrency` to CPU request minus 1. #4864
* [ENHANCEMENT] Compactor: configure `-compactor.first-level-compaction-wait-period` to TSDB head compaction interval plus 10 minutes. #4872
* [ENHANCEMENT] Store-gateway: set `GOMEMLIMIT` to the memory request value. This should reduce the likelihood the store-gateway may go out of memory, at the cost of an higher CPU utilization due to more frequent garbage collections when the memory utilization gets closer or above the configured requested memory. #4971
* [ENHANCEMENT] Store-gateway: dynamically set `GOMAXPROCS` based on the CPU request. This should reduce the likelihood a high load on the store-gateway will slow down the entire Kubernetes node. #5104
* [ENHANCEMENT] Store-gateway: add `store_gateway_lazy_loading_enabled` configuration option which combines disabled lazy-loading and reducing blocks sync concurrency. Reducing blocks sync concurrency improves startup times with disabled lazy loading on HDDs. #5025
* [ENHANCEMENT] Update `rollout-operator` image to `v0.6.0`. #5155
* [BUGFIX] Backend: configure `-ruler.alertmanager-url` to `mimir-backend` when running in read-write deployment mode. #4892
* [ENHANCEMENT] Memcached: don't overwrite upsteam memcached statefulset jsonnet to allow chosing between antiAffinity and topologySpreadConstraints.

### Mimirtool

* [CHANGE] check rules: will fail on duplicate rules when `--strict` is provided. #5035
* [FEATURE] sync/diff can now include/exclude namespaces based on a regular expression using `--namespaces-regex` and `--ignore-namespaces-regex`. #5100
* [ENHANCEMENT] analyze prometheus: allow to specify `-prometheus-http-prefix`. #4966
* [ENHANCEMENT] analyze grafana: allow to specify `--folder-title` to limit dashboards analysis based on their exact folder title. #4973

### Tools

* [CHANGE] copyblocks: copying between Azure Blob Storage buckets is now supported in addition to copying between Google Cloud Storage buckets. As a result, the `--service` flag is now required to be specified (accepted values are `gcs` or `abs`). #4756

## 2.8.0

### Grafana Mimir

* [CHANGE] Ingester: changed experimental CLI flag from `-out-of-order-blocks-external-label-enabled` to `-ingester.out-of-order-blocks-external-label-enabled` #4440
* [CHANGE] Store-gateway: The following metrics have been removed: #4332
  * `cortex_bucket_store_series_get_all_duration_seconds`
  * `cortex_bucket_store_series_merge_duration_seconds`
* [CHANGE] Ingester: changed default value of `-blocks-storage.tsdb.retention-period` from `24h` to `13h`. If you're running Mimir with a custom configuration and you're overriding `-querier.query-store-after` to a value greater than the default `12h` then you should increase `-blocks-storage.tsdb.retention-period` accordingly. #4382
* [CHANGE] Ingester: the configuration parameter `-blocks-storage.tsdb.max-tsdb-opening-concurrency-on-startup` has been deprecated and will be removed in Mimir 2.10. #4445
* [CHANGE] Query-frontend: Cached results now contain timestamp which allows Mimir to check if cached results are still valid based on current TTL configured for tenant. Results cached by previous Mimir version are used until they expire from cache, which can take up to 7 days. If you need to use per-tenant TTL sooner, please flush results cache manually. #4439
* [CHANGE] Ingester: the `cortex_ingester_tsdb_wal_replay_duration_seconds` metrics has been removed. #4465
* [CHANGE] Query-frontend and ruler: use protobuf internal query result payload format by default. This feature is no longer considered experimental. #4557 #4709
* [CHANGE] Ruler: reject creating federated rule groups while tenant federation is disabled. Previously the rule groups would be silently dropped during bucket sync. #4555
* [CHANGE] Compactor: the `/api/v1/upload/block/{block}/finish` endpoint now returns a `429` status code when the compactor has reached the limit specified by `-compactor.max-block-upload-validation-concurrency`. #4598
* [CHANGE] Compactor: when starting a block upload the maximum byte size of the block metadata provided in the request body is now limited to 1 MiB. If this limit is exceeded a `413` status code is returned. #4683
* [CHANGE] Store-gateway: cache key format for expanded postings has changed. This will invalidate the expanded postings in the index cache when deployed. #4667
* [FEATURE] Cache: Introduce experimental support for using Redis for results, chunks, index, and metadata caches. #4371
* [FEATURE] Vault: Introduce experimental integration with Vault to fetch secrets used to configure TLS for clients. Server TLS secrets will still be read from a file. `tls-ca-path`, `tls-cert-path` and `tls-key-path` will denote the path in Vault for the following CLI flags when `-vault.enabled` is true: #4446.
  * `-distributor.ha-tracker.etcd.*`
  * `-distributor.ring.etcd.*`
  * `-distributor.forwarding.grpc-client.*`
  * `-querier.store-gateway-client.*`
  * `-ingester.client.*`
  * `-ingester.ring.etcd.*`
  * `-querier.frontend-client.*`
  * `-query-frontend.grpc-client-config.*`
  * `-query-frontend.results-cache.redis.*`
  * `-blocks-storage.bucket-store.index-cache.redis.*`
  * `-blocks-storage.bucket-store.chunks-cache.redis.*`
  * `-blocks-storage.bucket-store.metadata-cache.redis.*`
  * `-compactor.ring.etcd.*`
  * `-store-gateway.sharding-ring.etcd.*`
  * `-ruler.client.*`
  * `-ruler.alertmanager-client.*`
  * `-ruler.ring.etcd.*`
  * `-ruler.query-frontend.grpc-client-config.*`
  * `-alertmanager.sharding-ring.etcd.*`
  * `-alertmanager.alertmanager-client.*`
  * `-memberlist.*`
  * `-query-scheduler.grpc-client-config.*`
  * `-query-scheduler.ring.etcd.*`
  * `-overrides-exporter.ring.etcd.*`
* [FEATURE] Distributor, ingester, querier, query-frontend, store-gateway: add experimental support for native histograms. Requires that the experimental protobuf query result response format is enabled by `-query-frontend.query-result-response-format=protobuf` on the query frontend. #4286 #4352 #4354 #4376 #4377 #4387 #4396 #4425 #4442 #4494 #4512 #4513 #4526
* [FEATURE] Added `-<prefix>.s3.storage-class` flag to configure the S3 storage class for objects written to S3 buckets. #4300
* [FEATURE] Add `freebsd` to the target OS when generating binaries for a Mimir release. #4654
* [FEATURE] Ingester: Add `prepare-shutdown` endpoint which can be used as part of Kubernetes scale down automations. #4718
* [ENHANCEMENT] Add timezone information to Alpine Docker images. #4583
* [ENHANCEMENT] Ruler: Sync rules when ruler JOINING the ring instead of ACTIVE, In order to reducing missed rule iterations during ruler restarts. #4451
* [ENHANCEMENT] Allow to define service name used for tracing via `JAEGER_SERVICE_NAME` environment variable. #4394
* [ENHANCEMENT] Querier and query-frontend: add experimental, more performant protobuf query result response format enabled with `-query-frontend.query-result-response-format=protobuf`. #4304 #4318 #4375
* [ENHANCEMENT] Compactor: added experimental configuration parameter `-compactor.first-level-compaction-wait-period`, to configure how long the compactor should wait before compacting 1st level blocks (uploaded by ingesters). This configuration option allows to reduce the chances compactor begins compacting blocks before all ingesters have uploaded their blocks to the storage. #4401
* [ENHANCEMENT] Store-gateway: use more efficient chunks fetching and caching. #4255
* [ENHANCEMENT] Query-frontend and ruler: add experimental, more performant protobuf internal query result response format enabled with `-ruler.query-frontend.query-result-response-format=protobuf`. #4331
* [ENHANCEMENT] Ruler: increased tolerance for missed iterations on alerts, reducing the chances of flapping firing alerts during ruler restarts. #4432
* [ENHANCEMENT] Optimized `.*` and `.+` regular expression label matchers. #4432
* [ENHANCEMENT] Optimized regular expression label matchers with alternates (e.g. `a|b|c`). #4647
* [ENHANCEMENT] Added an in-memory cache for regular expression matchers, to avoid parsing and compiling the same expression multiple times when used in recurring queries. #4633
* [ENHANCEMENT] Query-frontend: results cache TTL is now configurable by using `-query-frontend.results-cache-ttl` and `-query-frontend.results-cache-ttl-for-out-of-order-time-window` options. These values can also be specified per tenant. Default values are unchanged (7 days and 10 minutes respectively). #4385
* [ENHANCEMENT] Ingester: added advanced configuration parameter `-blocks-storage.tsdb.wal-replay-concurrency` representing the maximum number of CPUs used during WAL replay. #4445
* [ENHANCEMENT] Ingester: added metrics `cortex_ingester_tsdb_open_duration_seconds_total` to measure the total time it takes to open all existing TSDBs. The time tracked by this metric also includes the TSDBs WAL replay duration. #4465
* [ENHANCEMENT] Store-gateway: use streaming implementation for LabelNames RPC. The batch size for streaming is controlled by `-blocks-storage.bucket-store.batch-series-size`. #4464
* [ENHANCEMENT] Memcached: Add support for TLS or mTLS connections to cache servers. #4535
* [ENHANCEMENT] Compactor: blocks index files are now validated for correctness for blocks uploaded via the TSDB block upload feature. #4503
* [ENHANCEMENT] Compactor: block chunks and segment files are now validated for correctness for blocks uploaded via the TSDB block upload feature. #4549
* [ENHANCEMENT] Ingester: added configuration options to configure the "postings for matchers" cache of each compacted block queried from ingesters: #4561
  * `-blocks-storage.tsdb.block-postings-for-matchers-cache-ttl`
  * `-blocks-storage.tsdb.block-postings-for-matchers-cache-size`
  * `-blocks-storage.tsdb.block-postings-for-matchers-cache-force`
* [ENHANCEMENT] Compactor: validation of blocks uploaded via the TSDB block upload feature is now configurable on a per tenant basis: #4585
  * `-compactor.block-upload-validation-enabled` has been added, `compactor_block_upload_validation_enabled` can be used to override per tenant
  * `-compactor.block-upload.block-validation-enabled` was the previous global flag and has been removed
* [ENHANCEMENT] TSDB Block Upload: block upload validation concurrency can now be limited with `-compactor.max-block-upload-validation-concurrency`. #4598
* [ENHANCEMENT] OTLP: Add support for converting OTel exponential histograms to Prometheus native histograms. The ingestion of native histograms must be enabled, please set `-ingester.native-histograms-ingestion-enabled` to `true`. #4063 #4639
* [ENHANCEMENT] Query-frontend: add metric `cortex_query_fetched_index_bytes_total` to measure TSDB index bytes fetched to execute a query. #4597
* [ENHANCEMENT] Query-frontend: add experimental limit to enforce a max query expression size in bytes via `-query-frontend.max-query-expression-size-bytes` or `max_query_expression_size_bytes`. #4604
* [ENHANCEMENT] Query-tee: improve message logged when comparing responses and one response contains a non-JSON payload. #4588
* [ENHANCEMENT] Distributor: add ability to set per-distributor limits via `distributor_limits` block in runtime configuration in addition to the existing configuration. #4619
* [ENHANCEMENT] Querier: reduce peak memory consumption for queries that touch a large number of chunks. #4625
* [ENHANCEMENT] Query-frontend: added experimental `-query-frontend.query-sharding-max-regexp-size-bytes` limit to query-frontend. When set to a value greater than 0, query-frontend disabled query sharding for any query with a regexp matcher longer than the configured limit. #4632
* [ENHANCEMENT] Store-gateway: include statistics from LabelValues and LabelNames calls in `cortex_bucket_store_series*` metrics. #4673
* [ENHANCEMENT] Query-frontend: improve readability of distributed tracing spans. #4656
* [ENHANCEMENT] Update Docker base images from `alpine:3.17.2` to `alpine:3.17.3`. #4685
* [ENHANCEMENT] Querier: improve performance when shuffle sharding is enabled and the shard size is large. #4711
* [ENHANCEMENT] Ingester: improve performance when Active Series Tracker is in use. #4717
* [ENHANCEMENT] Store-gateway: optionally select `-blocks-storage.bucket-store.series-selection-strategy`, which can limit the impact of large posting lists (when many series share the same label name and value). #4667 #4695 #4698
* [ENHANCEMENT] Querier: Cache the converted float histogram from chunk iterator, hence there is no need to lookup chunk every time to get the converted float histogram. #4684
* [ENHANCEMENT] Ruler: Improve rule upload performance when not enforcing per-tenant rule group limits. #4828
* [ENHANCEMENT] Improved memory limit on the in-memory cache used for regular expression matchers. #4751
* [BUGFIX] Querier: Streaming remote read will now continue to return multiple chunks per frame after the first frame. #4423
* [BUGFIX] Store-gateway: the values for `stage="processed"` for the metrics `cortex_bucket_store_series_data_touched` and  `cortex_bucket_store_series_data_size_touched_bytes` when using fine-grained chunks caching is now reporting the correct values of chunks held in memory. #4449
* [BUGFIX] Compactor: fixed reporting a compaction error when compactor is correctly shut down while populating blocks. #4580
* [BUGFIX] OTLP: Do not drop exemplars of the OTLP Monotonic Sum metric. #4063
* [BUGFIX] Packaging: flag `/etc/default/mimir` and `/etc/sysconfig/mimir` as config to prevent overwrite. #4587
* [BUGFIX] Query-frontend: don't retry queries which error inside PromQL. #4643
* [BUGFIX] Store-gateway & query-frontend: report more consistent statistics for fetched index bytes. #4671
* [BUGFIX] Native histograms: fix how IsFloatHistogram determines if mimirpb.Histogram is a float histogram. #4706
* [BUGFIX] Query-frontend: fix query sharding for native histograms. #4666
* [BUGFIX] Ring status page: fixed the owned tokens percentage value displayed. #4730
* [BUGFIX] Querier: fixed chunk iterator that can return sample with wrong timestamp. #4450
* [BUGFIX] Packaging: fix preremove script preventing upgrades. #4801
* [BUGFIX] Security: updates Go to version 1.20.4 to fix CVE-2023-24539, CVE-2023-24540, CVE-2023-29400. #4903

### Mixin

* [ENHANCEMENT] Queries: Display data touched per sec in bytes instead of number of items. #4492
* [ENHANCEMENT] `_config.job_names.<job>` values can now be arrays of regular expressions in addition to a single string. Strings are still supported and behave as before. #4543
* [ENHANCEMENT] Queries dashboard: remove mention to store-gateway "streaming enabled" in panels because store-gateway only support streaming series since Mimir 2.7. #4569
* [ENHANCEMENT] Ruler: Add panel description for Read QPS panel in Ruler dashboard to explain values when in remote ruler mode. #4675
* [BUGFIX] Ruler dashboard: show data for reads from ingesters. #4543
* [BUGFIX] Pod selector regex for deployments: change `(.*-mimir-)` to `(.*mimir-)`. #4603

### Jsonnet

* [CHANGE] Ruler: changed ruler deployment max surge from `0` to `50%`, and max unavailable from `1` to `0`. #4381
* [CHANGE] Memcached connections parameters `-blocks-storage.bucket-store.index-cache.memcached.max-idle-connections`, `-blocks-storage.bucket-store.chunks-cache.memcached.max-idle-connections` and `-blocks-storage.bucket-store.metadata-cache.memcached.max-idle-connections` settings are now configured based on `max-get-multi-concurrency` and `max-async-concurrency`. #4591
* [CHANGE] Add support to use external Redis as cache. Following are some changes in the jsonnet config: #4386 #4640
  * Renamed `memcached_*_enabled` config options to `cache_*_enabled`
  * Renamed `memcached_*_max_item_size_mb` config options to `cache_*_max_item_size_mb`
  * Added `cache_*_backend` config options
* [CHANGE] Store-gateway StatefulSets with disabled multi-zone deployment are also unregistered from the ring on shutdown. This eliminated resharding during rollouts, at the cost of extra effort during scaling down store-gateways. For more information see [Scaling down store-gateways](https://grafana.com/docs/mimir/v2.7.x/operators-guide/run-production-environment/scaling-out/#scaling-down-store-gateways). #4713
* [CHANGE] Removed `$._config.querier.replicas` and `$._config.queryFrontend.replicas`. If you need to customize the number of querier or query-frontend replicas, and autoscaling is disabled, please set an override as is done for other stateless components (e.g. distributors). #5130
* [ENHANCEMENT] Alertmanager: add `alertmanager_data_disk_size` and  `alertmanager_data_disk_class` configuration options, by default no storage class is set. #4389
* [ENHANCEMENT] Update `rollout-operator` to `v0.4.0`. #4524
* [ENHANCEMENT] Update memcached to `memcached:1.6.19-alpine`. #4581
* [ENHANCEMENT] Add support for mTLS connections to Memcached servers. #4553
* [ENHANCEMENT] Update the `memcached-exporter` to `v0.11.2`. #4570
* [ENHANCEMENT] Autoscaling: Add `autoscaling_query_frontend_memory_target_utilization`, `autoscaling_ruler_query_frontend_memory_target_utilization`, and `autoscaling_ruler_memory_target_utilization` configuration options, for controlling the corresponding autoscaler memory thresholds. Each has a default of 1, i.e. 100%. #4612
* [ENHANCEMENT] Distributor: add ability to set per-distributor limits via `distributor_instance_limits` using runtime configuration. #4627
* [BUGFIX] Add missing query sharding settings for user_24M and user_32M plans. #4374

### Mimirtool

* [ENHANCEMENT] Backfill: mimirtool will now sleep and retry if it receives a 429 response while trying to finish an upload due to validation concurrency limits. #4598
* [ENHANCEMENT] `gauge` panel type is supported now in `mimirtool analyze dashboard`. #4679
* [ENHANCEMENT] Set a `User-Agent` header on requests to Mimir or Prometheus servers. #4700

### Mimir Continuous Test

* [FEATURE] Allow continuous testing of native histograms as well by enabling the flag `-tests.write-read-series-test.histogram-samples-enabled`. The metrics exposed by the tool will now have a new label called `type` with possible values of `float`, `histogram_float_counter`, `histogram_float_gauge`, `histogram_int_counter`, `histogram_int_gauge`, the list of metrics impacted: #4457
  * `mimir_continuous_test_writes_total`
  * `mimir_continuous_test_writes_failed_total`
  * `mimir_continuous_test_queries_total`
  * `mimir_continuous_test_queries_failed_total`
  * `mimir_continuous_test_query_result_checks_total`
  * `mimir_continuous_test_query_result_checks_failed_total`
* [ENHANCEMENT] Added a new metric `mimir_continuous_test_build_info` that reports version information, similar to the existing `cortex_build_info` metric exposed by other Mimir components. #4712
* [ENHANCEMENT] Add coherency for the selected ranges and instants of test queries. #4704

### Query-tee

### Documentation

* [CHANGE] Clarify what deprecation means in the lifecycle of configuration parameters. #4499
* [CHANGE] Update compactor `split-groups` and `split-and-merge-shards` recommendation on component page. #4623
* [FEATURE] Add instructions about how to configure native histograms. #4527
* [ENHANCEMENT] Runbook for MimirCompactorHasNotSuccessfullyRunCompaction extended to include scenario where compaction has fallen behind. #4609
* [ENHANCEMENT] Add explanation for QPS values for reads in remote ruler mode and writes generally, to the Ruler dashboard page. #4629
* [ENHANCEMENT] Expand zone-aware replication page to cover single physical availability zone deployments. #4631
* [FEATURE] Add instructions to use puppet module. #4610
* [FEATURE] Add documentation on how deploy mixin with terraform. #4161

### Tools

* [ENHANCEMENT] tsdb-index: iteration over index is now faster when any equal matcher is supplied. #4515

## 2.7.3

### Grafana Mimir

* [BUGFIX] Security: updates Go to version 1.20.4 to fix CVE-2023-24539, CVE-2023-24540, CVE-2023-29400. #4905

## 2.7.2

### Grafana Mimir

* [BUGFIX] Security: updated Go version to 1.20.3 to fix CVE-2023-24538 #4795

## 2.7.1

**Note**: During the release process, version 2.7.0 was tagged too early, before completing the release checklist and production testing. Release 2.7.1 doesn't include any code changes since 2.7.0, but now has proper release notes, published documentation, and has been fully tested in our production environment.

### Grafana Mimir

* [CHANGE] Ingester: the configuration parameter `-ingester.ring.readiness-check-ring-health` has been deprecated and will be removed in Mimir 2.9. #4422
* [CHANGE] Ruler: changed default value of `-ruler.evaluation-delay-duration` option from 0 to 1m. #4250
* [CHANGE] Querier: Errors with status code `422` coming from the store-gateway are propagated and not converted to the consistency check error anymore. #4100
* [CHANGE] Store-gateway: When a query hits `max_fetched_chunks_per_query` and `max_fetched_series_per_query` limits, an error with the status code `422` is created and returned. #4056
* [CHANGE] Packaging: Migrate FPM packaging solution to NFPM. Rationalize packages dependencies and add package for all binaries. #3911
* [CHANGE] Store-gateway: Deprecate flag `-blocks-storage.bucket-store.chunks-cache.subrange-size` since there's no benefit to changing the default of `16000`. #4135
* [CHANGE] Experimental support for ephemeral storage introduced in Mimir 2.6.0 has been removed. Following options are no longer available: #4252
  * `-blocks-storage.ephemeral-tsdb.*`
  * `-distributor.ephemeral-series-enabled`
  * `-distributor.ephemeral-series-matchers`
  * `-ingester.max-ephemeral-series-per-user`
  * `-ingester.instance-limits.max-ephemeral-series`
Querying with using `{__mimir_storage__="ephemeral"}` selector no longer works. All label values with `ephemeral-` prefix in `reason` label of `cortex_discarded_samples_total` metric are no longer available. Following metrics have been removed:
  * `cortex_ingester_ephemeral_series`
  * `cortex_ingester_ephemeral_series_created_total`
  * `cortex_ingester_ephemeral_series_removed_total`
  * `cortex_ingester_ingested_ephemeral_samples_total`
  * `cortex_ingester_ingested_ephemeral_samples_failures_total`
  * `cortex_ingester_memory_ephemeral_users`
  * `cortex_ingester_queries_ephemeral_total`
  * `cortex_ingester_queried_ephemeral_samples`
  * `cortex_ingester_queried_ephemeral_series`
* [CHANGE] Store-gateway: use mmap-less index-header reader by default and remove mmap-based index header reader. The following flags have changed: #4280
   * `-blocks-storage.bucket-store.index-header.map-populate-enabled` has been removed
   * `-blocks-storage.bucket-store.index-header.stream-reader-enabled` has been removed
   * `-blocks-storage.bucket-store.index-header.stream-reader-max-idle-file-handles` has been renamed to `-blocks-storage.bucket-store.index-header.max-idle-file-handles`, and the corresponding configuration file option has been renamed from `stream_reader_max_idle_file_handles` to `max_idle_file_handles`
* [CHANGE] Store-gateway: the streaming store-gateway is now enabled by default. The new default setting for `-blocks-storage.bucket-store.batch-series-size` is `5000`. #4330
* [CHANGE] Compactor: the configuration parameter `-compactor.consistency-delay` has been deprecated and will be removed in Mimir 2.9. #4409
* [CHANGE] Store-gateway: the configuration parameter `-blocks-storage.bucket-store.consistency-delay` has been deprecated and will be removed in Mimir 2.9. #4409
* [FEATURE] Ruler: added `keep_firing_for` support to alerting rules. #4099
* [FEATURE] Distributor, ingester: ingestion of native histograms. The new per-tenant limit `-ingester.native-histograms-ingestion-enabled` controls whether native histograms are stored or ignored. #4159
* [FEATURE] Query-frontend: Introduce experimental `-query-frontend.query-sharding-target-series-per-shard` to allow query sharding to take into account cardinality of similar requests executed previously. This feature uses the same cache that's used for results caching. #4121 #4177 #4188 #4254
* [ENHANCEMENT] Go: update go to 1.20.1. #4266
* [ENHANCEMENT] Ingester: added `out_of_order_blocks_external_label_enabled` shipper option to label out-of-order blocks before shipping them to cloud storage. #4182 #4297
* [ENHANCEMENT] Ruler: introduced concurrency when loading per-tenant rules configuration. This improvement is expected to speed up the ruler start up time in a Mimir cluster with a large number of tenants. #4258
* [ENHANCEMENT] Compactor: Add `reason` label to `cortex_compactor_runs_failed_total`. The value can be `shutdown` or `error`. #4012
* [ENHANCEMENT] Store-gateway: enforce `max_fetched_series_per_query`. #4056
* [ENHANCEMENT] Query-frontend: Disambiguate logs for failed queries. #4067
* [ENHANCEMENT] Query-frontend: log caller user agent in query stats logs. #4093
* [ENHANCEMENT] Store-gateway: add `data_type` label with values on `cortex_bucket_store_partitioner_extended_ranges_total`, `cortex_bucket_store_partitioner_expanded_ranges_total`, `cortex_bucket_store_partitioner_requested_ranges_total`, `cortex_bucket_store_partitioner_expanded_bytes_total`, `cortex_bucket_store_partitioner_requested_bytes_total` for `postings`, `series`, and `chunks`. #4095
* [ENHANCEMENT] Store-gateway: Reduce memory allocation rate when loading TSDB chunks from Memcached. #4074
* [ENHANCEMENT] Query-frontend: track `cortex_frontend_query_response_codec_duration_seconds` and `cortex_frontend_query_response_codec_payload_bytes` metrics to measure the time taken and bytes read / written while encoding and decoding query result payloads. #4110
* [ENHANCEMENT] Alertmanager: expose additional upstream metrics `cortex_alertmanager_dispatcher_aggregation_groups`, `cortex_alertmanager_dispatcher_alert_processing_duration_seconds`. #4151
* [ENHANCEMENT] Querier and query-frontend: add experimental, more performant protobuf internal query result response format enabled with `-query-frontend.query-result-response-format=protobuf`. #4153
* [ENHANCEMENT] Store-gateway: use more efficient chunks fetching and caching. This should reduce CPU, memory utilization, and receive bandwidth of a store-gateway. Enable with `-blocks-storage.bucket-store.chunks-cache.fine-grained-chunks-caching-enabled=true`. #4163 #4174 #4227
* [ENHANCEMENT] Query-frontend: Wait for in-flight queries to finish before shutting down. #4073 #4170
* [ENHANCEMENT] Store-gateway: added `encode` and `other` stage to `cortex_bucket_store_series_request_stage_duration_seconds` metric. #4179
* [ENHANCEMENT] Ingester: log state of TSDB when shipping or forced compaction can't be done due to unexpected state of TSDB. #4211
* [ENHANCEMENT] Update Docker base images from `alpine:3.17.1` to `alpine:3.17.2`. #4240
* [ENHANCEMENT] Store-gateway: add a `stage` label to the metrics `cortex_bucket_store_series_data_fetched`, `cortex_bucket_store_series_data_size_fetched_bytes`, `cortex_bucket_store_series_data_touched`, `cortex_bucket_store_series_data_size_touched_bytes`. This label only applies to `data_type="chunks"`. For `fetched` metrics with `data_type="chunks"` the `stage` label has 2 values: `fetched` - the chunks or bytes that were fetched from the cache or the object store, `refetched` - the chunks or bytes that had to be refetched from the cache or the object store because their size was underestimated during the first fetch. For `touched` metrics with `data_type="chunks"` the `stage` label has 2 values: `processed` - the chunks or bytes that were read from the fetched chunks or bytes and were processed in memory, `returned` - the chunks or bytes that were selected from the processed bytes to satisfy the query. #4227 #4316
* [ENHANCEMENT] Compactor: improve the partial block check related to `compactor.partial-block-deletion-delay` to potentially issue less requests to object storage. #4246
* [ENHANCEMENT] Memcached: added `-*.memcached.min-idle-connections-headroom-percentage` support to configure the minimum number of idle connections to keep open as a percentage (0-100) of the number of recently used idle connections. This feature is disabled when set to a negative value (default), which means idle connections are kept open indefinitely. #4249
* [ENHANCEMENT] Querier and store-gateway: optimized regular expression label matchers with case insensitive alternate operator. #4340 #4357
* [ENHANCEMENT] Compactor: added the experimental flag `-compactor.block-upload.block-validation-enabled` with the default `true` to configure whether block validation occurs on backfilled blocks. #3411
* [ENHANCEMENT] Ingester: apply a jitter to the first TSDB head compaction interval configured via `-blocks-storage.tsdb.head-compaction-interval`. Subsequent checks will happen at the configured interval. This should help to spread the TSDB head compaction among different ingesters over the configured interval. #4364
* [ENHANCEMENT] Ingester: the maximum accepted value for `-blocks-storage.tsdb.head-compaction-interval` has been increased from 5m to 15m. #4364
* [BUGFIX] Store-gateway: return `Canceled` rather than `Aborted` or `Internal` error when the calling querier cancels a label names or values request, and return `Internal` if processing the request fails for another reason. #4061
* [BUGFIX] Querier: track canceled requests with status code `499` in the metrics instead of `503` or `422`. #4099
* [BUGFIX] Ingester: compact out-of-order data during `/ingester/flush` or when TSDB is idle. #4180
* [BUGFIX] Ingester: conversion of global limits `max-series-per-user`, `max-series-per-metric`, `max-metadata-per-user` and `max-metadata-per-metric` into corresponding local limits now takes into account the number of ingesters in each zone. #4238
* [BUGFIX] Ingester: track `cortex_ingester_memory_series` metric consistently with `cortex_ingester_memory_series_created_total` and `cortex_ingester_memory_series_removed_total`. #4312
* [BUGFIX] Querier: fixed a bug which was incorrectly matching series with regular expression label matchers with begin/end anchors in the middle of the regular expression. #4340

### Mixin

* [CHANGE] Move auto-scaling panel rows down beneath logical network path in Reads and Writes dashboards. #4049
* [CHANGE] Make distributor auto-scaling metric panels show desired number of replicas. #4218
* [CHANGE] Alerts: The alert `MimirMemcachedRequestErrors` has been renamed to `MimirCacheRequestErrors`. #4242
* [ENHANCEMENT] Alerts: Added `MimirAutoscalerKedaFailing` alert firing when a KEDA scaler is failing. #4045
* [ENHANCEMENT] Add auto-scaling panels to ruler dashboard. #4046
* [ENHANCEMENT] Add gateway auto-scaling panels to Reads and Writes dashboards. #4049 #4216
* [ENHANCEMENT] Dashboards: distinguish between label names and label values queries. #4065
* [ENHANCEMENT] Add query-frontend and ruler-query-frontend auto-scaling panels to Reads and Ruler dashboards. #4199
* [BUGFIX] Alerts: Fixed `MimirAutoscalerNotActive` to not fire if scaling metric does not exist, to avoid false positives on scaled objects with 0 min replicas. #4045
* [BUGFIX] Alerts: `MimirCompactorHasNotSuccessfullyRunCompaction` is no longer triggered by frequent compactor restarts. #4012
* [BUGFIX] Tenants dashboard: Correctly show the ruler-query-scheduler queue size. #4152

### Jsonnet

* [CHANGE] Create the `query-frontend-discovery` service only when Mimir is deployed in microservice mode without query-scheduler. #4353
* [CHANGE] Add results cache backend config to `ruler-query-frontend` configuration to allow cache reuse for cardinality-estimation based sharding. #4257
* [ENHANCEMENT] Add support for ruler auto-scaling. #4046
* [ENHANCEMENT] Add optional `weight` param to `newQuerierScaledObject` and `newRulerQuerierScaledObject` to allow running multiple querier deployments on different node types. #4141
* [ENHANCEMENT] Add support for query-frontend and ruler-query-frontend auto-scaling. #4199
* [BUGFIX] Shuffle sharding: when applying user class limits, honor the minimum shard size configured in `$._config.shuffle_sharding.*`. #4363

### Mimirtool

* [FEATURE] Added `keep_firing_for` support to rules configuration. #4099
* [ENHANCEMENT] Add `-tls-insecure-skip-verify` to rules, alertmanager and backfill commands. #4162

### Query-tee

* [CHANGE] Increase default value of `-backend.read-timeout` to 150s, to accommodate default querier and query frontend timeout of 120s. #4262
* [ENHANCEMENT] Log errors that occur while performing requests to compare two endpoints. #4262
* [ENHANCEMENT] When comparing two responses that both contain an error, only consider the comparison failed if the errors differ. Previously, if either response contained an error, the comparison always failed, even if both responses contained the same error. #4262
* [ENHANCEMENT] Include the value of the `X-Scope-OrgID` header when logging a comparison failure. #4262
* [BUGFIX] Parameters (expression, time range etc.) for a query request where the parameters are in the HTTP request body rather than in the URL are now logged correctly when responses differ. #4265

### Documentation

* [ENHANCEMENT] Add guide on alternative migration method for Thanos to Mimir #3554
* [ENHANCEMENT] Restore "Migrate from Cortex" for Jsonnet. #3929
* [ENHANCEMENT] Document migration from microservices to read-write deployment mode. #3951
* [ENHANCEMENT] Do not error when there is nothing to commit as part of a publish #4058
* [ENHANCEMENT] Explain how to run Mimir locally using docker-compose #4079
* [ENHANCEMENT] Docs: use long flag names in runbook commands. #4088
* [ENHANCEMENT] Clarify how ingester replication happens. #4101
* [ENHANCEMENT] Improvements to the Get Started guide. #4315
* [BUGFIX] Added indentation to Azure and SWIFT backend definition. #4263

### Tools

* [ENHANCEMENT] Adapt tsdb-print-chunk for native histograms. #4186
* [ENHANCEMENT] Adapt tsdb-index-health for blocks containing native histograms. #4186
* [ENHANCEMENT] Adapt tsdb-chunks tool to handle native histograms. #4186

## 2.6.2

* [BUGFIX] Security: updates Go to version 1.20.4 to fix CVE-2023-24539, CVE-2023-24540, CVE-2023-29400. #4903

## 2.6.1

### Grafana Mimir

* [BUGFIX] Security: updates Go to version 1.20.3 to fix CVE-2023-24538 #4798

## 2.6.0

### Grafana Mimir

* [CHANGE] Querier: Introduce `-querier.max-partial-query-length` to limit the time range for partial queries at the querier level and deprecate `-store.max-query-length`. #3825 #4017
* [CHANGE] Store-gateway: Remove experimental `-blocks-storage.bucket-store.max-concurrent-reject-over-limit` flag. #3706
* [CHANGE] Ingester: If shipping is enabled block retention will now be relative to the upload time to cloud storage. If shipping is disabled block retention will be relative to the creation time of the block instead of the mintime of the last block created. #3816
* [CHANGE] Query-frontend: Deprecated CLI flag `-query-frontend.align-querier-with-step` has been removed. #3982
* [CHANGE] Alertmanager: added default configuration for `-alertmanager.configs.fallback`. Allows tenants to send alerts without first uploading an Alertmanager configuration. #3541
* [FEATURE] Store-gateway: streaming of series. The store-gateway can now stream results back to the querier instead of buffering them. This is expected to greatly reduce peak memory consumption while keeping latency the same. You can enable this feature by setting `-blocks-storage.bucket-store.batch-series-size` to a value in the high thousands (5000-10000). This is still an experimental feature and is subject to a changing API and instability. #3540 #3546 #3587 #3606 #3611 #3620 #3645 #3355 #3697 #3666 #3687 #3728 #3739 #3751 #3779 #3839
* [FEATURE] Alertmanager: Added support for the Webex receiver. #3758
* [FEATURE] Limits: Added the `-validation.separate-metrics-group-label` flag. This allows further separation of the `cortex_discarded_samples_total` metric by an additional `group` label - which is configured by this flag to be the value of a specific label on an incoming timeseries. Active groups are tracked and inactive groups are cleaned up on a defined interval. The maximum number of groups tracked is controlled by the `-max-separate-metrics-groups-per-user` flag. #3439
* [FEATURE] Overrides-exporter: Added experimental ring support to overrides-exporter via `-overrides-exporter.ring.enabled`. When enabled, the ring is used to establish a leader replica for the export of limit override metrics. #3908 #3953
* [FEATURE] Ephemeral storage (experimental): Mimir can now accept samples into "ephemeral storage". Such samples are available for querying for a short amount of time (`-blocks-storage.ephemeral-tsdb.retention-period`, defaults to 10 minutes), and then removed from memory. To use ephemeral storage, distributor must be configured with `-distributor.ephemeral-series-enabled` option. Series matching `-distributor.ephemeral-series-matchers` will be marked for storing into ephemeral storage in ingesters. Each tenant needs to have ephemeral storage enabled by using `-ingester.max-ephemeral-series-per-user` limit, which defaults to 0 (no ephemeral storage). Ingesters have new `-ingester.instance-limits.max-ephemeral-series` limit for total number of series in ephemeral storage across all tenants. If ingestion of samples into ephemeral storage fails, `cortex_discarded_samples_total` metric will use values prefixed with `ephemeral-` for `reason` label. Querying of ephemeral storage is possible by using `{__mimir_storage__="ephemeral"}` as metric selector. Following new metrics related to ephemeral storage are introduced: #3897 #3922 #3961 #3997 #4004
  * `cortex_ingester_ephemeral_series`
  * `cortex_ingester_ephemeral_series_created_total`
  * `cortex_ingester_ephemeral_series_removed_total`
  * `cortex_ingester_ingested_ephemeral_samples_total`
  * `cortex_ingester_ingested_ephemeral_samples_failures_total`
  * `cortex_ingester_memory_ephemeral_users`
  * `cortex_ingester_queries_ephemeral_total`
  * `cortex_ingester_queried_ephemeral_samples`
  * `cortex_ingester_queried_ephemeral_series`
* [ENHANCEMENT] Added new metric `thanos_shipper_last_successful_upload_time`: Unix timestamp (in seconds) of the last successful TSDB block uploaded to the bucket. #3627
* [ENHANCEMENT] Ruler: Added `-ruler.alertmanager-client.tls-enabled` configuration for alertmanager client. #3432 #3597
* [ENHANCEMENT] Activity tracker logs now have `component=activity-tracker` label. #3556
* [ENHANCEMENT] Distributor: remove labels with empty values #2439
* [ENHANCEMENT] Query-frontend: track query HTTP requests in the Activity Tracker. #3561
* [ENHANCEMENT] Store-gateway: Add experimental alternate implementation of index-header reader that does not use memory mapped files. The index-header reader is expected to improve stability of the store-gateway. You can enable this implementation with the flag `-blocks-storage.bucket-store.index-header.stream-reader-enabled`. #3639 #3691 #3703 #3742 #3785 #3787 #3797
* [ENHANCEMENT] Query-scheduler: add `cortex_query_scheduler_cancelled_requests_total` metric to track the number of requests that are already cancelled when dequeued. #3696
* [ENHANCEMENT] Store-gateway: add `cortex_bucket_store_partitioner_extended_ranges_total` metric to keep track of the ranges that the partitioner decided to overextend and merge in order to save API call to the object storage. #3769
* [ENHANCEMENT] Compactor: Auto-forget unhealthy compactors after ten failed ring heartbeats. #3771
* [ENHANCEMENT] Ruler: change default value of `-ruler.for-grace-period` from `10m` to `2m` and update help text. The new default value reflects how we operate Mimir at Grafana Labs. #3817
* [ENHANCEMENT] Ingester: Added experimental flags to force usage of _postings for matchers cache_. These flags will be removed in the future and it's not recommended to change them. #3823
  * `-blocks-storage.tsdb.head-postings-for-matchers-cache-ttl`
  * `-blocks-storage.tsdb.head-postings-for-matchers-cache-size`
  * `-blocks-storage.tsdb.head-postings-for-matchers-cache-force`
* [ENHANCEMENT] Ingester: Improved series selection performance when some of the matchers do not match any series. #3827
* [ENHANCEMENT] Alertmanager: Add new additional template function `tenantID` returning id of the tenant owning the alert. #3758
* [ENHANCEMENT] Alertmanager: Add additional template function `grafanaExploreURL` returning URL to grafana explore with range query. #3849
* [ENHANCEMENT] Reduce overhead of debug logging when filtered out. #3875
* [ENHANCEMENT] Update Docker base images from `alpine:3.16.2` to `alpine:3.17.1`. #3898
* [ENHANCEMENT] Ingester: Add new `/ingester/tsdb_metrics` endpoint to return tenant-specific TSDB metrics. #3923
* [ENHANCEMENT] Query-frontend: CLI flag `-query-frontend.max-total-query-length` and its associated YAML configuration is now stable. #3882
* [ENHANCEMENT] Ruler: rule groups now support optional and experimental `align_evaluation_time_on_interval` field, which causes all evaluations to happen on interval-aligned timestamp. #4013
* [ENHANCEMENT] Query-scheduler: ring-based service discovery is now stable. #4028
* [ENHANCEMENT] Store-gateway: improved performance of prefix matching on the labels. #4055 #4080
* [BUGFIX] Log the names of services that are not yet running rather than `unsupported value type` when calling `/ready` and some services are not running. #3625
* [BUGFIX] Alertmanager: Fix template spurious deletion with relative data dir. #3604
* [BUGFIX] Security: update prometheus/exporter-toolkit for CVE-2022-46146. #3675
* [BUGFIX] Security: update golang.org/x/net for CVE-2022-41717. #3755
* [BUGFIX] Debian package: Fix post-install, environment file path and user creation. #3720
* [BUGFIX] memberlist: Fix panic during Mimir startup when Mimir receives gossip message before it's ready. #3746
* [BUGFIX] Store-gateway: fix `cortex_bucket_store_partitioner_requested_bytes_total` metric to not double count overlapping ranges. #3769
* [BUGFIX] Update `github.com/thanos-io/objstore` to address issue with Multipart PUT on s3-compatible Object Storage. #3802 #3821
* [BUGFIX] Distributor, Query-scheduler: Make sure ring metrics include a `cortex_` prefix as expected by dashboards. #3809
* [BUGFIX] Querier: canceled requests are no longer reported as "consistency check" failures. #3837 #3927
* [BUGFIX] Distributor: don't panic when `metric_relabel_configs` in overrides contains null element. #3868
* [BUGFIX] Distributor: don't panic when OTLP histograms don't have any buckets. #3853
* [BUGFIX] Ingester, Compactor: fix panic that can occur when compaction fails. #3955
* [BUGFIX] Store-gateway: return `Canceled` rather than `Aborted` error when the calling querier cancels the request. #4007

### Mixin

* [ENHANCEMENT] Alerts: Added `MimirIngesterInstanceHasNoTenants` alert that fires when an ingester replica is not receiving write requests for any tenant. #3681
* [ENHANCEMENT] Alerts: Extended `MimirAllocatingTooMuchMemory` to check read-write deployment containers. #3710
* [ENHANCEMENT] Alerts: Added `MimirAlertmanagerInstanceHasNoTenants` alert that fires when an alertmanager instance ows no tenants. #3826
* [ENHANCEMENT] Alerts: Added `MimirRulerInstanceHasNoRuleGroups` alert that fires when a ruler replica is not assigned any rule group to evaluate. #3723
* [ENHANCEMENT] Support for baremetal deployment for alerts and scaling recording rules. #3719
* [ENHANCEMENT] Dashboards: querier autoscaling now supports multiple scaled objects (configurable via `$._config.autoscale.querier.hpa_name`). #3962
* [BUGFIX] Alerts: Fixed `MimirIngesterRestarts` alert when Mimir is deployed in read-write mode. #3716
* [BUGFIX] Alerts: Fixed `MimirIngesterHasNotShippedBlocks` and `MimirIngesterHasNotShippedBlocksSinceStart` alerts for when Mimir is deployed in read-write or monolithic modes and updated them to use new `thanos_shipper_last_successful_upload_time` metric. #3627
* [BUGFIX] Alerts: Fixed `MimirMemoryMapAreasTooHigh` alert when Mimir is deployed in read-write mode. #3626
* [BUGFIX] Alerts: Fixed `MimirCompactorSkippedBlocksWithOutOfOrderChunks` matching on non-existent label. #3628
* [BUGFIX] Dashboards: Fix `Rollout Progress` dashboard incorrectly using Gateway metrics when Gateway was not enabled. #3709
* [BUGFIX] Tenants dashboard: Make it compatible with all deployment types. #3754
* [BUGFIX] Alerts: Fixed `MimirCompactorHasNotUploadedBlocks` to not fire if compactor has nothing to do. #3793
* [BUGFIX] Alerts: Fixed `MimirAutoscalerNotActive` to not fire if scaling metric is 0, to avoid false positives on scaled objects with 0 min replicas. #3999

### Jsonnet

* [CHANGE] Replaced the deprecated `policy/v1beta1` with `policy/v1` when configuring a PodDisruptionBudget for read-write deployment mode. #3811
* [CHANGE] Removed `-server.http-write-timeout` default option value from querier and query-frontend, as it defaults to a higher value in the code now, and cannot be lower than `-querier.timeout`. #3836
* [CHANGE] Replaced `-store.max-query-length` with `-query-frontend.max-total-query-length` in the query-frontend config. #3879
* [CHANGE] Changed default `mimir_backend_data_disk_size` from `100Gi` to `250Gi`. #3894
* [ENHANCEMENT] Update `rollout-operator` to `v0.2.0`. #3624
* [ENHANCEMENT] Add `user_24M` and `user_32M` classes to operations config. #3367
* [ENHANCEMENT] Update memcached image from `memcached:1.6.16-alpine` to `memcached:1.6.17-alpine`. #3914
* [ENHANCEMENT] Allow configuring the ring for overrides-exporter. #3995
* [BUGFIX] Apply ingesters and store-gateways per-zone CLI flags overrides to read-write deployment mode too. #3766
* [BUGFIX] Apply overrides-exporter CLI flags to mimir-backend when running Mimir in read-write deployment mode. #3790
* [BUGFIX] Fixed `mimir-write` and `mimir-read` Kubernetes service to correctly balance requests among pods. #3855 #3864 #3906
* [BUGFIX] Fixed `ruler-query-frontend` and `mimir-read` gRPC server configuration to force clients to periodically re-resolve the backend addresses. #3862
* [BUGFIX] Fixed `mimir-read` CLI flags to ensure query-frontend configuration takes precedence over querier configuration. #3877

### Mimirtool

* [ENHANCEMENT] Update `mimirtool config convert` to work with Mimir 2.4, 2.5, 2.6 changes. #3952
* [ENHANCEMENT] Mimirtool is now available to install through Homebrew with `brew install mimirtool`. #3776
* [ENHANCEMENT] Added `--concurrency` to `mimirtool rules sync` command. #3996
* [BUGFIX] Fix summary output from `mimirtool rules sync` to display correct number of groups created and updated. #3918

### Documentation

* [BUGFIX] Querier: Remove assertion that the `-querier.max-concurrent` flag must also be set for the query-frontend. #3678
* [ENHANCEMENT] Update migration from cortex documentation. #3662
* [ENHANCEMENT] Query-scheduler: documented how to migrate from DNS-based to ring-based service discovery. #4028

### Tools

## 2.5.0

### Grafana Mimir

* [CHANGE] Flag `-azure.msi-resource` is now ignored, and will be removed in Mimir 2.7. This setting is now made automatically by Azure. #2682
* [CHANGE] Experimental flag `-blocks-storage.tsdb.out-of-order-capacity-min` has been removed. #3261
* [CHANGE] Distributor: Wrap errors from pushing to ingesters with useful context, for example clarifying timeouts. #3307
* [CHANGE] The default value of `-server.http-write-timeout` has changed from 30s to 2m. #3346
* [CHANGE] Reduce period of health checks in connection pools for querier->store-gateway, ruler->ruler, and alertmanager->alertmanager clients to 10s. This reduces the time to fail a gRPC call when the remote stops responding. #3168
* [CHANGE] Hide TSDB block ranges period config from doc and mark it experimental. #3518
* [FEATURE] Alertmanager: added Discord support. #3309
* [ENHANCEMENT] Added `-server.tls-min-version` and `-server.tls-cipher-suites` flags to configure cipher suites and min TLS version supported by HTTP and gRPC servers. #2898
* [ENHANCEMENT] Distributor: Add age filter to forwarding functionality, to not forward samples which are older than defined duration. If such samples are not ingested, `cortex_discarded_samples_total{reason="forwarded-sample-too-old"}` is increased. #3049 #3113
* [ENHANCEMENT] Store-gateway: Reduce memory allocation when generating ids in index cache. #3179
* [ENHANCEMENT] Query-frontend: truncate queries based on the configured creation grace period (`--validation.create-grace-period`) to avoid querying too far into the future. #3172
* [ENHANCEMENT] Ingester: Reduce activity tracker memory allocation. #3203
* [ENHANCEMENT] Query-frontend: Log more detailed information in the case of a failed query. #3190
* [ENHANCEMENT] Added `-usage-stats.installation-mode` configuration to track the installation mode via the anonymous usage statistics. #3244
* [ENHANCEMENT] Compactor: Add new `cortex_compactor_block_max_time_delta_seconds` histogram for detecting if compaction of blocks is lagging behind. #3240 #3429
* [ENHANCEMENT] Ingester: reduced the memory footprint of active series custom trackers. #2568
* [ENHANCEMENT] Distributor: Include `X-Scope-OrgId` header in requests forwarded to configured forwarding endpoint. #3283 #3385
* [ENHANCEMENT] Alertmanager: reduced memory utilization in Mimir clusters with a large number of tenants. #3309
* [ENHANCEMENT] Add experimental flag `-shutdown-delay` to allow components to wait after receiving SIGTERM and before stopping. In this time the component returns 503 from /ready endpoint. #3298
* [ENHANCEMENT] Go: update to go 1.19.3. #3371
* [ENHANCEMENT] Alerts: added `RulerRemoteEvaluationFailing` alert, firing when communication between ruler and frontend fails in remote operational mode. #3177 #3389
* [ENHANCEMENT] Clarify which S3 signature versions are supported in the error "unsupported signature version". #3376
* [ENHANCEMENT] Store-gateway: improved index header reading performance. #3393 #3397 #3436
* [ENHANCEMENT] Store-gateway: improved performance of series matching. #3391
* [ENHANCEMENT] Move the validation of incoming series before the distributor's forwarding functionality, so that we don't forward invalid series. #3386 #3458
* [ENHANCEMENT] S3 bucket configuration now validates that the endpoint does not have the bucket name prefix. #3414
* [ENHANCEMENT] Query-frontend: added "fetched index bytes" to query statistics, so that the statistics contain the total bytes read by store-gateways from TSDB block indexes. #3206
* [ENHANCEMENT] Distributor: push wrapper should only receive unforwarded samples. #2980
* [ENHANCEMENT] Added `/api/v1/status/config` and `/api/v1/status/flags` APIs to maintain compatibility with prometheus. #3596 #3983
* [BUGFIX] Flusher: Add `Overrides` as a dependency to prevent panics when starting with `-target=flusher`. #3151
* [BUGFIX] Updated `golang.org/x/text` dependency to fix CVE-2022-32149. #3285
* [BUGFIX] Query-frontend: properly close gRPC streams to the query-scheduler to stop memory and goroutines leak. #3302
* [BUGFIX] Ruler: persist evaluation delay configured in the rulegroup. #3392
* [BUGFIX] Ring status pages: show 100% ownership as "100%", not "1e+02%". #3435
* [BUGFIX] Fix panics in OTLP ingest path when parse errors exist. #3538

### Mixin

* [CHANGE] Alerts: Change `MimirSchedulerQueriesStuck` `for` time to 7 minutes to account for the time it takes for HPA to scale up. #3223
* [CHANGE] Dashboards: Removed the `Querier > Stages` panel from the `Mimir / Queries` dashboard. #3311
* [CHANGE] Configuration: The format of the `autoscaling` section of the configuration has changed to support more components. #3378
  * Instead of specific config variables for each component, they are listed in a dictionary. For example, `autoscaling.querier_enabled` becomes `autoscaling.querier.enabled`.
* [FEATURE] Dashboards: Added "Mimir / Overview resources" dashboard, providing an high level view over a Mimir cluster resources utilization. #3481
* [FEATURE] Dashboards: Added "Mimir / Overview networking" dashboard, providing an high level view over a Mimir cluster network bandwidth, inflight requests and TCP connections. #3487
* [FEATURE] Compile baremetal mixin along k8s mixin. #3162 #3514
* [ENHANCEMENT] Alerts: Add MimirRingMembersMismatch firing when a component does not have the expected number of running jobs. #2404
* [ENHANCEMENT] Dashboards: Add optional row about the Distributor's metric forwarding feature to the `Mimir / Writes` dashboard. #3182 #3394 #3394 #3461
* [ENHANCEMENT] Dashboards: Remove the "Instance Mapper" row from the "Alertmanager Resources Dashboard". This is a Grafana Cloud specific service and not relevant for external users. #3152
* [ENHANCEMENT] Dashboards: Add "remote read", "metadata", and "exemplar" queries to "Mimir / Overview" dashboard. #3245
* [ENHANCEMENT] Dashboards: Use non-red colors for non-error series in the "Mimir / Overview" dashboard. #3246
* [ENHANCEMENT] Dashboards: Add support to multi-zone deployments for the experimental read-write deployment mode. #3256
* [ENHANCEMENT] Dashboards: If enabled, add new row to the `Mimir / Writes` for distributor autoscaling metrics. #3378
* [ENHANCEMENT] Dashboards: Add read path insights row to the "Mimir / Tenants" dashboard. #3326
* [ENHANCEMENT] Alerts: Add runbook urls for alerts. #3452
* [ENHANCEMENT] Configuration: Make it possible to configure namespace label, job label, and job prefix. #3482
* [ENHANCEMENT] Dashboards: improved resources and networking dashboards to work with read-write deployment mode too. #3497 #3504 #3519 #3531
* [ENHANCEMENT] Alerts: Added "MimirDistributorForwardingErrorRate" alert, which fires on high error rates in the distributor’s forwarding feature. #3200
* [ENHANCEMENT] Improve phrasing in Overview dashboard. #3488
* [BUGFIX] Dashboards: Fix legend showing `persistentvolumeclaim` when using `deployment_type=baremetal` for `Disk space utilization` panels. #3173 #3184
* [BUGFIX] Alerts: Fixed `MimirGossipMembersMismatch` alert when Mimir is deployed in read-write mode. #3489
* [BUGFIX] Dashboards: Remove "Inflight requests" from object store panels because the panel is not tracking the inflight requests to object storage. #3521

### Jsonnet

* [CHANGE] Replaced the deprecated `policy/v1beta1` with `policy/v1` when configuring a PodDisruptionBudget. #3284
* [CHANGE] [Common storage configuration](https://grafana.com/docs/mimir/v2.3.x/operators-guide/configure/configure-object-storage-backend/#common-configuration) is now used to configure object storage in all components. This is a breaking change in terms of Jsonnet manifests and also a CLI flag update for components that use object storage, so it will require a rollout of those components. The changes include: #3257
  * `blocks_storage_backend` was renamed to `storage_backend` and is now used as the common storage backend for all components.
    * So were the related `blocks_storage_azure_account_(name|key)` and `blocks_storage_s3_endpoint` configurations.
  * `storage_s3_endpoint` is now rendered by default using the `aws_region` configuration instead of a hardcoded `us-east-1`.
  * `ruler_client_type` and `alertmanager_client_type` were renamed to `ruler_storage_backend` and `alertmanager_storage_backend` respectively, and their corresponding CLI flags won't be rendered unless explicitly set to a value different from the one in `storage_backend` (like `local`).
  * `alertmanager_s3_bucket_name`, `alertmanager_gcs_bucket_name` and `alertmanager_azure_container_name` have been removed, and replaced by a single `alertmanager_storage_bucket_name` configuration used for all object storages.
  * `genericBlocksStorageConfig` configuration object was removed, and so any extensions to it will be now ignored. Use `blockStorageConfig` instead.
  * `rulerClientConfig` and `alertmanagerStorageClientConfig` configuration objects were renamed to `rulerStorageConfig` and `alertmanagerStorageConfig` respectively, and so any extensions to their previous names will be now ignored. Use the new names instead.
  * The CLI flags `*.s3.region` are no longer rendered as they are optional and the region can be inferred by Mimir by performing an initial API call to the endpoint.
  * The migration to this change should usually consist of:
    * Renaming `blocks_storage_backend` key to `storage_backend`.
    * For Azure/S3:
      * Renaming `blocks_storage_(azure|s3)_*` configurations to `storage_(azure|s3)_*`.
      * If `ruler_storage_(azure|s3)_*` and `alertmanager_storage_(azure|s3)_*` keys were different from the `block_storage_*` ones, they should be now provided using CLI flags, see [configuration reference](https://grafana.com/docs/mimir/v2.3.x/operators-guide/configure/reference-configuration-parameters/) for more details.
    * Removing `ruler_client_type` and `alertmanager_client_type` if their value match the `storage_backend`, or renaming them to their new names otherwise.
    * Reviewing any possible extensions to `genericBlocksStorageConfig`, `rulerClientConfig` and `alertmanagerStorageClientConfig` and moving them to the corresponding new options.
    * Renaming the alertmanager's bucket name configuration from provider-specific to the new `alertmanager_storage_bucket_name` key.
* [CHANGE] The `overrides-exporter.libsonnet` file is now always imported. The overrides-exporter can be enabled in jsonnet setting the following: #3379
  ```jsonnet
  {
    _config+:: {
      overrides_exporter_enabled: true,
    }
  }
  ```
* [FEATURE] Added support for experimental read-write deployment mode. Enabling the read-write deployment mode on a existing Mimir cluster is a destructive operation, because the cluster will be re-created. If you're creating a new Mimir cluster, you can deploy it in read-write mode adding the following configuration: #3379 #3475 #3405
  ```jsonnet
  {
    _config+:: {
      deployment_mode: 'read-write',

      // See operations/mimir/read-write-deployment.libsonnet for more configuration options.
      mimir_write_replicas: 3,
      mimir_read_replicas: 2,
      mimir_backend_replicas: 3,
    }
  }
  ```
* [ENHANCEMENT] Add autoscaling support to the `mimir-read` component when running the read-write-deployment model. #3419
* [ENHANCEMENT] Added `$._config.usageStatsConfig` to track the installation mode via the anonymous usage statistics. #3294
* [ENHANCEMENT] The query-tee node port (`$._config.query_tee_node_port`) is now optional. #3272
* [ENHANCEMENT] Add support for autoscaling distributors. #3378
* [ENHANCEMENT] Make auto-scaling logic ensure integer KEDA thresholds. #3512
* [BUGFIX] Fixed query-scheduler ring configuration for dedicated ruler's queries and query-frontends. #3237 #3239
* [BUGFIX] Jsonnet: Fix auto-scaling so that ruler-querier CPU threshold is a string-encoded integer millicores value. #3520

### Mimirtool

* [FEATURE] Added `mimirtool alertmanager verify` command to validate configuration without uploading. #3440
* [ENHANCEMENT] Added `mimirtool rules delete-namespace` command to delete all of the rule groups in a namespace including the namespace itself. #3136
* [ENHANCEMENT] Refactor `mimirtool analyze prometheus`: add concurrency and resiliency #3349
  * Add `--concurrency` flag. Default: number of logical CPUs
* [BUGFIX] `--log.level=debug` now correctly prints the response from the remote endpoint when a request fails. #3180

### Documentation

* [ENHANCEMENT] Documented how to configure HA deduplication using Consul in a Mimir Helm deployment. #2972
* [ENHANCEMENT] Improve `MimirQuerierAutoscalerNotActive` runbook. #3186
* [ENHANCEMENT] Improve `MimirSchedulerQueriesStuck` runbook to reflect debug steps with querier auto-scaling enabled. #3223
* [ENHANCEMENT] Use imperative for docs titles. #3178 #3332 #3343
* [ENHANCEMENT] Docs: mention gRPC compression in "Production tips". #3201
* [ENHANCEMENT] Update ADOPTERS.md. #3224 #3225
* [ENHANCEMENT] Add a note for jsonnet deploying. #3213
* [ENHANCEMENT] out-of-order runbook update with use case. #3253
* [ENHANCEMENT] Fixed TSDB retention mentioned in the "Recover source blocks from ingesters" runbook. #3280
* [ENHANCEMENT] Run Grafana Mimir in production using the Helm chart. #3072
* [ENHANCEMENT] Use common configuration in the tutorial. #3282
* [ENHANCEMENT] Updated detailed steps for migrating blocks from Thanos to Mimir. #3290
* [ENHANCEMENT] Add scheme to DNS service discovery docs. #3450
* [BUGFIX] Remove reference to file that no longer exists in contributing guide. #3404
* [BUGFIX] Fix some minor typos in the contributing guide and on the runbooks page. #3418
* [BUGFIX] Fix small typos in API reference. #3526
* [BUGFIX] Fixed TSDB retention mentioned in the "Recover source blocks from ingesters" runbook. #3278
* [BUGFIX] Fixed configuration example in the "Configuring the Grafana Mimir query-frontend to work with Prometheus" guide. #3374

### Tools

* [FEATURE] Add `copyblocks` tool, to copy Mimir blocks between two GCS buckets. #3264
* [ENHANCEMENT] copyblocks: copy no-compact global markers and optimize min time filter check. #3268
* [ENHANCEMENT] Mimir rules GitHub action: Added the ability to change default value of `label` when running `prepare` command. #3236
* [BUGFIX] Mimir rules Github action: Fix single line output. #3421

## 2.4.0

### Grafana Mimir

* [CHANGE] Distributor: change the default value of `-distributor.remote-timeout` to `2s` from `20s` and `-distributor.forwarding.request-timeout` to `2s` from `10s` to improve distributor resource usage when ingesters crash. #2728 #2912
* [CHANGE] Anonymous usage statistics tracking: added the `-ingester.ring.store` value. #2981
* [CHANGE] Series metadata `HELP` that is longer than `-validation.max-metadata-length` is now truncated silently, instead of being dropped with a 400 status code. #2993
* [CHANGE] Ingester: changed default setting for `-ingester.ring.readiness-check-ring-health` from `true` to `false`. #2953
* [CHANGE] Anonymous usage statistics tracking has been enabled by default, to help Mimir maintainers make better decisions to support the open source community. #2939 #3034
* [CHANGE] Anonymous usage statistics tracking: added the minimum and maximum value of `-ingester.out-of-order-time-window`. #2940
* [CHANGE] The default hash ring heartbeat period for distributors, ingesters, rulers and compactors has been increased from `5s` to `15s`. Now the default heartbeat period for all Mimir hash rings is `15s`. #3033
* [CHANGE] Reduce the default TSDB head compaction concurrency (`-blocks-storage.tsdb.head-compaction-concurrency`) from 5 to 1, in order to reduce CPU spikes. #3093
* [CHANGE] Ruler: the ruler's [remote evaluation mode](https://grafana.com/docs/mimir/latest/operators-guide/architecture/components/ruler/#remote) (`-ruler.query-frontend.address`) is now stable. #3109
* [CHANGE] Limits: removed the deprecated YAML configuration option `active_series_custom_trackers_config`. Please use `active_series_custom_trackers` instead. #3110
* [CHANGE] Ingester: removed the deprecated configuration option `-ingester.ring.join-after`. #3111
* [CHANGE] Querier: removed the deprecated configuration option `-querier.shuffle-sharding-ingesters-lookback-period`. The value of `-querier.query-ingesters-within` is now used internally for shuffle sharding lookback, while you can use `-querier.shuffle-sharding-ingesters-enabled` to enable or disable shuffle sharding on the read path. #3111
* [CHANGE] Memberlist: cluster label verification feature (`-memberlist.cluster-label` and `-memberlist.cluster-label-verification-disabled`) is now marked as stable. #3108
* [CHANGE] Distributor: only single per-tenant forwarding endpoint can be configured now. Support for per-rule endpoint has been removed. #3095
* [FEATURE] Query-scheduler: added an experimental ring-based service discovery support for the query-scheduler. Refer to [query-scheduler configuration](https://grafana.com/docs/mimir/next/operators-guide/architecture/components/query-scheduler/#configuration) for more information. #2957
* [FEATURE] Introduced the experimental endpoint `/api/v1/user_limits` exposed by all components that load runtime configuration. This endpoint exposes realtime limits for the authenticated tenant, in JSON format. #2864 #3017
* [FEATURE] Query-scheduler: added the experimental configuration option `-query-scheduler.max-used-instances` to restrict the number of query-schedulers effectively used regardless how many replicas are running. This feature can be useful when using the experimental read-write deployment mode. #3005
* [ENHANCEMENT] Go: updated to go 1.19.2. #2637 #3127 #3129
* [ENHANCEMENT] Runtime config: don't unmarshal runtime configuration files if they haven't changed. This can save a bit of CPU and memory on every component using runtime config. #2954
* [ENHANCEMENT] Query-frontend: Add `cortex_frontend_query_result_cache_skipped_total` and `cortex_frontend_query_result_cache_attempted_total` metrics to track the reason why query results are not cached. #2855
* [ENHANCEMENT] Distributor: pool more connections per host when forwarding request. Mark requests as idempotent so they can be retried under some conditions. #2968
* [ENHANCEMENT] Distributor: failure to send request to forwarding target now also increments `cortex_distributor_forward_errors_total`, with `status_code="failed"`. #2968
* [ENHANCEMENT] Distributor: added support forwarding push requests via gRPC, using `httpgrpc` messages from weaveworks/common library. #2996
* [ENHANCEMENT] Query-frontend / Querier: increase internal backoff period used to retry connections to query-frontend / query-scheduler. #3011
* [ENHANCEMENT] Querier: do not log "error processing requests from scheduler" when the query-scheduler is shutting down. #3012
* [ENHANCEMENT] Query-frontend: query sharding process is now time-bounded and it is cancelled if the request is aborted. #3028
* [ENHANCEMENT] Query-frontend: improved Prometheus response JSON encoding performance. #2450
* [ENHANCEMENT] TLS: added configuration parameters to configure the client's TLS cipher suites and minimum version. The following new CLI flags have been added: #3070
  * `-alertmanager.alertmanager-client.tls-cipher-suites`
  * `-alertmanager.alertmanager-client.tls-min-version`
  * `-alertmanager.sharding-ring.etcd.tls-cipher-suites`
  * `-alertmanager.sharding-ring.etcd.tls-min-version`
  * `-compactor.ring.etcd.tls-cipher-suites`
  * `-compactor.ring.etcd.tls-min-version`
  * `-distributor.forwarding.grpc-client.tls-cipher-suites`
  * `-distributor.forwarding.grpc-client.tls-min-version`
  * `-distributor.ha-tracker.etcd.tls-cipher-suites`
  * `-distributor.ha-tracker.etcd.tls-min-version`
  * `-distributor.ring.etcd.tls-cipher-suites`
  * `-distributor.ring.etcd.tls-min-version`
  * `-ingester.client.tls-cipher-suites`
  * `-ingester.client.tls-min-version`
  * `-ingester.ring.etcd.tls-cipher-suites`
  * `-ingester.ring.etcd.tls-min-version`
  * `-memberlist.tls-cipher-suites`
  * `-memberlist.tls-min-version`
  * `-querier.frontend-client.tls-cipher-suites`
  * `-querier.frontend-client.tls-min-version`
  * `-querier.store-gateway-client.tls-cipher-suites`
  * `-querier.store-gateway-client.tls-min-version`
  * `-query-frontend.grpc-client-config.tls-cipher-suites`
  * `-query-frontend.grpc-client-config.tls-min-version`
  * `-query-scheduler.grpc-client-config.tls-cipher-suites`
  * `-query-scheduler.grpc-client-config.tls-min-version`
  * `-query-scheduler.ring.etcd.tls-cipher-suites`
  * `-query-scheduler.ring.etcd.tls-min-version`
  * `-ruler.alertmanager-client.tls-cipher-suites`
  * `-ruler.alertmanager-client.tls-min-version`
  * `-ruler.client.tls-cipher-suites`
  * `-ruler.client.tls-min-version`
  * `-ruler.query-frontend.grpc-client-config.tls-cipher-suites`
  * `-ruler.query-frontend.grpc-client-config.tls-min-version`
  * `-ruler.ring.etcd.tls-cipher-suites`
  * `-ruler.ring.etcd.tls-min-version`
  * `-store-gateway.sharding-ring.etcd.tls-cipher-suites`
  * `-store-gateway.sharding-ring.etcd.tls-min-version`
* [ENHANCEMENT] Store-gateway: Add `-blocks-storage.bucket-store.max-concurrent-reject-over-limit` option to allow requests that exceed the max number of inflight object storage requests to be rejected. #2999
* [ENHANCEMENT] Query-frontend: allow setting a separate limit on the total (before splitting/sharding) query length of range queries with the new experimental `-query-frontend.max-total-query-length` flag, which defaults to `-store.max-query-length` if unset or set to 0. #3058
* [ENHANCEMENT] Query-frontend: Lower TTL for cache entries overlapping the out-of-order samples ingestion window (re-using `-ingester.out-of-order-allowance` from ingesters). #2935
* [ENHANCEMENT] Ruler: added support to forcefully disable recording and/or alerting rules evaluation. The following new configuration options have been introduced, which can be overridden on a per-tenant basis in the runtime configuration: #3088
  * `-ruler.recording-rules-evaluation-enabled`
  * `-ruler.alerting-rules-evaluation-enabled`
* [ENHANCEMENT] Distributor: Improved error messages reported when the distributor fails to remote write to ingesters. #3055
* [ENHANCEMENT] Improved tracing spans tracked by distributors, ingesters and store-gateways. #2879 #3099 #3089
* [ENHANCEMENT] Ingester: improved the performance of label value cardinality endpoint. #3044
* [ENHANCEMENT] Ruler: use backoff retry on remote evaluation #3098
* [ENHANCEMENT] Query-frontend: Include multiple tenant IDs in query logs when present instead of dropping them. #3125
* [ENHANCEMENT] Query-frontend: truncate queries based on the configured blocks retention period (`-compactor.blocks-retention-period`) to avoid querying past this period. #3134
* [ENHANCEMENT] Alertmanager: reduced memory utilization in Mimir clusters with a large number of tenants. #3143
* [ENHANCEMENT] Store-gateway: added extra span logging to improve observability. #3131
* [ENHANCEMENT] Compactor: cleaning up different tenants' old blocks and updating bucket indexes is now more independent. This prevents a single tenant from delaying cleanup for other tenants. #2631
* [ENHANCEMENT] Distributor: request rate, ingestion rate, and inflight requests limits are now enforced before reading and parsing the body of the request. This makes the distributor more resilient against a burst of requests over those limit. #2419
* [BUGFIX] Querier: Fix 400 response while handling streaming remote read. #2963
* [BUGFIX] Fix a bug causing query-frontend, query-scheduler, and querier not failing if one of their internal components fail. #2978
* [BUGFIX] Querier: re-balance the querier worker connections when a query-frontend or query-scheduler is terminated. #3005
* [BUGFIX] Distributor: Now returns the quorum error from ingesters. For example, with replication_factor=3, two HTTP 400 errors and one HTTP 500 error, now the distributor will always return HTTP 400. Previously the behaviour was to return the error which the distributor first received. #2979
* [BUGFIX] Ruler: fix panic when ruler.external_url is explicitly set to an empty string ("") in YAML. #2915
* [BUGFIX] Alertmanager: Fix support for the Telegram API URL in the global settings. #3097
* [BUGFIX] Alertmanager: Fix parsing of label matchers without label value in the API used to retrieve alerts. #3097
* [BUGFIX] Ruler: Fix not restoring alert state for rule groups when other ruler replicas shut down. #3156
* [BUGFIX] Updated `golang.org/x/net` dependency to fix CVE-2022-27664. #3124
* [BUGFIX] Fix distributor from returning a `500` status code when a `400` was received from the ingester. #3211
* [BUGFIX] Fix incorrect OS value set in Mimir v2.3.* RPM packages. #3221

### Mixin

* [CHANGE] Alerts: MimirQuerierAutoscalerNotActive is now critical and fires after 1h instead of 15m. #2958
* [FEATURE] Dashboards: Added "Mimir / Overview" dashboards, providing an high level view over a Mimir cluster. #3122 #3147 #3155
* [ENHANCEMENT] Dashboards: Updated the "Writes" and "Rollout progress" dashboards to account for samples ingested via the new OTLP ingestion endpoint. #2919 #2938
* [ENHANCEMENT] Dashboards: Include per-tenant request rate in "Tenants" dashboard. #2874
* [ENHANCEMENT] Dashboards: Include inflight object store requests in "Reads" dashboard. #2914
* [ENHANCEMENT] Dashboards: Make queries used to find job, cluster and namespace for dropdown menus configurable. #2893
* [ENHANCEMENT] Dashboards: Include rate of label and series queries in "Reads" dashboard. #3065 #3074
* [ENHANCEMENT] Dashboards: Fix legend showing on per-pod panels. #2944
* [ENHANCEMENT] Dashboards: Use the "req/s" unit on panels showing the requests rate. #3118
* [ENHANCEMENT] Dashboards: Use a consistent color across dashboards for the error rate. #3154

### Jsonnet

* [FEATURE] Added support for query-scheduler ring-based service discovery. #3128
* [ENHANCEMENT] Querier autoscaling is now slower on scale downs: scale down 10% every 1m instead of 100%. #2962
* [BUGFIX] Memberlist: `gossip_member_label` is now set for ruler-queriers. #3141

### Mimirtool

* [ENHANCEMENT] mimirtool analyze: Store the query errors instead of exit during the analysis. #3052
* [BUGFIX] mimir-tool remote-read: fix returns where some conditions [return nil error even if there is error](https://github.com/grafana/cortex-tools/issues/260). #3053

### Documentation

* [ENHANCEMENT] Added documentation on how to configure storage retention. #2970
* [ENHANCEMENT] Improved gRPC clients config documentation. #3020
* [ENHANCEMENT] Added documentation on how to manage alerting and recording rules. #2983
* [ENHANCEMENT] Improved `MimirSchedulerQueriesStuck` runbook. #3006
* [ENHANCEMENT] Added "Cluster label verification" section to memberlist documentation. #3096
* [ENHANCEMENT] Mention compression in multi-zone replication documentation. #3107
* [BUGFIX] Fixed configuration option names in "Enabling zone-awareness via the Grafana Mimir Jsonnet". #3018
* [BUGFIX] Fixed `mimirtool analyze` parameters documentation. #3094
* [BUGFIX] Fixed YAML configuraton in the "Manage the configuration of Grafana Mimir with Helm" guide. #3042
* [BUGFIX] Fixed Alertmanager capacity planning documentation. #3132

### Tools

- [BUGFIX] trafficdump: Fixed panic occurring when `-success-only=true` and the captured request failed. #2863

## 2.3.1

### Grafana Mimir
* [BUGFIX] Query-frontend: query sharding took exponential time to map binary expressions. #3027
* [BUGFIX] Distributor: Stop panics on OTLP endpoint when a single metric has multiple timeseries. #3040

## 2.3.0

### Grafana Mimir

* [CHANGE] Ingester: Added user label to ingester metric `cortex_ingester_tsdb_out_of_order_samples_appended_total`. On multitenant clusters this helps us find the rate of appended out-of-order samples for a specific tenant. #2493
* [CHANGE] Compactor: delete source and output blocks from local disk on compaction failed, to reduce likelihood that subsequent compactions fail because of no space left on disk. #2261
* [CHANGE] Ruler: Remove unused CLI flags `-ruler.search-pending-for` and `-ruler.flush-period` (and their respective YAML config options). #2288
* [CHANGE] Successful gRPC requests are no longer logged (only affects internal API calls). #2309
* [CHANGE] Add new `-*.consul.cas-retry-delay` flags. They have a default value of `1s`, while previously there was no delay between retries. #2309
* [CHANGE] Store-gateway: Remove the experimental ability to run requests in a dedicated OS thread pool and associated CLI flag `-store-gateway.thread-pool-size`. #2423
* [CHANGE] Memberlist: disabled TCP-based ping fallback, because Mimir already uses a custom transport based on TCP. #2456
* [CHANGE] Change default value for `-distributor.ha-tracker.max-clusters` to `100` to provide a DoS protection. #2465
* [CHANGE] Experimental block upload API exposed by compactor has changed: Previous `/api/v1/upload/block/{block}` endpoint for starting block upload is now `/api/v1/upload/block/{block}/start`, and previous endpoint `/api/v1/upload/block/{block}?uploadComplete=true` for finishing block upload is now `/api/v1/upload/block/{block}/finish`. New API endpoint has been added: `/api/v1/upload/block/{block}/check`. #2486 #2548
* [CHANGE] Compactor: changed `-compactor.max-compaction-time` default from `0s` (disabled) to `1h`. When compacting blocks for a tenant, the compactor will move to compact blocks of another tenant or re-plan blocks to compact at least every 1h. #2514
* [CHANGE] Distributor: removed previously deprecated `extend_writes` (see #1856) YAML key and `-distributor.extend-writes` CLI flag from the distributor config. #2551
* [CHANGE] Ingester: removed previously deprecated `active_series_custom_trackers` (see #1188) YAML key from the ingester config. #2552
* [CHANGE] The tenant ID `__mimir_cluster` is reserved by Mimir and not allowed to store metrics. #2643
* [CHANGE] Purger: removed the purger component and moved its API endpoints `/purger/delete_tenant` and `/purger/delete_tenant_status` to the compactor at `/compactor/delete_tenant` and `/compactor/delete_tenant_status`. The new endpoints on the compactor are stable. #2644
* [CHANGE] Memberlist: Change the leave timeout duration (`-memberlist.leave-timeout duration`) from 5s to 20s and connection timeout (`-memberlist.packet-dial-timeout`) from 5s to 2s. This makes leave timeout 10x the connection timeout, so that we can communicate the leave to at least 1 node, if the first 9 we try to contact times out. #2669
* [CHANGE] Alertmanager: return status code `412 Precondition Failed` and log info message when alertmanager isn't configured for a tenant. #2635
* [CHANGE] Distributor: if forwarding rules are used to forward samples, exemplars are now removed from the request. #2710 #2725
* [CHANGE] Limits: change the default value of `max_global_series_per_metric` limit to `0` (disabled). Setting this limit by default does not provide much benefit because series are sharded by all labels. #2714
* [CHANGE] Ingester: experimental `-blocks-storage.tsdb.new-chunk-disk-mapper` has been removed, new chunk disk mapper is now always used, and is no longer marked experimental. Default value of `-blocks-storage.tsdb.head-chunks-write-queue-size` has changed to 1000000, this enables async chunk queue by default, which leads to improved latency on the write path when new chunks are created in ingesters. #2762
* [CHANGE] Ingester: removed deprecated `-blocks-storage.tsdb.isolation-enabled` option. TSDB-level isolation is now always disabled in Mimir. #2782
* [CHANGE] Compactor: `-compactor.partial-block-deletion-delay` must either be set to 0 (to disable partial blocks deletion) or a value higher than `4h`. #2787
* [CHANGE] Query-frontend: CLI flag `-query-frontend.align-querier-with-step` has been deprecated. Please use `-query-frontend.align-queries-with-step` instead. #2840
* [FEATURE] Compactor: Adds the ability to delete partial blocks after a configurable delay. This option can be configured per tenant. #2285
  - `-compactor.partial-block-deletion-delay`, as a duration string, allows you to set the delay since a partial block has been modified before marking it for deletion. A value of `0`, the default, disables this feature.
  - The metric `cortex_compactor_blocks_marked_for_deletion_total` has a new value for the `reason` label `reason="partial"`, when a block deletion marker is triggered by the partial block deletion delay.
* [FEATURE] Querier: enabled support for queries with negative offsets, which are not cached in the query results cache. #2429
* [FEATURE] EXPERIMENTAL: OpenTelemetry Metrics ingestion path on `/otlp/v1/metrics`. #695 #2436 #2461
* [FEATURE] Querier: Added support for tenant federation to metric metadata endpoint. #2467
* [FEATURE] Query-frontend: introduced experimental support to split instant queries by time. The instant query splitting can be enabled setting `-query-frontend.split-instant-queries-by-interval`. #2469 #2564 #2565 #2570 #2571 #2572 #2573 #2574 #2575 #2576 #2581 #2582 #2601 #2632 #2633 #2634 #2641 #2642 #2766
* [FEATURE] Introduced an experimental anonymous usage statistics tracking (disabled by default), to help Mimir maintainers make better decisions to support the open source community. The tracking system anonymously collects non-sensitive, non-personally identifiable information about the running Mimir cluster, and is disabled by default. #2643 #2662 #2685 #2732 #2733 #2735
* [FEATURE] Introduced an experimental deployment mode called read-write and running a fully featured Mimir cluster with three components: write, read and backend. The read-write deployment mode is a trade-off between the monolithic mode (only one component, no isolation) and the microservices mode (many components, high isolation). #2754 #2838
* [ENHANCEMENT] Distributor: Decreased distributor tests execution time. #2562
* [ENHANCEMENT] Alertmanager: Allow the HTTP `proxy_url` configuration option in the receiver's configuration. #2317
* [ENHANCEMENT] ring: optimize shuffle-shard computation when lookback is used, and all instances have registered timestamp within the lookback window. In that case we can immediately return origial ring, because we would select all instances anyway. #2309
* [ENHANCEMENT] Memberlist: added experimental memberlist cluster label support via `-memberlist.cluster-label` and `-memberlist.cluster-label-verification-disabled` CLI flags (and their respective YAML config options). #2354
* [ENHANCEMENT] Object storage can now be configured for all components using the `common` YAML config option key (or `-common.storage.*` CLI flags). #2330 #2347
* [ENHANCEMENT] Go: updated to go 1.18.4. #2400
* [ENHANCEMENT] Store-gateway, listblocks: list of blocks now includes stats from `meta.json` file: number of series, samples and chunks. #2425
* [ENHANCEMENT] Added more buckets to `cortex_ingester_client_request_duration_seconds` histogram metric, to correctly track requests taking longer than 1s (up until 16s). #2445
* [ENHANCEMENT] Azure client: Improve memory usage for large object storage downloads. #2408
* [ENHANCEMENT] Distributor: Add `-distributor.instance-limits.max-inflight-push-requests-bytes`. This limit protects the distributor against multiple large requests that together may cause an OOM, but are only a few, so do not trigger the `max-inflight-push-requests` limit. #2413
* [ENHANCEMENT] Distributor: Drop exemplars in distributor for tenants where exemplars are disabled. #2504
* [ENHANCEMENT] Runtime Config: Allow operator to specify multiple comma-separated yaml files in `-runtime-config.file` that will be merged in left to right order. #2583
* [ENHANCEMENT] Query sharding: shard binary operations only if it doesn't lead to non-shardable vector selectors in one of the operands. #2696
* [ENHANCEMENT] Add packaging for both debian based deb file and redhat based rpm file using FPM. #1803
* [ENHANCEMENT] Distributor: Add `cortex_distributor_query_ingester_chunks_deduped_total` and `cortex_distributor_query_ingester_chunks_total` metrics for determining how effective ingester chunk deduplication at query time is. #2713
* [ENHANCEMENT] Upgrade Docker base images to `alpine:3.16.2`. #2729
* [ENHANCEMENT] Ruler: Add `<prometheus-http-prefix>/api/v1/status/buildinfo` endpoint. #2724
* [ENHANCEMENT] Querier: Ensure all queries pulled from query-frontend or query-scheduler are immediately executed. The maximum workers concurrency in each querier is configured by `-querier.max-concurrent`. #2598
* [ENHANCEMENT] Distributor: Add `cortex_distributor_received_requests_total` and `cortex_distributor_requests_in_total` metrics to provide visiblity into appropriate per-tenant request limits. #2770
* [ENHANCEMENT] Distributor: Add single forwarding remote-write endpoint for a tenant (`forwarding_endpoint`), instead of using per-rule endpoints. This takes precendence over per-rule endpoints. #2801
* [ENHANCEMENT] Added `err-mimir-distributor-max-write-message-size` to the errors catalog. #2470
* [ENHANCEMENT] Add sanity check at startup to ensure the configured filesystem directories don't overlap for different components. #2828 #2947
* [BUGFIX] TSDB: Fixed a bug on the experimental out-of-order implementation that led to wrong query results. #2701
* [BUGFIX] Compactor: log the actual error on compaction failed. #2261
* [BUGFIX] Alertmanager: restore state from storage even when running a single replica. #2293
* [BUGFIX] Ruler: do not block "List Prometheus rules" API endpoint while syncing rules. #2289
* [BUGFIX] Ruler: return proper `*status.Status` error when running in remote operational mode. #2417
* [BUGFIX] Alertmanager: ensure the configured `-alertmanager.web.external-url` is either a path starting with `/`, or a full URL including the scheme and hostname. #2381 #2542
* [BUGFIX] Memberlist: fix problem with loss of some packets, typically ring updates when instances were removed from the ring during shutdown. #2418
* [BUGFIX] Ingester: fix misfiring `MimirIngesterHasUnshippedBlocks` and stale `cortex_ingester_oldest_unshipped_block_timestamp_seconds` when some block uploads fail. #2435
* [BUGFIX] Query-frontend: fix incorrect mapping of http status codes 429 to 500 when request queue is full. #2447
* [BUGFIX] Memberlist: Fix problem with ring being empty right after startup. Memberlist KV store now tries to "fast-join" the cluster to avoid serving empty KV store. #2505
* [BUGFIX] Compactor: Fix bug when using `-compactor.partial-block-deletion-delay`: compactor didn't correctly check for modification time of all block files. #2559
* [BUGFIX] Query-frontend: fix wrong query sharding results for queries with boolean result like `1 < bool 0`. #2558
* [BUGFIX] Fixed error messages related to per-instance limits incorrectly reporting they can be set on a per-tenant basis. #2610
* [BUGFIX] Perform HA-deduplication before forwarding samples according to forwarding rules in the distributor. #2603 #2709
* [BUGFIX] Fix reporting of tracing spans from PromQL engine. #2707
* [BUGFIX] Apply relabel and drop_label rules before forwarding rules in the distributor. #2703
* [BUGFIX] Distributor: Register `cortex_discarded_requests_total` metric, which previously was not registered and therefore not exported. #2712
* [BUGFIX] Ruler: fix not restoring alerts' state at startup. #2648
* [BUGFIX] Ingester: Fix disk filling up after restarting ingesters with out-of-order support disabled while it was enabled before. #2799
* [BUGFIX] Memberlist: retry joining memberlist cluster on startup when no nodes are resolved. #2837
* [BUGFIX] Query-frontend: fix incorrect mapping of http status codes 413 to 500 when request is too large. #2819
* [BUGFIX] Alertmanager: revert upstream alertmananger to v0.24.0 to fix panic when unmarshalling email headers #2924 #2925

### Mixin

* [CHANGE] Dashboards: "Slow Queries" dashboard no longer works with versions older than Grafana 9.0. #2223
* [CHANGE] Alerts: use RSS memory instead of working set memory in the `MimirAllocatingTooMuchMemory` alert for ingesters. #2480
* [CHANGE] Dashboards: remove the "Cache - Latency (old)" panel from the "Mimir / Queries" dashboard. #2796
* [FEATURE] Dashboards: added support to experimental read-write deployment mode. #2780
* [ENHANCEMENT] Dashboards: added missed rule evaluations to the "Evaluations per second" panel in the "Mimir / Ruler" dashboard. #2314
* [ENHANCEMENT] Dashboards: add k8s resource requests to CPU and memory panels. #2346
* [ENHANCEMENT] Dashboards: add RSS memory utilization panel for ingesters, store-gateways and compactors. #2479
* [ENHANCEMENT] Dashboards: allow to configure graph tooltip. #2647
* [ENHANCEMENT] Alerts: MimirFrontendQueriesStuck and MimirSchedulerQueriesStuck alerts are more reliable now as they consider all the intermediate samples in the minute prior to the evaluation. #2630
* [ENHANCEMENT] Alerts: added `RolloutOperatorNotReconciling` alert, firing if the optional rollout-operator is not successfully reconciling. #2700
* [ENHANCEMENT] Dashboards: added support to query-tee in front of ruler-query-frontend in the "Remote ruler reads" dashboard. #2761
* [ENHANCEMENT] Dashboards: Introduce support for baremetal deployment, setting `deployment_type: 'baremetal'` in the mixin `_config`. #2657
* [ENHANCEMENT] Dashboards: use timeseries panel to show exemplars. #2800
* [BUGFIX] Dashboards: fixed unit of latency panels in the "Mimir / Ruler" dashboard. #2312
* [BUGFIX] Dashboards: fixed "Intervals per query" panel in the "Mimir / Queries" dashboard. #2308
* [BUGFIX] Dashboards: Make "Slow Queries" dashboard works with Grafana 9.0. #2223
* [BUGFIX] Dashboards: add missing API routes to Ruler dashboard. #2412
* [BUGFIX] Dashboards: stop setting 'interval' in dashboards; it should be set on your datasource. #2802

### Jsonnet

* [CHANGE] query-scheduler is enabled by default. We advise to deploy the query-scheduler to improve the scalability of the query-frontend. #2431
* [CHANGE] Replaced anti-affinity rules with pod topology spread constraints for distributor, query-frontend, querier and ruler. #2517
  - The following configuration options have been removed:
    - `distributor_allow_multiple_replicas_on_same_node`
    - `query_frontend_allow_multiple_replicas_on_same_node`
    - `querier_allow_multiple_replicas_on_same_node`
    - `ruler_allow_multiple_replicas_on_same_node`
  - The following configuration options have been added:
    - `distributor_topology_spread_max_skew`
    - `query_frontend_topology_spread_max_skew`
    - `querier_topology_spread_max_skew`
    - `ruler_topology_spread_max_skew`
* [CHANGE] Change `max_global_series_per_metric` to 0 in all plans, and as a default value. #2669
* [FEATURE] Memberlist: added support for experimental memberlist cluster label, through the jsonnet configuration options `memberlist_cluster_label` and `memberlist_cluster_label_verification_disabled`. #2349
* [FEATURE] Added ruler-querier autoscaling support. It requires [KEDA](https://keda.sh) installed in the Kubernetes cluster. Ruler-querier autoscaler can be enabled and configure through the following options in the jsonnet config: #2545
  * `autoscaling_ruler_querier_enabled`: `true` to enable autoscaling.
  * `autoscaling_ruler_querier_min_replicas`: minimum number of ruler-querier replicas.
  * `autoscaling_ruler_querier_max_replicas`: maximum number of ruler-querier replicas.
  * `autoscaling_prometheus_url`: Prometheus base URL from which to scrape Mimir metrics (e.g. `http://prometheus.default:9090/prometheus`).
* [ENHANCEMENT] Memberlist now uses DNS service-discovery by default. #2549
* [ENHANCEMENT] Upgrade memcached image tag to `memcached:1.6.16-alpine`. #2740
* [ENHANCEMENT] Added `$._config.configmaps` and `$._config.runtime_config_files` to make it easy to add new configmaps or runtime config file to all components. #2748

### Mimirtool

* [ENHANCEMENT] Added `mimirtool backfill` command to upload Prometheus blocks using API available in the compactor. #1822
* [ENHANCEMENT] mimirtool bucket-validation: Verify existing objects can be overwritten by subsequent uploads. #2491
* [ENHANCEMENT] mimirtool config convert: Now supports migrating to the current version of Mimir. #2629
* [BUGFIX] mimirtool analyze: Fix dashboard JSON unmarshalling errors by using custom parsing. #2386
* [BUGFIX] Version checking no longer prompts for updating when already on latest version. #2723

### Mimir Continuous Test

* [ENHANCEMENT] Added basic authentication and bearer token support for when Mimir is behind a gateway authenticating the calls. #2717

### Query-tee

* [CHANGE] Renamed CLI flag `-server.service-port` to `-server.http-service-port`. #2683
* [CHANGE] Renamed metric `cortex_querytee_request_duration_seconds` to `cortex_querytee_backend_request_duration_seconds`. Metric `cortex_querytee_request_duration_seconds` is now reported without label `backend`. #2683
* [ENHANCEMENT] Added HTTP over gRPC support to `query-tee` to allow testing gRPC requests to Mimir instances. #2683

### Documentation

* [ENHANCEMENT] Referenced `mimirtool` commands in the HTTP API documentation. #2516
* [ENHANCEMENT] Improved DNS service discovery documentation. #2513

### Tools

* [ENHANCEMENT] `markblocks` now processes multiple blocks concurrently. #2677

## 2.2.0

### Grafana Mimir

* [CHANGE] Increased default configuration for `-server.grpc-max-recv-msg-size-bytes` and `-server.grpc-max-send-msg-size-bytes` from 4MB to 100MB. #1884
* [CHANGE] Default values have changed for the following settings. This improves query performance for recent data (within 12h) by only reading from ingesters: #1909 #1921
    - `-blocks-storage.bucket-store.ignore-blocks-within` now defaults to `10h` (previously `0`)
    - `-querier.query-store-after` now defaults to `12h` (previously `0`)
* [CHANGE] Alertmanager: removed support for migrating local files from Cortex 1.8 or earlier. Related to original Cortex PR https://github.com/cortexproject/cortex/pull/3910. #2253
* [CHANGE] The following settings are now classified as advanced because the defaults should work for most users and tuning them requires in-depth knowledge of how the read path works: #1929
    - `-querier.query-ingesters-within`
    - `-querier.query-store-after`
* [CHANGE] Config flag category overrides can be set dynamically at runtime. #1934
* [CHANGE] Ingester: deprecated `-ingester.ring.join-after`. Mimir now behaves as this setting is always set to 0s. This configuration option will be removed in Mimir 2.4.0. #1965
* [CHANGE] Blocks uploaded by ingester no longer contain `__org_id__` label. Compactor now ignores this label and will compact blocks with and without this label together. `mimirconvert` tool will remove the label from blocks as "unknown" label. #1972
* [CHANGE] Querier: deprecated `-querier.shuffle-sharding-ingesters-lookback-period`, instead adding `-querier.shuffle-sharding-ingesters-enabled` to enable or disable shuffle sharding on the read path. The value of `-querier.query-ingesters-within` is now used internally for shuffle sharding lookback. #2110
* [CHANGE] Memberlist: `-memberlist.abort-if-join-fails` now defaults to false. Previously it defaulted to true. #2168
* [CHANGE] Ruler: `/api/v1/rules*` and `/prometheus/rules*` configuration endpoints are removed. Use `/prometheus/config/v1/rules*`. #2182
* [CHANGE] Ingester: `-ingester.exemplars-update-period` has been renamed to `-ingester.tsdb-config-update-period`. You can use it to update multiple, per-tenant TSDB configurations. #2187
* [FEATURE] Ingester: (Experimental) Add the ability to ingest out-of-order samples up to an allowed limit. If you enable this feature, it requires additional memory and disk space. This feature also enables a write-behind log, which might lead to longer ingester-start replays. When this feature is disabled, there is no overhead on memory, disk space, or startup times. #2187
  * `-ingester.out-of-order-time-window`, as duration string, allows you to set how back in time a sample can be. The default is `0s`, where `s` is seconds.
  * `cortex_ingester_tsdb_out_of_order_samples_appended_total` metric tracks the total number of out-of-order samples ingested by the ingester.
  * `cortex_discarded_samples_total` has a new label `reason="sample-too-old"`, when the `-ingester.out-of-order-time-window` flag is greater than zero. The label tracks the number of samples that were discarded for being too old; they were out of order, but beyond the time window allowed. The labels `reason="sample-out-of-order"` and `reason="sample-out-of-bounds"` are not used when out-of-order ingestion is enabled.
* [ENHANCEMENT] Distributor: Added limit to prevent tenants from sending excessive number of requests: #1843
  * The following CLI flags (and their respective YAML config options) have been added:
    * `-distributor.request-rate-limit`
    * `-distributor.request-burst-limit`
  * The following metric is exposed to tell how many requests have been rejected:
    * `cortex_discarded_requests_total`
* [ENHANCEMENT] Store-gateway: Add the experimental ability to run requests in a dedicated OS thread pool. This feature can be configured using `-store-gateway.thread-pool-size` and is disabled by default. Replaces the ability to run index header operations in a dedicated thread pool. #1660 #1812
* [ENHANCEMENT] Improved error messages to make them easier to understand; each now have a unique, global identifier that you can use to look up in the runbooks for more information. #1907 #1919 #1888 #1939 #1984 #2009 #2056 #2066 #2104 #2150 #2234
* [ENHANCEMENT] Memberlist KV: incoming messages are now processed on per-key goroutine. This may reduce loss of "maintanance" packets in busy memberlist installations, but use more CPU. New `memberlist_client_received_broadcasts_dropped_total` counter tracks number of dropped per-key messages. #1912
* [ENHANCEMENT] Blocks Storage, Alertmanager, Ruler: add support a prefix to the bucket store (`*_storage.storage_prefix`). This enables using the same bucket for the three components. #1686 #1951
* [ENHANCEMENT] Upgrade Docker base images to `alpine:3.16.0`. #2028
* [ENHANCEMENT] Store-gateway: Add experimental configuration option for the store-gateway to attempt to pre-populate the file system cache when memory-mapping index-header files. Enabled with `-blocks-storage.bucket-store.index-header.map-populate-enabled=true`. Note this flag only has an effect when running on Linux. #2019 #2054
* [ENHANCEMENT] Chunk Mapper: reduce memory usage of async chunk mapper. #2043
* [ENHANCEMENT] Ingester: reduce sleep time when reading WAL. #2098
* [ENHANCEMENT] Compactor: Run sanity check on blocks storage configuration at startup. #2144
* [ENHANCEMENT] Compactor: Add HTTP API for uploading TSDB blocks. Enabled with `-compactor.block-upload-enabled`. #1694 #2126
* [ENHANCEMENT] Ingester: Enable querying overlapping blocks by default. #2187
* [ENHANCEMENT] Distributor: Auto-forget unhealthy distributors after ten failed ring heartbeats. #2154
* [ENHANCEMENT] Distributor: Add new metric `cortex_distributor_forward_errors_total` for error codes resulting from forwarding requests. #2077
* [ENHANCEMENT] `/ready` endpoint now returns and logs detailed services information. #2055
* [ENHANCEMENT] Memcached client: Reduce number of connections required to fetch cached keys from memcached. #1920
* [ENHANCEMENT] Improved error message returned when `-querier.query-store-after` validation fails. #1914
* [BUGFIX] Fix regexp parsing panic for regexp label matchers with start/end quantifiers. #1883
* [BUGFIX] Ingester: fixed deceiving error log "failed to update cached shipped blocks after shipper initialisation", occurring for each new tenant in the ingester. #1893
* [BUGFIX] Ring: fix bug where instances may appear unhealthy in the hash ring web UI even though they are not. #1933
* [BUGFIX] API: gzip is now enforced when identity encoding is explicitly rejected. #1864
* [BUGFIX] Fix panic at startup when Mimir is running in monolithic mode and query sharding is enabled. #2036
* [BUGFIX] Ruler: report `cortex_ruler_queries_failed_total` metric for any remote query error except 4xx when remote operational mode is enabled. #2053 #2143
* [BUGFIX] Ingester: fix slow rollout when using `-ingester.ring.unregister-on-shutdown=false` with long `-ingester.ring.heartbeat-period`. #2085
* [BUGFIX] Ruler: add timeout for remote rule evaluation queries to prevent rule group evaluations getting stuck indefinitely. The duration is configurable with `-querier.timeout` (default `2m`). #2090 #2222
* [BUGFIX] Limits: Active series custom tracker configuration has been named back from `active_series_custom_trackers_config` to `active_series_custom_trackers`. For backwards compatibility both version is going to be supported for until Mimir v2.4. When both fields are specified, `active_series_custom_trackers_config` takes precedence over `active_series_custom_trackers`. #2101
* [BUGFIX] Ingester: fixed the order of labels applied when incrementing the `cortex_discarded_metadata_total` metric. #2096
* [BUGFIX] Ingester: fixed bug where retrieving metadata for a metric with multiple metadata entries would return multiple copies of a single metadata entry rather than all available entries. #2096
* [BUGFIX] Distributor: canceled requests are no longer accounted as internal errors. #2157
* [BUGFIX] Memberlist: Fix typo in memberlist admin UI. #2202
* [BUGFIX] Ruler: fixed typo in error message when ruler failed to decode a rule group. #2151
* [BUGFIX] Active series custom tracker configuration is now displayed properly on `/runtime_config` page. #2065
* [BUGFIX] Query-frontend: `vector` and `time` functions were sharded, which made expressions like `vector(1) > 0 and vector(1)` fail. #2355

### Mixin

* [CHANGE] Split `mimir_queries` rules group into `mimir_queries` and `mimir_ingester_queries` to keep number of rules per group within the default per-tenant limit. #1885
* [CHANGE] Dashboards: Expose full image tag in "Mimir / Rollout progress" dashboard's "Pod per version panel." #1932
* [CHANGE] Dashboards: Disabled gateway panels by default, because most users don't have a gateway exposing the metrics expected by Mimir dashboards. You can re-enable it setting `gateway_enabled: true` in the mixin config and recompiling the mixin running `make build-mixin`. #1955
* [CHANGE] Alerts: adapt `MimirFrontendQueriesStuck` and `MimirSchedulerQueriesStuck` to consider ruler query path components. #1949
* [CHANGE] Alerts: Change `MimirRulerTooManyFailedQueries` severity to `critical`. #2165
* [ENHANCEMENT] Dashboards: Add config option `datasource_regex` to customise the regular expression used to select valid datasources for Mimir dashboards. #1802
* [ENHANCEMENT] Dashboards: Added "Mimir / Remote ruler reads" and "Mimir / Remote ruler reads resources" dashboards. #1911 #1937
* [ENHANCEMENT] Dashboards: Make networking panels work for pods created by the mimir-distributed helm chart. #1927
* [ENHANCEMENT] Alerts: Add `MimirStoreGatewayNoSyncedTenants` alert that fires when there is a store-gateway owning no tenants. #1882
* [ENHANCEMENT] Rules: Make `recording_rules_range_interval` configurable for cases where Mimir metrics are scraped less often that every 30 seconds. #2118
* [ENHANCEMENT] Added minimum Grafana version to mixin dashboards. #1943
* [BUGFIX] Fix `container_memory_usage_bytes:sum` recording rule. #1865
* [BUGFIX] Fix `MimirGossipMembersMismatch` alerts if Mimir alertmanager is activated. #1870
* [BUGFIX] Fix `MimirRulerMissedEvaluations` to show % of missed alerts as a value between 0 and 100 instead of 0 and 1. #1895
* [BUGFIX] Fix `MimirCompactorHasNotUploadedBlocks` alert false positive when Mimir is deployed in monolithic mode. #1902
* [BUGFIX] Fix `MimirGossipMembersMismatch` to make it less sensitive during rollouts and fire one alert per installation, not per job. #1926
* [BUGFIX] Do not trigger `MimirAllocatingTooMuchMemory` alerts if no container limits are supplied. #1905
* [BUGFIX] Dashboards: Remove empty "Chunks per query" panel from `Mimir / Queries` dashboard. #1928
* [BUGFIX] Dashboards: Use Grafana's `$__rate_interval` for rate queries in dashboards to support scrape intervals of >15s. #2011
* [BUGFIX] Alerts: Make each version of `MimirCompactorHasNotUploadedBlocks` distinct to avoid rule evaluation failures due to duplicate series being generated. #2197
* [BUGFIX] Fix `MimirGossipMembersMismatch` alert when using remote ruler evaluation. #2159

### Jsonnet

* [CHANGE] Remove use of `-querier.query-store-after`, `-querier.shuffle-sharding-ingesters-lookback-period`, `-blocks-storage.bucket-store.ignore-blocks-within`, and `-blocks-storage.tsdb.close-idle-tsdb-timeout` CLI flags since the values now match defaults. #1915 #1921
* [CHANGE] Change default value for `-blocks-storage.bucket-store.chunks-cache.memcached.timeout` to `450ms` to increase use of cached data. #2035
* [CHANGE] The `memberlist_ring_enabled` configuration now applies to Alertmanager. #2102 #2103 #2107
* [CHANGE] Default value for `memberlist_ring_enabled` is now true. It means that all hash rings use Memberlist as default KV store instead of Consul (previous default). #2161
* [CHANGE] Configure `-ingester.max-global-metadata-per-user` to correspond to 20% of the configured max number of series per tenant. #2250
* [CHANGE] Configure `-ingester.max-global-metadata-per-metric` to be 10. #2250
* [CHANGE] Change `_config.multi_zone_ingester_max_unavailable` to 25. #2251
* [FEATURE] Added querier autoscaling support. It requires [KEDA](https://keda.sh) installed in the Kubernetes cluster and query-scheduler enabled in the Mimir cluster. Querier autoscaler can be enabled and configure through the following options in the jsonnet config: #2013 #2023
  * `autoscaling_querier_enabled`: `true` to enable autoscaling.
  * `autoscaling_querier_min_replicas`: minimum number of querier replicas.
  * `autoscaling_querier_max_replicas`: maximum number of querier replicas.
  * `autoscaling_prometheus_url`: Prometheus base URL from which to scrape Mimir metrics (e.g. `http://prometheus.default:9090/prometheus`).
* [FEATURE] Jsonnet: Add support for ruler remote evaluation mode (`ruler_remote_evaluation_enabled`), which deploys and uses a dedicated query path for rule evaluation. This enables the benefits of the query-frontend for rule evaluation, such as query sharding. #2073
* [ENHANCEMENT] Added `compactor` service, that can be used to route requests directly to compactor (e.g. admin UI). #2063
* [ENHANCEMENT] Added a `consul_enabled` configuration option to provide the ability to disable consul. It is automatically set to false when `memberlist_ring_enabled` is true and `multikv_migration_enabled` (used for migration from Consul to memberlist) is not set. #2093 #2152
* [BUGFIX] Querier: Fix disabling shuffle sharding on the read path whilst keeping it enabled on write path. #2164

### Mimirtool

* [CHANGE] mimirtool rules: `--use-legacy-routes` now toggles between using `/prometheus/config/v1/rules` (default) and `/api/v1/rules` (legacy) endpoints. #2182
* [FEATURE] Added bearer token support for when Mimir is behind a gateway authenticating by bearer token. #2146
* [BUGFIX] mimirtool analyze: Fix dashboard JSON unmarshalling errors (#1840). #1973
* [BUGFIX] Make mimirtool build for Windows work again. #2273

### Mimir Continuous Test

* [ENHANCEMENT] Added the `-tests.smoke-test` flag to run the `mimir-continuous-test` suite once and immediately exit. #2047 #2094
* [ENHANCEMENT] Added the `-tests.write-protocol` flag to write using the `prometheus` remote write protocol or `otlp-http` in the `mimir-continuous-test` suite. #5719

### Documentation

* [ENHANCEMENT] Published Grafana Mimir runbooks as part of documentation. #1970
* [ENHANCEMENT] Improved ruler's "remote operational mode" documentation. #1906
* [ENHANCEMENT] Recommend fast disks for ingesters and store-gateways in production tips. #1903
* [ENHANCEMENT] Explain the runtime override of active series matchers. #1868
* [ENHANCEMENT] Clarify "Set rule group" API specification. #1869
* [ENHANCEMENT] Published Mimir jsonnet documentation. #2024
* [ENHANCEMENT] Documented required scrape interval for using alerting and recording rules from Mimir jsonnet. #2147
* [ENHANCEMENT] Runbooks: Mention memberlist as possible source of problems for various alerts. #2158
* [ENHANCEMENT] Added step-by-step article about migrating from Consul to Memberlist KV store using jsonnet without downtime. #2166
* [ENHANCEMENT] Documented `/memberlist` admin page. #2166
* [ENHANCEMENT] Documented how to configure Grafana Mimir's ruler with Jsonnet. #2127
* [ENHANCEMENT] Documented how to configure queriers’ autoscaling with Jsonnet. #2128
* [ENHANCEMENT] Updated mixin building instructions in "Installing Grafana Mimir dashboards and alerts" article. #2015 #2163
* [ENHANCEMENT] Fix location of "Monitoring Grafana Mimir" article in the documentation hierarchy. #2130
* [ENHANCEMENT] Runbook for `MimirRequestLatency` was expanded with more practical advice. #1967
* [BUGFIX] Fixed ruler configuration used in the getting started guide. #2052
* [BUGFIX] Fixed Mimir Alertmanager datasource in Grafana used by "Play with Grafana Mimir" tutorial. #2115
* [BUGFIX] Fixed typos in "Scaling out Grafana Mimir" article. #2170
* [BUGFIX] Added missing ring endpoint exposed by Ingesters. #1918

## 2.1.0

### Grafana Mimir

* [CHANGE] Compactor: No longer upload debug meta files to object storage. #1257
* [CHANGE] Default values have changed for the following settings: #1547
    - `-alertmanager.alertmanager-client.grpc-max-recv-msg-size` now defaults to 100 MiB (previously was not configurable and set to 16 MiB)
    - `-alertmanager.alertmanager-client.grpc-max-send-msg-size` now defaults to 100 MiB (previously was not configurable and set to 4 MiB)
    - `-alertmanager.max-recv-msg-size` now defaults to 100 MiB (previously was 16 MiB)
* [CHANGE] Ingester: Add `user` label to metrics `cortex_ingester_ingested_samples_total` and `cortex_ingester_ingested_samples_failures_total`. #1533
* [CHANGE] Ingester: Changed `-blocks-storage.tsdb.isolation-enabled` default from `true` to `false`. The config option has also been deprecated and will be removed in 2 minor version. #1655
* [CHANGE] Query-frontend: results cache keys are now versioned, this will cause cache to be re-filled when rolling out this version. #1631
* [CHANGE] Store-gateway: enabled attributes in-memory cache by default. New default configuration is `-blocks-storage.bucket-store.chunks-cache.attributes-in-memory-max-items=50000`. #1727
* [CHANGE] Compactor: Removed the metric `cortex_compactor_garbage_collected_blocks_total` since it duplicates `cortex_compactor_blocks_marked_for_deletion_total`. #1728
* [CHANGE] All: Logs that used the`org_id` label now use `user` label. #1634 #1758
* [CHANGE] Alertmanager: the following metrics are not exported for a given `user` and `integration` when the metric value is zero: #1783
  * `cortex_alertmanager_notifications_total`
  * `cortex_alertmanager_notifications_failed_total`
  * `cortex_alertmanager_notification_requests_total`
  * `cortex_alertmanager_notification_requests_failed_total`
  * `cortex_alertmanager_notification_rate_limited_total`
* [CHANGE] Removed the following metrics exposed by the Mimir hash rings: #1791
  * `cortex_member_ring_tokens_owned`
  * `cortex_member_ring_tokens_to_own`
  * `cortex_ring_tokens_owned`
  * `cortex_ring_member_ownership_percent`
* [CHANGE] Querier / Ruler: removed the following metrics tracking number of query requests send to each ingester. You can use `cortex_request_duration_seconds_count{route=~"/cortex.Ingester/(QueryStream|QueryExemplars)"}` instead. #1797
  * `cortex_distributor_ingester_queries_total`
  * `cortex_distributor_ingester_query_failures_total`
* [CHANGE] Distributor: removed the following metrics tracking the number of requests from a distributor to ingesters: #1799
  * `cortex_distributor_ingester_appends_total`
  * `cortex_distributor_ingester_append_failures_total`
* [CHANGE] Distributor / Ruler: deprecated `-distributor.extend-writes`. Now Mimir always behaves as if this setting was set to `false`, which we expect to be safe for every Mimir cluster setup. #1856
* [FEATURE] Querier: Added support for [streaming remote read](https://prometheus.io/blog/2019/10/10/remote-read-meets-streaming/). Should be noted that benefits of chunking the response are partial here, since in a typical `query-frontend` setup responses will be buffered until they've been completed. #1735
* [FEATURE] Ruler: Allow setting `evaluation_delay` for each rule group via rules group configuration file. #1474
* [FEATURE] Ruler: Added support for expression remote evaluation. #1536 #1818
  * The following CLI flags (and their respective YAML config options) have been added:
    * `-ruler.query-frontend.address`
    * `-ruler.query-frontend.grpc-client-config.grpc-max-recv-msg-size`
    * `-ruler.query-frontend.grpc-client-config.grpc-max-send-msg-size`
    * `-ruler.query-frontend.grpc-client-config.grpc-compression`
    * `-ruler.query-frontend.grpc-client-config.grpc-client-rate-limit`
    * `-ruler.query-frontend.grpc-client-config.grpc-client-rate-limit-burst`
    * `-ruler.query-frontend.grpc-client-config.backoff-on-ratelimits`
    * `-ruler.query-frontend.grpc-client-config.backoff-min-period`
    * `-ruler.query-frontend.grpc-client-config.backoff-max-period`
    * `-ruler.query-frontend.grpc-client-config.backoff-retries`
    * `-ruler.query-frontend.grpc-client-config.tls-enabled`
    * `-ruler.query-frontend.grpc-client-config.tls-ca-path`
    * `-ruler.query-frontend.grpc-client-config.tls-cert-path`
    * `-ruler.query-frontend.grpc-client-config.tls-key-path`
    * `-ruler.query-frontend.grpc-client-config.tls-server-name`
    * `-ruler.query-frontend.grpc-client-config.tls-insecure-skip-verify`
* [FEATURE] Distributor: Added the ability to forward specifics metrics to alternative remote_write API endpoints. #1052
* [FEATURE] Ingester: Active series custom trackers now supports runtime tenant-specific overrides. The configuration has been moved to limit config, the ingester config has been deprecated.  #1188
* [ENHANCEMENT] Alertmanager API: Concurrency limit for GET requests is now configurable using `-alertmanager.max-concurrent-get-requests-per-tenant`. #1547
* [ENHANCEMENT] Alertmanager: Added the ability to configure additional gRPC client settings for the Alertmanager distributor #1547
  - `-alertmanager.alertmanager-client.backoff-max-period`
  - `-alertmanager.alertmanager-client.backoff-min-period`
  - `-alertmanager.alertmanager-client.backoff-on-ratelimits`
  - `-alertmanager.alertmanager-client.backoff-retries`
  - `-alertmanager.alertmanager-client.grpc-client-rate-limit`
  - `-alertmanager.alertmanager-client.grpc-client-rate-limit-burst`
  - `-alertmanager.alertmanager-client.grpc-compression`
  - `-alertmanager.alertmanager-client.grpc-max-recv-msg-size`
  - `-alertmanager.alertmanager-client.grpc-max-send-msg-size`
* [ENHANCEMENT] Ruler: Add more detailed query information to ruler query stats logging. #1411
* [ENHANCEMENT] Admin: Admin API now has some styling. #1482 #1549 #1821 #1824
* [ENHANCEMENT] Alertmanager: added `insight=true` field to alertmanager dispatch logs. #1379
* [ENHANCEMENT] Store-gateway: Add the experimental ability to run index header operations in a dedicated thread pool. This feature can be configured using `-blocks-storage.bucket-store.index-header-thread-pool-size` and is disabled by default. #1660
* [ENHANCEMENT] Store-gateway: don't drop all blocks if instance finds itself as unhealthy or missing in the ring. #1806 #1823
* [ENHANCEMENT] Querier: wait until inflight queries are completed when shutting down queriers. #1756 #1767
* [BUGFIX] Query-frontend: do not shard queries with a subquery unless the subquery is inside a shardable aggregation function call. #1542
* [BUGFIX] Query-frontend: added `component=query-frontend` label to results cache memcached metrics to fix a panic when Mimir is running in single binary mode and results cache is enabled. #1704
* [BUGFIX] Mimir: services' status content-type is now correctly set to `text/html`. #1575
* [BUGFIX] Multikv: Fix panic when using using runtime config to set primary KV store used by `multi` KV. #1587
* [BUGFIX] Multikv: Fix watching for runtime config changes in `multi` KV store in ruler and querier. #1665
* [BUGFIX] Memcached: allow to use CNAME DNS records for the memcached backend addresses. #1654
* [BUGFIX] Querier: fixed temporary partial query results when shuffle sharding is enabled and hash ring backend storage is flushed / reset. #1829
* [BUGFIX] Alertmanager: prevent more file traversal cases related to template names. #1833
* [BUGFUX] Alertmanager: Allow usage with `-alertmanager-storage.backend=local`. Note that when using this storage type, the Alertmanager is not able persist state remotely, so it not recommended for production use. #1836
* [BUGFIX] Alertmanager: Do not validate alertmanager configuration if it's not running. #1835

### Mixin

* [CHANGE] Dashboards: Remove per-user series legends from Tenants dashboard. #1605
* [CHANGE] Dashboards: Show in-memory series and the per-user series limit on Tenants dashboard. #1613
* [CHANGE] Dashboards: Slow-queries dashboard now uses `user` label from logs instead of `org_id`. #1634
* [CHANGE] Dashboards: changed all Grafana dashboards UIDs to not conflict with Cortex ones, to let people install both while migrating from Cortex to Mimir: #1801 #1808
  * Alertmanager from `a76bee5913c97c918d9e56a3cc88cc28` to `b0d38d318bbddd80476246d4930f9e55`
  * Alertmanager Resources from `68b66aed90ccab448009089544a8d6c6` to `a6883fb22799ac74479c7db872451092`
  * Compactor from `9c408e1d55681ecb8a22c9fab46875cc` to `1b3443aea86db629e6efdb7d05c53823`
  * Compactor Resources from `df9added6f1f4332f95848cca48ebd99` to `09a5c49e9cdb2f2b24c6d184574a07fd`
  * Config from `61bb048ced9817b2d3e07677fb1c6290` to `5d9d0b4724c0f80d68467088ec61e003`
  * Object Store from `d5a3a4489d57c733b5677fb55370a723` to `e1324ee2a434f4158c00a9ee279d3292`
  * Overrides from `b5c95fee2e5e7c4b5930826ff6e89a12` to `1e2c358600ac53f09faea133f811b5bb`
  * Queries from `d9931b1054053c8b972d320774bb8f1d` to `b3abe8d5c040395cc36615cb4334c92d`
  * Reads from `8d6ba60eccc4b6eedfa329b24b1bd339` to `e327503188913dc38ad571c647eef643`
  * Reads Networking from `c0464f0d8bd026f776c9006b05910000` to `54b2a0a4748b3bd1aefa92ce5559a1c2`
  * Reads Resources from `2fd2cda9eea8d8af9fbc0a5960425120` to `cc86fd5aa9301c6528986572ad974db9`
  * Rollout Progress from `7544a3a62b1be6ffd919fc990ab8ba8f` to `7f0b5567d543a1698e695b530eb7f5de`
  * Ruler from `44d12bcb1f95661c6ab6bc946dfc3473` to `631e15d5d85afb2ca8e35d62984eeaa0`
  * Scaling from `88c041017b96856c9176e07cf557bdcf` to `64bbad83507b7289b514725658e10352`
  * Slow queries from `e6f3091e29d2636e3b8393447e925668` to `6089e1ce1e678788f46312a0a1e647e6`
  * Tenants from `35fa247ce651ba189debf33d7ae41611` to `35fa247ce651ba189debf33d7ae41611`
  * Top Tenants from `bc6e12d4fe540e4a1785b9d3ca0ffdd9` to `bc6e12d4fe540e4a1785b9d3ca0ffdd9`
  * Writes from `0156f6d15aa234d452a33a4f13c838e3` to `8280707b8f16e7b87b840fc1cc92d4c5`
  * Writes Networking from `681cd62b680b7154811fe73af55dcfd4` to `978c1cb452585c96697a238eaac7fe2d`
  * Writes Resources from `c0464f0d8bd026f776c9006b0591bb0b` to `bc9160e50b52e89e0e49c840fea3d379`
* [FEATURE] Alerts: added the following alerts on `mimir-continuous-test` tool: #1676
  - `MimirContinuousTestNotRunningOnWrites`
  - `MimirContinuousTestNotRunningOnReads`
  - `MimirContinuousTestFailed`
* [ENHANCEMENT] Added `per_cluster_label` support to allow to change the label name used to differentiate between Kubernetes clusters. #1651
* [ENHANCEMENT] Dashboards: Show QPS and latency of the Alertmanager Distributor. #1696
* [ENHANCEMENT] Playbooks: Add Alertmanager suggestions for `MimirRequestErrors` and `MimirRequestLatency` #1702
* [ENHANCEMENT] Dashboards: Allow custom datasources. #1749
* [ENHANCEMENT] Dashboards: Add config option `gateway_enabled` (defaults to `true`) to disable gateway panels from dashboards. #1761
* [ENHANCEMENT] Dashboards: Extend Top tenants dashboard with queries for tenants with highest sample rate, discard rate, and discard rate growth. #1842
* [ENHANCEMENT] Dashboards: Show ingestion rate limit and rule group limit on Tenants dashboard. #1845
* [ENHANCEMENT] Dashboards: Add "last successful run" panel to compactor dashboard. #1628
* [BUGFIX] Dashboards: Fix "Failed evaluation rate" panel on Tenants dashboard. #1629
* [BUGFIX] Honor the configured `per_instance_label` in all dashboards and alerts. #1697

### Jsonnet

* [FEATURE] Added support for `mimir-continuous-test`. To deploy `mimir-continuous-test` you can use the following configuration: #1675 #1850
  ```jsonnet
  _config+: {
    continuous_test_enabled: true,
    continuous_test_tenant_id: 'type-tenant-id',
    continuous_test_write_endpoint: 'http://type-write-path-hostname',
    continuous_test_read_endpoint: 'http://type-read-path-hostname/prometheus',
  },
  ```
* [ENHANCEMENT] Ingester anti-affinity can now be disabled by using `ingester_allow_multiple_replicas_on_same_node` configuration key. #1581
* [ENHANCEMENT] Added `node_selector` configuration option to select Kubernetes nodes where Mimir should run. #1596
* [ENHANCEMENT] Alertmanager: Added a `PodDisruptionBudget` of `withMaxUnavailable = 1`, to ensure we maintain quorum during rollouts. #1683
* [ENHANCEMENT] Store-gateway anti-affinity can now be enabled/disabled using `store_gateway_allow_multiple_replicas_on_same_node` configuration key. #1730
* [ENHANCEMENT] Added `store_gateway_zone_a_args`, `store_gateway_zone_b_args` and `store_gateway_zone_c_args` configuration options. #1807
* [BUGFIX] Pass primary and secondary multikv stores via CLI flags. Introduced new `multikv_switch_primary_secondary` config option to flip primary and secondary in runtime config.

### Mimirtool

* [BUGFIX] `config convert`: Retain Cortex defaults for `blocks_storage.backend`, `ruler_storage.backend`, `alertmanager_storage.backend`, `auth.type`, `activity_tracker.filepath`, `alertmanager.data_dir`, `blocks_storage.filesystem.dir`, `compactor.data_dir`, `ruler.rule_path`, `ruler_storage.filesystem.dir`, and `graphite.querier.schemas.backend`. #1626 #1762

### Tools

* [FEATURE] Added a `markblocks` tool that creates `no-compact` and `delete` marks for the blocks. #1551
* [FEATURE] Added `mimir-continuous-test` tool to continuously run smoke tests on live Mimir clusters. #1535 #1540 #1653 #1603 #1630 #1691 #1675 #1676 #1692 #1706 #1709 #1775 #1777 #1778 #1795
* [FEATURE] Added `mimir-rules-action` GitHub action, located at `operations/mimir-rules-action/`, used to lint, prepare, verify, diff, and sync rules to a Mimir cluster. #1723

## 2.0.0

### Grafana Mimir

_Changes since Cortex 1.10.0._

* [CHANGE] Remove chunks storage engine. #86 #119 #510 #545 #743 #744 #748 #753 #755 #757 #758 #759 #760 #762 #764 #789 #812 #813
  * The following CLI flags (and their respective YAML config options) have been removed:
    * `-store.engine`
    * `-schema-config-file`
    * `-ingester.checkpoint-duration`
    * `-ingester.checkpoint-enabled`
    * `-ingester.chunk-encoding`
    * `-ingester.chunk-age-jitter`
    * `-ingester.concurrent-flushes`
    * `-ingester.flush-on-shutdown-with-wal-enabled`
    * `-ingester.flush-op-timeout`
    * `-ingester.flush-period`
    * `-ingester.max-chunk-age`
    * `-ingester.max-chunk-idle`
    * `-ingester.max-series-per-query` (and `max_series_per_query` from runtime config)
    * `-ingester.max-stale-chunk-idle`
    * `-ingester.max-transfer-retries`
    * `-ingester.min-chunk-length`
    * `-ingester.recover-from-wal`
    * `-ingester.retain-period`
    * `-ingester.spread-flushes`
    * `-ingester.wal-dir`
    * `-ingester.wal-enabled`
    * `-querier.query-parallelism`
    * `-querier.second-store-engine`
    * `-querier.use-second-store-before-time`
    * `-flusher.wal-dir`
    * `-flusher.concurrent-flushes`
    * `-flusher.flush-op-timeout`
    * All `-table-manager.*` flags
    * All `-deletes.*` flags
    * All `-purger.*` flags
    * All `-metrics.*` flags
    * All `-dynamodb.*` flags
    * All `-s3.*` flags
    * All `-azure.*` flags
    * All `-bigtable.*` flags
    * All `-gcs.*` flags
    * All `-cassandra.*` flags
    * All `-boltdb.*` flags
    * All `-local.*` flags
    * All `-swift.*` flags
    * All `-store.*` flags except `-store.engine`, `-store.max-query-length`, `-store.max-labels-query-length`
    * All `-grpc-store.*` flags
  * The following API endpoints have been removed:
    * `/api/v1/chunks` and `/chunks`
  * The following metrics have been removed:
    * `cortex_ingester_flush_queue_length`
    * `cortex_ingester_queried_chunks`
    * `cortex_ingester_chunks_created_total`
    * `cortex_ingester_wal_replay_duration_seconds`
    * `cortex_ingester_wal_corruptions_total`
    * `cortex_ingester_sent_chunks`
    * `cortex_ingester_received_chunks`
    * `cortex_ingester_flush_series_in_progress`
    * `cortex_ingester_chunk_utilization`
    * `cortex_ingester_chunk_length`
    * `cortex_ingester_chunk_size_bytes`
    * `cortex_ingester_chunk_age_seconds`
    * `cortex_ingester_memory_chunks`
    * `cortex_ingester_flushing_enqueued_series_total`
    * `cortex_ingester_flushing_dequeued_series_total`
    * `cortex_ingester_dropped_chunks_total`
    * `cortex_oldest_unflushed_chunk_timestamp_seconds`
    * `prometheus_local_storage_chunk_ops_total`
    * `prometheus_local_storage_chunkdesc_ops_total`
    * `prometheus_local_storage_memory_chunkdescs`
* [CHANGE] Changed default storage backends from `s3` to `filesystem` #833
  This effects the following flags:
  * `-blocks-storage.backend` now defaults to `filesystem`
  * `-blocks-storage.filesystem.dir` now defaults to `blocks`
  * `-alertmanager-storage.backend` now defaults to `filesystem`
  * `-alertmanager-storage.filesystem.dir` now defaults to `alertmanager`
  * `-ruler-storage.backend` now defaults to `filesystem`
  * `-ruler-storage.filesystem.dir` now defaults to `ruler`
* [CHANGE] Renamed metric `cortex_experimental_features_in_use_total` as `cortex_experimental_features_used_total` and added `feature` label. #32 #658
* [CHANGE] Removed `log_messages_total` metric. #32
* [CHANGE] Some files and directories created by Mimir components on local disk now have stricter permissions, and are only readable by owner, but not group or others. #58
* [CHANGE] Memcached client DNS resolution switched from golang built-in to [`miekg/dns`](https://github.com/miekg/dns). #142
* [CHANGE] The metric `cortex_deprecated_flags_inuse_total` has been renamed to `deprecated_flags_inuse_total` as part of using grafana/dskit functionality. #185
* [CHANGE] API: The `-api.response-compression-enabled` flag has been removed, and GZIP response compression is always enabled except on `/api/v1/push` and `/push` endpoints. #880
* [CHANGE] Update Go version to 1.17.3. #480
* [CHANGE] The `status_code` label on gRPC client metrics has changed from '200' and '500' to '2xx', '5xx', '4xx', 'cancel' or 'error'. #537
* [CHANGE] Removed the deprecated `-<prefix>.fifocache.size` flag. #618
* [CHANGE] Enable index header lazy loading by default. #693
  * `-blocks-storage.bucket-store.index-header-lazy-loading-enabled` default from `false` to `true`
  * `-blocks-storage.bucket-store.index-header-lazy-loading-idle-timeout` default from `20m` to `1h`
* [CHANGE] Shuffle-sharding:
  * `-distributor.sharding-strategy` option has been removed, and shuffle sharding is enabled by default. Default shard size is set to 0, which disables shuffle sharding for the tenant (all ingesters will receive tenants's samples). #888
  * `-ruler.sharding-strategy` option has been removed from ruler. Ruler now uses shuffle-sharding by default, but respects `ruler_tenant_shard_size`, which defaults to 0 (ie. use all rulers for tenant). #889
  * `-store-gateway.sharding-strategy` option has been removed store-gateways. Store-gateway now uses shuffle-sharding by default, but respects `store_gateway_tenant_shard_size` for tenant, and this value defaults to 0. #891
* [CHANGE] Server: `-server.http-listen-port` (yaml: `server.http_listen_port`) now defaults to `8080` (previously `80`). #871
* [CHANGE] Changed the default value of `-blocks-storage.bucket-store.ignore-deletion-marks-delay` from 6h to 1h. #892
* [CHANGE] Changed default settings for memcached clients: #959 #1000
  * The default value for the following config options has changed from `10000` to `25000`:
    * `-blocks-storage.bucket-store.chunks-cache.memcached.max-async-buffer-size`
    * `-blocks-storage.bucket-store.index-cache.memcached.max-async-buffer-size`
    * `-blocks-storage.bucket-store.metadata-cache.memcached.max-async-buffer-size`
    * `-query-frontend.results-cache.memcached.max-async-buffer-size`
  * The default value for the following config options has changed from `0` (unlimited) to `100`:
    * `-blocks-storage.bucket-store.chunks-cache.memcached.max-get-multi-batch-size`
    * `-blocks-storage.bucket-store.index-cache.memcached.max-get-multi-batch-size`
    * `-blocks-storage.bucket-store.metadata-cache.memcached.max-get-multi-batch-size`
    * `-query-frontend.results-cache.memcached.max-get-multi-batch-size`
  * The default value for the following config options has changed from `16` to `100`:
    * `-blocks-storage.bucket-store.chunks-cache.memcached.max-idle-connections`
    * `-blocks-storage.bucket-store.index-cache.memcached.max-idle-connections`
    * `-blocks-storage.bucket-store.metadata-cache.memcached.max-idle-connections`
    * `-query-frontend.results-cache.memcached.max-idle-connections`
  * The default value for the following config options has changed from `100ms` to `200ms`:
    * `-blocks-storage.bucket-store.metadata-cache.memcached.timeout`
    * `-blocks-storage.bucket-store.index-cache.memcached.timeout`
    * `-blocks-storage.bucket-store.chunks-cache.memcached.timeout`
    * `-query-frontend.results-cache.memcached.timeout`
* [CHANGE] Changed the default value of `-blocks-storage.bucket-store.bucket-index.enabled` to `true`. The default configuration must now run the compactor in order to write the bucket index or else queries to long term storage will fail. #924
* [CHANGE] Option `-auth.enabled` has been renamed to `-auth.multitenancy-enabled`. #1130
* [CHANGE] Default tenant ID used with disabled auth (`-auth.multitenancy-enabled=false`) has changed from `fake` to `anonymous`. This tenant ID can now be changed with `-auth.no-auth-tenant` option. #1063
* [CHANGE] The default values for the following local directories have changed: #1072
  * `-alertmanager.storage.path` default value changed to `./data-alertmanager/`
  * `-compactor.data-dir` default value changed to `./data-compactor/`
  * `-ruler.rule-path` default value changed to `./data-ruler/`
* [CHANGE] The default value for gRPC max send message size has been changed from 16MB to 100MB. This affects the following parameters: #1152
  * `-query-frontend.grpc-client-config.grpc-max-send-msg-size`
  * `-ingester.client.grpc-max-send-msg-size`
  * `-querier.frontend-client.grpc-max-send-msg-size`
  * `-query-scheduler.grpc-client-config.grpc-max-send-msg-size`
  * `-ruler.client.grpc-max-send-msg-size`
* [CHANGE] Remove `-http.prefix` flag (and `http_prefix` config file option). #763
* [CHANGE] Remove legacy endpoints. Please use their alternatives listed below. As part of the removal process we are
  introducing two new sets of endpoints for the ruler configuration API: `<prometheus-http-prefix>/rules` and
  `<prometheus-http-prefix>/config/v1/rules/**`. We are also deprecating `<prometheus-http-prefix>/rules` and `/api/v1/rules`;
  and will remove them in Mimir 2.2.0. #763 #1222
  * Query endpoints

    | Legacy                                                  | Alternative                                                |
    | ------------------------------------------------------- | ---------------------------------------------------------- |
    | `/<legacy-http-prefix>/api/v1/query`                    | `<prometheus-http-prefix>/api/v1/query`                    |
    | `/<legacy-http-prefix>/api/v1/query_range`              | `<prometheus-http-prefix>/api/v1/query_range`              |
    | `/<legacy-http-prefix>/api/v1/query_exemplars`          | `<prometheus-http-prefix>/api/v1/query_exemplars`          |
    | `/<legacy-http-prefix>/api/v1/series`                   | `<prometheus-http-prefix>/api/v1/series`                   |
    | `/<legacy-http-prefix>/api/v1/labels`                   | `<prometheus-http-prefix>/api/v1/labels`                   |
    | `/<legacy-http-prefix>/api/v1/label/{name}/values`      | `<prometheus-http-prefix>/api/v1/label/{name}/values`      |
    | `/<legacy-http-prefix>/api/v1/metadata`                 | `<prometheus-http-prefix>/api/v1/metadata`                 |
    | `/<legacy-http-prefix>/api/v1/read`                     | `<prometheus-http-prefix>/api/v1/read`                     |
    | `/<legacy-http-prefix>/api/v1/cardinality/label_names`  | `<prometheus-http-prefix>/api/v1/cardinality/label_names`  |
    | `/<legacy-http-prefix>/api/v1/cardinality/label_values` | `<prometheus-http-prefix>/api/v1/cardinality/label_values` |
    | `/api/prom/user_stats`                                  | `/api/v1/user_stats`                                       |

  * Distributor endpoints

    | Legacy endpoint               | Alternative                   |
    | ----------------------------- | ----------------------------- |
    | `/<legacy-http-prefix>/push`  | `/api/v1/push`                |
    | `/all_user_stats`             | `/distributor/all_user_stats` |
    | `/ha-tracker`                 | `/distributor/ha_tracker`     |

  * Ingester endpoints

    | Legacy          | Alternative           |
    | --------------- | --------------------- |
    | `/ring`         | `/ingester/ring`      |
    | `/shutdown`     | `/ingester/shutdown`  |
    | `/flush`        | `/ingester/flush`     |
    | `/push`         | `/ingester/push`      |

  * Ruler endpoints

    | Legacy                                                | Alternative                                         | Alternative #2 (not available before Mimir 2.0.0)                    |
    | ----------------------------------------------------- | --------------------------------------------------- | ------------------------------------------------------------------- |
    | `/<legacy-http-prefix>/api/v1/rules`                  | `<prometheus-http-prefix>/api/v1/rules`             |                                                                     |
    | `/<legacy-http-prefix>/api/v1/alerts`                 | `<prometheus-http-prefix>/api/v1/alerts`            |                                                                     |
    | `/<legacy-http-prefix>/rules`                         | `/api/v1/rules` (see below)                         |  `<prometheus-http-prefix>/config/v1/rules`                         |
    | `/<legacy-http-prefix>/rules/{namespace}`             | `/api/v1/rules/{namespace}` (see below)             |  `<prometheus-http-prefix>/config/v1/rules/{namespace}`             |
    | `/<legacy-http-prefix>/rules/{namespace}/{groupName}` | `/api/v1/rules/{namespace}/{groupName}` (see below) |  `<prometheus-http-prefix>/config/v1/rules/{namespace}/{groupName}` |
    | `/<legacy-http-prefix>/rules/{namespace}`             | `/api/v1/rules/{namespace}` (see below)             |  `<prometheus-http-prefix>/config/v1/rules/{namespace}`             |
    | `/<legacy-http-prefix>/rules/{namespace}/{groupName}` | `/api/v1/rules/{namespace}/{groupName}` (see below) |  `<prometheus-http-prefix>/config/v1/rules/{namespace}/{groupName}` |
    | `/<legacy-http-prefix>/rules/{namespace}`             | `/api/v1/rules/{namespace}` (see below)             |  `<prometheus-http-prefix>/config/v1/rules/{namespace}`             |
    | `/ruler_ring`                                         | `/ruler/ring`                                       |                                                                     |

    > __Note:__ The `/api/v1/rules/**` endpoints are considered deprecated with Mimir 2.0.0 and will be removed
    in Mimir 2.2.0. After upgrading to 2.0.0 we recommend switching uses to the equivalent
    `/<prometheus-http-prefix>/config/v1/**` endpoints that Mimir 2.0.0 introduces.

  * Alertmanager endpoints

    | Legacy                      | Alternative                        |
    | --------------------------- | ---------------------------------- |
    | `/<legacy-http-prefix>`     | `/alertmanager`                    |
    | `/status`                   | `/multitenant_alertmanager/status` |

* [CHANGE] Ingester: changed `-ingester.stream-chunks-when-using-blocks` default value from `false` to `true`. #717
* [CHANGE] Ingester: default `-ingester.ring.min-ready-duration` reduced from 1m to 15s. #126
* [CHANGE] Ingester: `-ingester.ring.min-ready-duration` now start counting the delay after the ring's health checks have passed instead of when the ring client was started. #126
* [CHANGE] Ingester: allow experimental ingester max-exemplars setting to be changed dynamically #144
  * CLI flag `-blocks-storage.tsdb.max-exemplars` is renamed to `-ingester.max-global-exemplars-per-user`.
  * YAML `max_exemplars` is moved from `tsdb` to `overrides` and renamed to `max_global_exemplars_per_user`.
* [CHANGE] Ingester: active series metrics `cortex_ingester_active_series` and `cortex_ingester_active_series_custom_tracker` are now removed when their value is zero. #672 #690
* [CHANGE] Ingester: changed default value of `-blocks-storage.tsdb.retention-period` from `6h` to `24h`. #966
* [CHANGE] Ingester: changed default value of `-blocks-storage.tsdb.close-idle-tsdb-timeout` from `0` to `13h`. #967
* [CHANGE] Ingester: changed default value of `-ingester.ring.final-sleep` from `30s` to `0s`. #981
* [CHANGE] Ingester: the following low level settings have been removed: #1153
  * `-ingester-client.expected-labels`
  * `-ingester-client.expected-samples-per-series`
  * `-ingester-client.expected-timeseries`
* [CHANGE] Ingester: following command line options related to ingester ring were renamed: #1155
  * `-consul.*` changed to `-ingester.ring.consul.*`
  * `-etcd.*` changed to `-ingester.ring.etcd.*`
  * `-multi.*` changed to `-ingester.ring.multi.*`
  * `-distributor.excluded-zones` changed to `-ingester.ring.excluded-zones`
  * `-distributor.replication-factor` changed to `-ingester.ring.replication-factor`
  * `-distributor.zone-awareness-enabled` changed to `-ingester.ring.zone-awareness-enabled`
  * `-ingester.availability-zone` changed to `-ingester.ring.instance-availability-zone`
  * `-ingester.final-sleep` changed to `-ingester.ring.final-sleep`
  * `-ingester.heartbeat-period` changed to `-ingester.ring.heartbeat-period`
  * `-ingester.join-after` changed to `-ingester.ring.join-after`
  * `-ingester.lifecycler.ID` changed to `-ingester.ring.instance-id`
  * `-ingester.lifecycler.addr` changed to `-ingester.ring.instance-addr`
  * `-ingester.lifecycler.interface` changed to `-ingester.ring.instance-interface-names`
  * `-ingester.lifecycler.port` changed to `-ingester.ring.instance-port`
  * `-ingester.min-ready-duration` changed to `-ingester.ring.min-ready-duration`
  * `-ingester.num-tokens` changed to `-ingester.ring.num-tokens`
  * `-ingester.observe-period` changed to `-ingester.ring.observe-period`
  * `-ingester.readiness-check-ring-health` changed to `-ingester.ring.readiness-check-ring-health`
  * `-ingester.tokens-file-path` changed to `-ingester.ring.tokens-file-path`
  * `-ingester.unregister-on-shutdown` changed to `-ingester.ring.unregister-on-shutdown`
  * `-ring.heartbeat-timeout` changed to `-ingester.ring.heartbeat-timeout`
  * `-ring.prefix` changed to `-ingester.ring.prefix`
  * `-ring.store` changed to `-ingester.ring.store`
* [CHANGE] Ingester: fields in YAML configuration for ingester ring have been changed: #1155
  * `ingester.lifecycler` changed to `ingester.ring`
  * Fields from `ingester.lifecycler.ring` moved to `ingester.ring`
  * `ingester.lifecycler.address` changed to `ingester.ring.instance_addr`
  * `ingester.lifecycler.id` changed to `ingester.ring.instance_id`
  * `ingester.lifecycler.port` changed to `ingester.ring.instance_port`
  * `ingester.lifecycler.availability_zone` changed to `ingester.ring.instance_availability_zone`
  * `ingester.lifecycler.interface_names` changed to `ingester.ring.instance_interface_names`
* [CHANGE] Distributor: removed the `-distributor.shard-by-all-labels` configuration option. It is now assumed to be true. #698
* [CHANGE] Distributor: change default value of `-distributor.instance-limits.max-inflight-push-requests` to `2000`. #964
* [CHANGE] Distributor: change default value of `-distributor.remote-timeout` from `2s` to `20s`. #970
* [CHANGE] Distributor: removed the `-distributor.extra-query-delay` flag (and its respective YAML config option). #1048
* [CHANGE] Query-frontend: Enable query stats by default, they can still be disabled with `-query-frontend.query-stats-enabled=false`. #83
* [CHANGE] Query-frontend: the `cortex_frontend_mapped_asts_total` metric has been renamed to `cortex_frontend_query_sharding_rewrites_attempted_total`. #150
* [CHANGE] Query-frontend: added `sharded` label to `cortex_query_seconds_total` metric. #235
* [CHANGE] Query-frontend: changed the flag name for controlling query sharding total shards from `-querier.total-shards` to `-query-frontend.query-sharding-total-shards`. #230
* [CHANGE] Query-frontend: flag `-querier.parallelise-shardable-queries` has been renamed to `-query-frontend.parallelize-shardable-queries` #284
* [CHANGE] Query-frontend: removed the deprecated (and unused) `-frontend.cache-split-interval`. Use `-query-frontend.split-queries-by-interval` instead. #587
* [CHANGE] Query-frontend: range query response now omits the `data` field when it's empty (error case) like Prometheus does, previously it was `"data":{"resultType":"","result":null}`. #629
* [CHANGE] Query-frontend: instant queries now honor the `-query-frontend.max-retries-per-request` flag. #630
* [CHANGE] Query-frontend: removed in-memory and Redis cache support. Reason is that these caching backends were just supported by query-frontend, while all other Mimir services only support memcached. #796
  * The following CLI flags (and their respective YAML config options) have been removed:
    * `-frontend.cache.enable-fifocache`
    * `-frontend.redis.*`
    * `-frontend.fifocache.*`
  * The following metrics have been removed:
    * `querier_cache_added_total`
    * `querier_cache_added_new_total`
    * `querier_cache_evicted_total`
    * `querier_cache_entries`
    * `querier_cache_gets_total`
    * `querier_cache_misses_total`
    * `querier_cache_stale_gets_total`
    * `querier_cache_memory_bytes`
    * `cortex_rediscache_request_duration_seconds`
* [CHANGE] Query-frontend: migrated memcached backend client to the same one used in other components (memcached config and metrics are now consistent across all Mimir services). #821
  * The following CLI flags (and their respective YAML config options) have been added:
    * `-query-frontend.results-cache.backend` (set it to `memcached` if `-query-frontend.cache-results=true`)
  * The following CLI flags (and their respective YAML config options) have been changed:
    * `-frontend.memcached.hostname` and `-frontend.memcached.service` have been removed: use `-query-frontend.results-cache.memcached.addresses` instead
  * The following CLI flags (and their respective YAML config options) have been renamed:
    * `-frontend.background.write-back-concurrency` renamed to `-query-frontend.results-cache.memcached.max-async-concurrency`
    * `-frontend.background.write-back-buffer` renamed to `-query-frontend.results-cache.memcached.max-async-buffer-size`
    * `-frontend.memcached.batchsize` renamed to `-query-frontend.results-cache.memcached.max-get-multi-batch-size`
    * `-frontend.memcached.parallelism` renamed to `-query-frontend.results-cache.memcached.max-get-multi-concurrency`
    * `-frontend.memcached.timeout` renamed to `-query-frontend.results-cache.memcached.timeout`
    * `-frontend.memcached.max-item-size` renamed to `-query-frontend.results-cache.memcached.max-item-size`
    * `-frontend.memcached.max-idle-conns` renamed to `-query-frontend.results-cache.memcached.max-idle-connections`
    * `-frontend.compression` renamed to `-query-frontend.results-cache.compression`
  * The following CLI flags (and their respective YAML config options) have been removed:
    * `-frontend.memcached.circuit-breaker-consecutive-failures`: feature removed
    * `-frontend.memcached.circuit-breaker-timeout`: feature removed
    * `-frontend.memcached.circuit-breaker-interval`: feature removed
    * `-frontend.memcached.update-interval`: new setting is hardcoded to 30s
    * `-frontend.memcached.consistent-hash`: new setting is always enabled
    * `-frontend.default-validity` and `-frontend.memcached.expiration`: new setting is hardcoded to 7 days
  * The following metrics have been changed:
    * `cortex_cache_dropped_background_writes_total{name}` changed to `thanos_memcached_operation_skipped_total{name, operation, reason}`
    * `cortex_cache_value_size_bytes{name, method}` changed to `thanos_memcached_operation_data_size_bytes{name}`
    * `cortex_cache_request_duration_seconds{name, method, status_code}` changed to `thanos_memcached_operation_duration_seconds{name, operation}`
    * `cortex_cache_fetched_keys{name}` changed to `thanos_cache_memcached_requests_total{name}`
    * `cortex_cache_hits{name}` changed to `thanos_cache_memcached_hits_total{name}`
    * `cortex_memcache_request_duration_seconds{name, method, status_code}` changed to `thanos_memcached_operation_duration_seconds{name, operation}`
    * `cortex_memcache_client_servers{name}` changed to `thanos_memcached_dns_provider_results{name, addr}`
    * `cortex_memcache_client_set_skip_total{name}` changed to `thanos_memcached_operation_skipped_total{name, operation, reason}`
    * `cortex_dns_lookups_total` changed to `thanos_memcached_dns_lookups_total`
    * For all metrics the value of the "name" label has changed from `frontend.memcached` to `frontend-cache`
  * The following metrics have been removed:
    * `cortex_cache_background_queue_length{name}`
* [CHANGE] Query-frontend: merged `query_range` into `frontend` in the YAML config (keeping the same keys) and renamed flags: #825
  * `-querier.max-retries-per-request` renamed to `-query-frontend.max-retries-per-request`
  * `-querier.split-queries-by-interval` renamed to `-query-frontend.split-queries-by-interval`
  * `-querier.align-querier-with-step` renamed to `-query-frontend.align-querier-with-step`
  * `-querier.cache-results` renamed to `-query-frontend.cache-results`
  * `-querier.parallelise-shardable-queries` renamed to `-query-frontend.parallelize-shardable-queries`
* [CHANGE] Query-frontend: the default value of `-query-frontend.split-queries-by-interval` has changed from `0` to `24h`. #1131
* [CHANGE] Query-frontend: `-frontend.` flags were renamed to `-query-frontend.`: #1167
* [CHANGE] Query-frontend / Query-scheduler: classified the `-query-frontend.querier-forget-delay` and `-query-scheduler.querier-forget-delay` flags (and their respective YAML config options) as experimental. #1208
* [CHANGE] Querier / ruler: Change `-querier.max-fetched-chunks-per-query` configuration to limit to maximum number of chunks that can be fetched in a single query. The number of chunks fetched by ingesters AND long-term storare combined should not exceed the value configured on `-querier.max-fetched-chunks-per-query`. [#4260](https://github.com/cortexproject/cortex/pull/4260)
* [CHANGE] Querier / ruler: Option `-querier.ingester-streaming` has been removed. Querier/ruler now always use streaming method to query ingesters. #204
* [CHANGE] Querier: always fetch labels from store and respect start/end times in request; the option `-querier.query-store-for-labels-enabled` has been removed and is now always on. #518 #1132
* [CHANGE] Querier / ruler: removed the `-store.query-chunk-limit` flag (and its respective YAML config option `max_chunks_per_query`). `-querier.max-fetched-chunks-per-query` (and its respective YAML config option `max_fetched_chunks_per_query`) should be used instead. #705
* [CHANGE] Querier/Ruler: `-querier.active-query-tracker-dir` option has been removed. Active query tracking is now done via Activity tracker configured by `-activity-tracker.filepath` and enabled by default. Limit for max number of concurrent queries (`-querier.max-concurrent`) is now respected even if activity tracking is not enabled. #661 #822
* [CHANGE] Querier/ruler/query-frontend: the experimental `-querier.at-modifier-enabled` CLI flag has been removed and the PromQL `@` modifier is always enabled. #941
* [CHANGE] Querier: removed `-querier.worker-match-max-concurrent` and `-querier.worker-parallelism` CLI flags (and their respective YAML config options). Mimir now behaves like if `-querier.worker-match-max-concurrent` is always enabled and you should configure the max concurrency per querier process using `-querier.max-concurrent` instead. #958
* [CHANGE] Querier: changed default value of `-querier.query-ingesters-within` from `0` to `13h`. #967
* [CHANGE] Querier: rename metric `cortex_query_fetched_chunks_bytes_total` to `cortex_query_fetched_chunk_bytes_total` to be consistent with the limit name. #476
* [CHANGE] Ruler: add two new metrics `cortex_ruler_list_rules_seconds` and `cortex_ruler_load_rule_groups_seconds` to the ruler. #906
* [CHANGE] Ruler: endpoints for listing configured rules now return HTTP status code 200 and an empty map when there are no rules instead of an HTTP 404 and plain text error message. The following endpoints are affected: #456
  * `<prometheus-http-prefix>/config/v1/rules`
  * `<prometheus-http-prefix>/config/v1/rules/{namespace}`
  * `<prometheus-http-prefix>/rules` (deprecated)
  * `<prometheus-http-prefix>/rules/{namespace}` (deprecated)
  * `/api/v1/rules` (deprecated)
  * `/api/v1/rules/{namespace}` (deprecated)
* [CHANGE] Ruler: removed `configdb` support from Ruler backend storages. #15 #38 #819
* [CHANGE] Ruler: removed the support for the deprecated storage configuration via `-ruler.storage.*` CLI flags (and their respective YAML config options). Use `-ruler-storage.*` instead. #628
* [CHANGE] Ruler: set new default limits for rule groups: `-ruler.max-rules-per-rule-group` to 20 (previously 0, disabled) and `-ruler.max-rule-groups-per-tenant` to 70 (previously 0, disabled). #847
* [CHANGE] Ruler: removed `-ruler.enable-sharding` option, and changed default value of `-ruler.ring.store` to `memberlist`. #943
* [CHANGE] Ruler: `-ruler.alertmanager-use-v2` has been removed. The ruler will always use the `v2` endpoints. #954 #1100
* [CHANGE] Ruler: `-experimental.ruler.enable-api` flag has been renamed to `-ruler.enable-api` and is now stable. The default value has also changed from `false` to `true`, so both ruler and alertmanager API are enabled by default. #913 #1065
* [CHANGE] Ruler: add support for [DNS service discovery format](./docs/sources/configuration/arguments.md#dns-service-discovery) for `-ruler.alertmanager-url`. `-ruler.alertmanager-discovery` flag has been removed. URLs following the prior SRV format, will be treated as a static target. To continue using service discovery for these URLs prepend `dnssrvnoa+` to them. #993
  * The following metrics for Alertmanager DNS service discovery are replaced:
    * `prometheus_sd_dns_lookups_total` replaced by `cortex_dns_lookups_total{component="ruler"}`
    * `prometheus_sd_dns_lookup_failures_total` replaced by `cortex_dns_failures_total{component="ruler"}`
* [CHANGE] Ruler: deprecate `/api/v1/rules/**` and `<prometheus-http-prefix/rules/**` configuration API endpoints in favour of `/<prometheus-http-prefix>/config/v1/rules/**`. Deprecated endpoints will be removed in Mimir 2.2.0. Main configuration API endpoints are now `/<prometheus-http-prefix>/config/api/v1/rules/**` introduced in Mimir 2.0.0. #1222
* [CHANGE] Store-gateway: index cache now includes tenant in cache keys, this invalidates previous cached entries. #607
* [CHANGE] Store-gateway: increased memcached index caching TTL from 1 day to 7 days. #718
* [CHANGE] Store-gateway: options `-store-gateway.sharding-enabled` and `-querier.store-gateway-addresses` were removed. Default value of `-store-gateway.sharding-ring.store` is now `memberlist` and default value for `-store-gateway.sharding-ring.wait-stability-min-duration` changed from `1m` to `0` (disabled). #976
* [CHANGE] Compactor: compactor will no longer try to compact blocks that are already marked for deletion. Previously compactor would consider blocks marked for deletion within `-compactor.deletion-delay / 2` period as eligible for compaction. [#4328](https://github.com/cortexproject/cortex/pull/4328)
* [CHANGE] Compactor: Removed support for block deletion marks migration. If you're upgrading from Cortex < 1.7.0 to Mimir, you should upgrade the compactor to Cortex >= 1.7.0 first, run it at least once and then upgrade to Mimir. #122
* [CHANGE] Compactor: removed the `cortex_compactor_group_vertical_compactions_total` metric. #278
* [CHANGE] Compactor: no longer waits for initial blocks cleanup to finish before starting compactions. #282
* [CHANGE] Compactor: removed overlapping sources detection. Overlapping sources may exist due to edge cases (timing issues) when horizontally sharding compactor, but are correctly handled by compactor. #494
* [CHANGE] Compactor: compactor now uses deletion marks from `<tenant>/markers` location in the bucket. Marker files are no longer fetched, only listed. #550
* [CHANGE] Compactor: Default value of `-compactor.block-sync-concurrency` has changed from 20 to 8. This flag is now only used to control number of goroutines for downloading and uploading blocks during compaction. #552
* [CHANGE] Compactor is now included in `all` target (single-binary). #866
* [CHANGE] Compactor: Removed `-compactor.sharding-enabled` option. Sharding in compactor is now always enabled. Default value of `-compactor.ring.store` has changed from `consul` to `memberlist`. Default value of `-compactor.ring.wait-stability-min-duration` is now 0, which disables the feature. #956
* [CHANGE] Alertmanager: removed `-alertmanager.configs.auto-webhook-root` #977
* [CHANGE] Alertmanager: removed `configdb` support from Alertmanager backend storages. #15 #38 #819
* [CHANGE] Alertmanager: Don't count user-not-found errors from replicas as failures in the `cortex_alertmanager_state_fetch_replica_state_failed_total` metric. #190
* [CHANGE] Alertmanager: Use distributor for non-API routes. #213
* [CHANGE] Alertmanager: removed `-alertmanager.storage.*` configuration options, with the exception of the CLI flags `-alertmanager.storage.path` and `-alertmanager.storage.retention`. Use `-alertmanager-storage.*` instead. #632
* [CHANGE] Alertmanager: set default value for `-alertmanager.web.external-url=http://localhost:8080/alertmanager` to match the default configuration. #808 #1067
* [CHANGE] Alertmanager: `-experimental.alertmanager.enable-api` flag has been renamed to `-alertmanager.enable-api` and is now stable. #913
* [CHANGE] Alertmanager: now always runs with sharding enabled; other modes of operation are removed. #1044 #1126
  * The following configuration options are removed:
    * `-alertmanager.sharding-enabled`
    * `-alertmanager.cluster.advertise-address`
    * `-alertmanager.cluster.gossip-interval`
    * `-alertmanager.cluster.listen-address`
    * `-alertmanager.cluster.peers`
    * `-alertmanager.cluster.push-pull-interval`
  * The following configuration options are renamed:
    * `-alertmanager.cluster.peer-timeout` to `-alertmanager.peer-timeout`
* [CHANGE] Alertmanager: the default value of `-alertmanager.sharding-ring.store` is now `memberlist`. #1171
* [CHANGE] Ring: changed default value of `-distributor.ring.store` (Distributor ring) and `-ring.store` (Ingester ring) to `memberlist`. #1046
* [CHANGE] Memberlist: the `memberlist_kv_store_value_bytes` metric has been removed due to values no longer being stored in-memory as encoded bytes. [#4345](https://github.com/cortexproject/cortex/pull/4345)
* [CHANGE] Memberlist: forward only changes, not entire original message. [#4419](https://github.com/cortexproject/cortex/pull/4419)
* [CHANGE] Memberlist: don't accept old tombstones as incoming change, and don't forward such messages to other gossip members. [#4420](https://github.com/cortexproject/cortex/pull/4420)
* [CHANGE] Memberlist: changed probe interval from `1s` to `5s` and probe timeout from `500ms` to `2s`. #563
* [CHANGE] Memberlist: the `name` label on metrics `cortex_dns_failures_total`, `cortex_dns_lookups_total` and `cortex_dns_provider_results` was renamed to `component`. #993
* [CHANGE] Limits: removed deprecated limits for rejecting old samples #799
  This removes the following flags:
  * `-validation.reject-old-samples`
  * `-validation.reject-old-samples.max-age`
* [CHANGE] Limits: removed local limit-related flags in favor of global limits. #725
  The distributor ring is now required, and can be configured via the `distributor.ring.*` flags.
  This removes the following flags:
  * `-distributor.ingestion-rate-strategy` -> will now always use the "global" strategy
  * `-ingester.max-series-per-user` -> set `-ingester.max-global-series-per-user` to `N` times the existing value of `-ingester.max-series-per-user` instead
  * `-ingester.max-series-per-metric` -> set `-ingester.max-global-series-per-metric`  to `N` times the existing value of `-ingester.max-series-per-metric` instead
  * `-ingester.max-metadata-per-user` -> set `-ingester.max-global-metadata-per-user` to `N` times the existing value of `-ingester.max-metadata-per-user` instead
  * `-ingester.max-metadata-per-metric` -> set `-ingester.max-global-metadata-per-metric` to `N` times the existing value of `-ingester.max-metadata-per-metric` instead
  * In the above notes, `N` refers to the number of ingester replicas
  Additionally, default values for the following flags have changed:
  * `-ingester.max-global-series-per-user` from `0` to `150000`
  * `-ingester.max-global-series-per-metric` from `0` to `20000`
  * `-distributor.ingestion-rate-limit` from `25000` to `10000`
  * `-distributor.ingestion-burst-size` from `50000` to `200000`
* [CHANGE] Limits: removed limit `enforce_metric_name`, now behave as if set to `true` always. #686
* [CHANGE] Limits: Option `-ingester.max-samples-per-query` and its YAML field `max_samples_per_query` have been removed. It required `-querier.ingester-streaming` option to be set to false, but since `-querier.ingester-streaming` is removed (always defaulting to true), the limit using it was removed as well. #204 #1132
* [CHANGE] Limits: Set the default max number of inflight ingester push requests (`-ingester.instance-limits.max-inflight-push-requests`) to 30000 in order to prevent clusters from being overwhelmed by request volume or temporary slow-downs. #259
* [CHANGE] Overrides exporter: renamed metric `cortex_overrides` to `cortex_limits_overrides`. #173 #407
* [FEATURE] The following features have been moved from experimental to stable: #913 #1002
  * Alertmanager config API
  * Alertmanager receiver firewall
  * Alertmanager sharding
  * Azure blob storage support
  * Blocks storage bucket index
  * Disable the ring health check in the readiness endpoint (`-ingester.readiness-check-ring-health=false`)
  * Distributor: do not extend writes on unhealthy ingesters
  * Do not unregister ingesters from ring on shutdown (`-ingester.unregister-on-shutdown=false`)
  * HA Tracker: cleanup of old replicas from KV Store
  * Instance limits in ingester and distributor
  * OpenStack Swift storage support
  * Query-frontend: query stats tracking
  * Query-scheduler
  * Querier: tenant federation
  * Ruler config API
  * S3 Server Side Encryption (SSE) using KMS
  * TLS configuration for gRPC, HTTP and etcd clients
  * Zone-aware replication
  * `/labels` API using matchers
  * The following querier limits:
    * `-querier.max-fetched-chunks-per-query`
    * `-querier.max-fetched-chunk-bytes-per-query`
    * `-querier.max-fetched-series-per-query`
  * The following alertmanager limits:
    * Notification rate (`-alertmanager.notification-rate-limit` and `-alertmanager.notification-rate-limit-per-integration`)
    * Dispatcher groups (`-alertmanager.max-dispatcher-aggregation-groups`)
    * User config size (`-alertmanager.max-config-size-bytes`)
    * Templates count in user config (`-alertmanager.max-templates-count`)
    * Max template size (`-alertmanager.max-template-size-bytes`)
* [FEATURE] The endpoints `/api/v1/status/buildinfo`, `<prometheus-http-prefix>/api/v1/status/buildinfo`, and `<alertmanager-http-prefix>/api/v1/status/buildinfo` have been added to display build information and enabled features. #1219 #1240
* [FEATURE] PromQL: added `present_over_time` support. #139
* [FEATURE] Added "Activity tracker" feature which can log ongoing activities from previous Mimir run in case of a crash. It is enabled by default and controlled by the `-activity-tracker.filepath` flag. It can be disabled by setting this path to an empty string. Currently, the Store-gateway, Ruler, Querier, Query-frontend and Ingester components use this feature to track queries. #631 #782 #822 #1121
* [FEATURE] Divide configuration parameters into categories "basic", "advanced", and "experimental". Only flags in the basic category are shown when invoking `-help`, whereas `-help-all` will include flags in all categories (basic, advanced, experimental). #840
* [FEATURE] Querier: Added support for tenant federation to exemplar endpoints. #927
* [FEATURE] Ingester: can expose metrics on active series matching custom trackers configured via `-ingester.active-series-custom-trackers` (or its respective YAML config option). When configured, active series for custom trackers are exposed by the `cortex_ingester_active_series_custom_tracker` metric. #42 #672
* [FEATURE] Ingester: Enable snapshotting of in-memory TSDB on disk during shutdown via `-blocks-storage.tsdb.memory-snapshot-on-shutdown` (experimental). #249
* [FEATURE] Ingester: Added `-blocks-storage.tsdb.isolation-enabled` flag, which allows disabling TSDB isolation feature. This is enabled by default (per TSDB default), but disabling can improve performance of write requests. #512
* [FEATURE] Ingester: Added `-blocks-storage.tsdb.head-chunks-write-queue-size` flag, which allows setting the size of the queue used by the TSDB before m-mapping chunks (experimental). #591
  * Added `cortex_ingester_tsdb_mmap_chunk_write_queue_operations_total` metric to track different operations of this queue.
* [FEATURE] Distributor: Added `-api.skip-label-name-validation-header-enabled` option to allow skipping label name validation on the HTTP write path based on `X-Mimir-SkipLabelNameValidation` header being `true` or not. #390
* [FEATURE] Query-frontend: Add `cortex_query_fetched_series_total` and `cortex_query_fetched_chunks_bytes_total` per-user counters to expose the number of series and bytes fetched as part of queries. These metrics can be enabled with the `-frontend.query-stats-enabled` flag (or its respective YAML config option `query_stats_enabled`). [#4343](https://github.com/cortexproject/cortex/pull/4343)
* [FEATURE] Query-frontend: Add `cortex_query_fetched_chunks_total` per-user counter to expose the number of chunks fetched as part of queries. This metric can be enabled with the `-query-frontend.query-stats-enabled` flag (or its respective YAML config option `query_stats_enabled`). #31
* [FEATURE] Query-frontend: Add query sharding for instant and range queries. You can enable querysharding by setting `-query-frontend.parallelize-shardable-queries` to `true`. The following additional config and exported metrics have been added. #79 #80 #100 #124 #140 #148 #150 #151 #153 #154 #155 #156 #157 #158 #159 #160 #163 #169 #172 #196 #205 #225 #226 #227 #228 #230 #235 #240 #239 #246 #244 #319 #330 #371 #385 #400 #458 #586 #630 #660 #707 #1542
  * New config options:
    * `-query-frontend.query-sharding-total-shards`: The amount of shards to use when doing parallelisation via query sharding.
    * `-query-frontend.query-sharding-max-sharded-queries`: The max number of sharded queries that can be run for a given received query. 0 to disable limit.
    * `-blocks-storage.bucket-store.series-hash-cache-max-size-bytes`: Max size - in bytes - of the in-memory series hash cache in the store-gateway.
    * `-blocks-storage.tsdb.series-hash-cache-max-size-bytes`: Max size - in bytes - of the in-memory series hash cache in the ingester.
  * New exported metrics:
    * `cortex_bucket_store_series_hash_cache_requests_total`
    * `cortex_bucket_store_series_hash_cache_hits_total`
    * `cortex_frontend_query_sharding_rewrites_succeeded_total`
    * `cortex_frontend_sharded_queries_per_query`
  * Renamed metrics:
    * `cortex_frontend_mapped_asts_total` to `cortex_frontend_query_sharding_rewrites_attempted_total`
  * Modified metrics:
    * added `sharded` label to `cortex_query_seconds_total`
  * When query sharding is enabled, the following querier config must be set on query-frontend too:
    * `-querier.max-concurrent`
    * `-querier.timeout`
    * `-querier.max-samples`
    * `-querier.at-modifier-enabled`
    * `-querier.default-evaluation-interval`
    * `-querier.active-query-tracker-dir`
    * `-querier.lookback-delta`
  * Sharding can be dynamically controlled per request using the `Sharding-Control: 64` header. (0 to disable)
  * Sharding can be dynamically controlled per tenant using the limit `query_sharding_total_shards`. (0 to disable)
  * Added `sharded_queries` count to the "query stats" log.
  * The number of shards is adjusted to be compatible with number of compactor shards that are used by a split-and-merge compactor. The querier can use this to avoid querying blocks that cannot have series in a given query shard.
* [FEATURE] Query-Frontend: Added `-query-frontend.cache-unaligned-requests` option to cache responses for requests that do not have step-aligned start and end times. This can improve speed of repeated queries, but can also pollute cache with results that are never reused. #432
* [FEATURE] Querier: Added label names cardinality endpoint `<prefix>/api/v1/cardinality/label_names` that is disabled by default. Can be enabled/disabled via the CLI flag `-querier.cardinality-analysis-enabled` or its respective YAML config option. Configurable on a per-tenant basis. #301 #377 #474
* [FEATURE] Querier: Added label values cardinality endpoint `<prefix>/api/v1/cardinality/label_values` that is disabled by default. Can be enabled/disabled via the CLI flag `-querier.cardinality-analysis-enabled` or its respective YAML config option, and configurable on a per-tenant basis. The maximum number of label names allowed to be queried in a single API call can be controlled via `-querier.label-values-max-cardinality-label-names-per-request`. #332 #395 #474
* [FEATURE] Querier: Added `-store.max-labels-query-length` to restrict the range of `/series`, label-names and label-values requests. #507
* [FEATURE] Ruler: Add new `-ruler.query-stats-enabled` which when enabled will report the `cortex_ruler_query_seconds_total` as a per-user metric that tracks the sum of the wall time of executing queries in the ruler in seconds. [#4317](https://github.com/cortexproject/cortex/pull/4317)
* [FEATURE] Ruler: Added federated rule groups. #533
  * Added `-ruler.tenant-federation.enabled` config flag.
  * Added support for `source_tenants` field on rule groups.
* [FEATURE] Store-gateway: Added `/store-gateway/tenants` and `/store-gateway/tenant/{tenant}/blocks` endpoints that provide functionality that was provided by `tools/listblocks`. #911 #973
* [FEATURE] Compactor: compactor now uses new algorithm that we call "split-and-merge". Previous compaction strategy was removed. With the `split-and-merge` compactor source blocks for a given tenant are grouped into `-compactor.split-groups` number of groups. Each group of blocks is then compacted separately, and is split into `-compactor.split-and-merge-shards` shards (configurable on a per-tenant basis). Compaction of each tenant shards can be horizontally scaled. Number of compactors that work on jobs for single tenant can be limited by using `-compactor.compactor-tenant-shard-size` parameter, or per-tenant `compactor_tenant_shard_size` override.  #275 #281 #282 #283 #288 #290 #303 #307 #317 #323 #324 #328 #353 #368 #479 #820
* [FEATURE] Compactor: Added `-compactor.max-compaction-time` to control how long can compaction for a single tenant take. If compactions for a tenant take longer, no new compactions are started in the same compaction cycle. Running compactions are not stopped however, and may take much longer. #523
* [FEATURE] Compactor: When compactor finds blocks with out-of-order chunks, it will mark them for no-compaction. Blocks marked for no-compaction are ignored in future compactions too. Added metric `cortex_compactor_blocks_marked_for_no_compaction_total` to track number of blocks marked for no-compaction. Added `CortexCompactorSkippedBlocksWithOutOfOrderChunks` alert based on new metric. Markers are only checked from `<tenant>/markers` location, but uploaded to the block directory too. #520 #535 #550
* [FEATURE] Compactor: multiple blocks are now downloaded and uploaded at once, which can shorten compaction process. #552
* [ENHANCEMENT] Exemplars are now emitted for all gRPC calls and many operations tracked by histograms. #180
* [ENHANCEMENT] New options `-server.http-listen-network` and `-server.grpc-listen-network` allow binding as 'tcp4' or 'tcp6'. #180
* [ENHANCEMENT] Query federation: improve performance in MergeQueryable by memoizing labels. #312
* [ENHANCEMENT] Add histogram metrics `cortex_distributor_sample_delay_seconds` and `cortex_ingester_tsdb_sample_out_of_order_delta_seconds` #488
* [ENHANCEMENT] Check internal directory access before starting up. #1217
* [ENHANCEMENT] Azure client: expose option to configure MSI URL and user-assigned identity. #584
* [ENHANCEMENT] Added a new metric `mimir_build_info` to coincide with `cortex_build_info`. The metric `cortex_build_info` has not been removed. #1022
* [ENHANCEMENT] Mimir runs a sanity check of storage config at startup and will fail to start if the sanity check doesn't pass. This is done to find potential config issues before starting up. #1180
* [ENHANCEMENT] Validate alertmanager and ruler storage configurations to ensure they don't use same bucket name and region values as those configured for the blocks storage. #1214
* [ENHANCEMENT] Ingester: added option `-ingester.readiness-check-ring-health` to disable the ring health check in the readiness endpoint. When disabled, the health checks are run against only the ingester itself instead of all ingesters in the ring. #48 #126
* [ENHANCEMENT] Ingester: reduce CPU and memory utilization if remote write requests contains a large amount of "out of bounds" samples. #413
* [ENHANCEMENT] Ingester: reduce CPU and memory utilization when querying chunks from ingesters. #430
* [ENHANCEMENT] Ingester: Expose ingester ring page on ingesters. #654
* [ENHANCEMENT] Distributor: added option `-distributor.excluded-zones` to exclude ingesters running in specific zones both on write and read path. #51
* [ENHANCEMENT] Distributor: add tags to tracing span for distributor push with user, cluster and replica. #210
* [ENHANCEMENT] Distributor: performance optimisations. #212 #217 #242
* [ENHANCEMENT] Distributor: reduce latency when HA-Tracking by doing KVStore updates in the background. #271
* [ENHANCEMENT] Distributor: make distributor inflight push requests count include background calls to ingester. #398
* [ENHANCEMENT] Distributor: silently drop exemplars more than 5 minutes older than samples in the same batch. #544
* [ENHANCEMENT] Distributor: reject exemplars with blank label names or values. The `cortex_discarded_exemplars_total` metric will use the `exemplar_labels_blank` reason in this case. #873
* [ENHANCEMENT] Query-frontend: added `cortex_query_frontend_workers_enqueued_requests_total` metric to track the number of requests enqueued in each query-scheduler. #384
* [ENHANCEMENT] Query-frontend: added `cortex_query_frontend_non_step_aligned_queries_total` to track the total number of range queries with start/end not aligned to step. #347 #357 #582
* [ENHANCEMENT] Query-scheduler: exported summary `cortex_query_scheduler_inflight_requests` tracking total number of inflight requests (both enqueued and processing) in percentile buckets. #675
* [ENHANCEMENT] Querier: can use the `LabelNames` call with matchers, if matchers are provided in the `/labels` API call, instead of using the more expensive `MetricsForLabelMatchers` call as before. #3 #1186
* [ENHANCEMENT] Querier / store-gateway: optimized regex matchers. #319 #334 #355
* [ENHANCEMENT] Querier: when fetching data for specific query-shard, we can ignore some blocks based on compactor-shard ID, since sharding of series by query sharding and compactor is the same. Added metrics: #438 #450
  * `cortex_querier_blocks_found_total`
  * `cortex_querier_blocks_queried_total`
  * `cortex_querier_blocks_with_compactor_shard_but_incompatible_query_shard_total`
* [ENHANCEMENT] Querier / ruler: reduce cpu usage, latency and peak memory consumption. #459 #463 #589
* [ENHANCEMENT] Querier: labels requests now obey `-querier.query-ingesters-within`, making them a little more efficient. #518
* [ENHANCEMENT] Querier: retry store-gateway in case of unexpected failure, instead of failing the query. #1003
* [ENHANCEMENT] Querier / ruler: reduce memory used by streaming queries, particularly in ruler. [#4341](https://github.com/cortexproject/cortex/pull/4341)
* [ENHANCEMENT] Ruler: Using shuffle sharding subring on GetRules API. [#4466](https://github.com/cortexproject/cortex/pull/4466)
* [ENHANCEMENT] Ruler: wait for ruler ring client to self-detect during startup. #990
* [ENHANCEMENT] Store-gateway: added `cortex_bucket_store_sent_chunk_size_bytes` metric, tracking the size of chunks sent from store-gateway to querier. #123
* [ENHANCEMENT] Store-gateway: reduced CPU and memory utilization due to exported metrics aggregation for instances with a large number of tenants. #123 #142
* [ENHANCEMENT] Store-gateway: added an in-memory LRU cache for chunks attributes. Can be enabled setting `-blocks-storage.bucket-store.chunks-cache.attributes-in-memory-max-items=X` where `X` is the max number of items to keep in the in-memory cache. The following new metrics are exposed: #279 #415 #437
  * `cortex_cache_memory_requests_total`
  * `cortex_cache_memory_hits_total`
  * `cortex_cache_memory_items_count`
* [ENHANCEMENT] Store-gateway: log index cache requests to tracing spans. #419
* [ENHANCEMENT] Store-gateway: store-gateway can now ignore blocks with minimum time within `-blocks-storage.bucket-store.ignore-blocks-within` duration. Useful when used together with `-querier.query-store-after`. #502
* [ENHANCEMENT] Store-gateway: label values with matchers now doesn't preload or list series, reducing latency and memory consumption. #534
* [ENHANCEMENT] Store-gateway: the results of `LabelNames()`, `LabelValues()` and `Series(skipChunks=true)` calls are now cached in the index cache. #590
* [ENHANCEMENT] Store-gateway: Added `-store-gateway.sharding-ring.unregister-on-shutdown` option that allows store-gateway to stay in the ring even after shutdown. Defaults to `true`, which is the same as current behaviour. #610 #614
* [ENHANCEMENT] Store-gateway: wait for ring tokens stability instead of ring stability to speed up startup and tests. #620
* [ENHANCEMENT] Compactor: add timeout for waiting on compactor to become ACTIVE in the ring. [#4262](https://github.com/cortexproject/cortex/pull/4262)
* [ENHANCEMENT] Compactor: skip already planned compaction jobs if the tenant doesn't belong to the compactor instance anymore. #303
* [ENHANCEMENT] Compactor: Blocks cleaner will ignore users that it no longer "owns" when sharding is enabled, and user ownership has changed since last scan. #325
* [ENHANCEMENT] Compactor: added `-compactor.compaction-jobs-order` support to configure which compaction jobs should run first for a given tenant (in case there are multiple ones). Supported values are: `smallest-range-oldest-blocks-first` (default), `newest-blocks-first`. #364
* [ENHANCEMENT] Compactor: delete blocks marked for deletion faster. #490
* [ENHANCEMENT] Compactor: expose low-level concurrency options for compactor: `-compactor.max-opening-blocks-concurrency`, `-compactor.max-closing-blocks-concurrency`, `-compactor.symbols-flushers-concurrency`. #569 #701
* [ENHANCEMENT] Compactor: expand compactor logs to include total compaction job time, total time for uploads and block counts. #549
* [ENHANCEMENT] Ring: allow experimental configuration of disabling of heartbeat timeouts by setting the relevant configuration value to zero. Applies to the following: [#4342](https://github.com/cortexproject/cortex/pull/4342)
  * `-distributor.ring.heartbeat-timeout`
  * `-ingester.ring.heartbeat-timeout`
  * `-ruler.ring.heartbeat-timeout`
  * `-alertmanager.sharding-ring.heartbeat-timeout`
  * `-compactor.ring.heartbeat-timeout`
  * `-store-gateway.sharding-ring.heartbeat-timeout`
* [ENHANCEMENT] Ring: allow heartbeats to be explicitly disabled by setting the interval to zero. This is considered experimental. This applies to the following configuration options: [#4344](https://github.com/cortexproject/cortex/pull/4344)
  * `-distributor.ring.heartbeat-period`
  * `-ingester.ring.heartbeat-period`
  * `-ruler.ring.heartbeat-period`
  * `-alertmanager.sharding-ring.heartbeat-period`
  * `-compactor.ring.heartbeat-period`
  * `-store-gateway.sharding-ring.heartbeat-period`
* [ENHANCEMENT] Memberlist: optimized receive path for processing ring state updates, to help reduce CPU utilization in large clusters. [#4345](https://github.com/cortexproject/cortex/pull/4345)
* [ENHANCEMENT] Memberlist: expose configuration of memberlist packet compression via `-memberlist.compression-enabled`. [#4346](https://github.com/cortexproject/cortex/pull/4346)
* [ENHANCEMENT] Memberlist: Add `-memberlist.advertise-addr` and `-memberlist.advertise-port` options for setting the address to advertise to other members of the cluster to enable NAT traversal. #260
* [ENHANCEMENT] Memberlist: reduce CPU utilization for rings with a large number of members. #537 #563 #634
* [ENHANCEMENT] Overrides exporter: include additional limits in the per-tenant override exporter. The following limits have been added to the `cortex_limit_overrides` metric: #21
  * `max_fetched_series_per_query`
  * `max_fetched_chunk_bytes_per_query`
  * `ruler_max_rules_per_rule_group`
  * `ruler_max_rule_groups_per_tenant`
* [ENHANCEMENT] Overrides exporter: add a metrics `cortex_limits_defaults` to expose the default values of limits. #173
* [ENHANCEMENT] Overrides exporter: Add `max_fetched_chunks_per_query` and `max_global_exemplars_per_user` limits to the default and per-tenant limits exported as metrics. #471 #515
* [ENHANCEMENT] Upgrade Go to 1.17.8. #1347 #1381
* [ENHANCEMENT] Upgrade Docker base images to `alpine:3.15.0`. #1348
* [BUGFIX] Azure storage: only create HTTP client once, to reduce memory utilization. #605
* [BUGFIX] Ingester: fixed ingester stuck on start up (LEAVING ring state) when `-ingester.ring.heartbeat-period=0` and `-ingester.unregister-on-shutdown=false`. [#4366](https://github.com/cortexproject/cortex/pull/4366)
* [BUGFIX] Ingester: prevent any reads or writes while the ingester is stopping. This will prevent accessing TSDB blocks once they have been already closed. [#4304](https://github.com/cortexproject/cortex/pull/4304)
* [BUGFIX] Ingester: TSDB now waits for pending readers before truncating Head block, fixing the `chunk not found` error and preventing wrong query results. #16
* [BUGFIX] Ingester: don't create TSDB or appender if no samples are sent by a tenant. #162
* [BUGFIX] Ingester: fix out-of-order chunks in TSDB head in-memory series after WAL replay in case some samples were appended to TSDB WAL before series. #530
* [BUGFIX] Distributor: when cleaning up obsolete elected replicas from KV store, HA tracker didn't update number of cluster per user correctly. [#4336](https://github.com/cortexproject/cortex/pull/4336)
* [BUGFIX] Distributor: fix bug in query-exemplar where some results would get dropped. #583
* [BUGFIX] Query-frontend: Fixes @ modifier functions (start/end) when splitting queries by time. #206
* [BUGFIX] Query-frontend: Ensure query_range requests handled by the query-frontend return JSON formatted errors. #360 #499
* [BUGFIX] Query-frontend: don't reuse cached results for queries that are not step-aligned. #424
* [BUGFIX] Query-frontend: fix API error messages that were mentioning Prometheus `--enable-feature=promql-negative-offset` and `--enable-feature=promql-at-modifier` flags. #688
* [BUGFIX] Query-frontend: worker's cancellation channels are now buffered to ensure that all request cancellations are properly handled. #741
* [BUGFIX] Querier: fixed `/api/v1/user_stats` endpoint. When zone-aware replication is enabled, `MaxUnavailableZones` param is used instead of `MaxErrors`, so setting `MaxErrors = 0` doesn't make the Querier wait for all Ingesters responses. #474
* [BUGFIX] Querier: Disable query scheduler SRV DNS lookup. #689
* [BUGFIX] Ruler: fixed counting of PromQL evaluation errors as user-errors when updating `cortex_ruler_queries_failed_total`. [#4335](https://github.com/cortexproject/cortex/pull/4335)
* [BUGFIX] Ruler: fix formatting of rule groups in `/ruler/rule_groups` endpoint. #655
* [BUGFIX] Ruler: do not log `unable to read rules directory` at startup if the directory hasn't been created yet. #1058
* [BUGFIX] Ruler: enable Prometheus-compatible endpoints regardless of `-ruler.enable-api`. The flag now only controls the configuration API. This is what the config flag description stated, but not what was happening. #1216
* [BUGFIX] Compactor: fixed panic while collecting Prometheus metrics. #28
* [BUGFIX] Compactor: compactor should now be able to correctly mark blocks for deletion and no-compaction, if such marking was previously interrupted. #1015
* [BUGFIX] Alertmanager: remove stale template files. #4495
* [BUGFIX] Alertmanager: don't replace user configurations with blank fallback configurations (when enabled), particularly during scaling up/down instances when sharding is enabled. #224
* [BUGFIX] Ring: multi KV runtime config changes are now propagated to all rings, not just ingester ring. #1047
* [BUGFIX] Memberlist: fixed corrupted packets when sending compound messages with more than 255 messages or messages bigger than 64KB. #551
* [BUGFIX] Overrides exporter: successfully startup even if runtime config is not set. #1056
* [BUGFIX] Fix internal modules to wait for other modules depending on them before stopping. #1472

### Mixin

_Changes since `grafana/cortex-jsonnet` `1.9.0`._

* [CHANGE] Removed chunks storage support from mixin. #641 #643 #645 #811 #812 #813
  * Removed `tsdb.libsonnet`: no need to import it anymore (its content is already automatically included when using Jsonnet)
  * Removed the following fields from `_config`:
    * `storage_engine` (defaults to `blocks`)
    * `chunk_index_backend`
    * `chunk_store_backend`
  * Removed schema config map
  * Removed the following dashboards:
    * "Cortex / Chunks"
    * "Cortex / WAL"
    * "Cortex / Blocks vs Chunks"
  * Removed the following alerts:
    * `CortexOldChunkInMemory`
    * `CortexCheckpointCreationFailed`
    * `CortexCheckpointDeletionFailed`
    * `CortexProvisioningMemcachedTooSmall`
    * `CortexWALCorruption`
    * `CortexTableSyncFailure`
    * `CortexTransferFailed`
  * Removed the following recording rules:
    * `cortex_chunk_store_index_lookups_per_query`
    * `cortex_chunk_store_series_pre_intersection_per_query`
    * `cortex_chunk_store_series_post_intersection_per_query`
    * `cortex_chunk_store_chunks_per_query`
    * `cortex_bigtable_request_duration_seconds`
    * `cortex_cassandra_request_duration_seconds`
    * `cortex_dynamo_request_duration_seconds`
    * `cortex_database_request_duration_seconds`
    * `cortex_gcs_request_duration_seconds`
* [CHANGE] Update grafana-builder dependency: use $__rate_interval in qpsPanel and latencyPanel. [#372](https://github.com/grafana/cortex-jsonnet/pull/372)
* [CHANGE] `namespace` template variable in dashboards now only selects namespaces for selected clusters. [#311](https://github.com/grafana/cortex-jsonnet/pull/311)
* [CHANGE] `CortexIngesterRestarts` alert severity changed from `critical` to `warning`. [#321](https://github.com/grafana/cortex-jsonnet/pull/321)
* [CHANGE] Dashboards: added overridable `job_labels` and `cluster_labels` to the configuration object as label lists to uniquely identify jobs and clusters in the metric names and group-by lists in dashboards. [#319](https://github.com/grafana/cortex-jsonnet/pull/319)
* [CHANGE] Dashboards: `alert_aggregation_labels` has been removed from the configuration and overriding this value has been deprecated. Instead the labels are now defined by the `cluster_labels` list, and should be overridden accordingly through that list. [#319](https://github.com/grafana/cortex-jsonnet/pull/319)
* [CHANGE] Renamed `CortexCompactorHasNotUploadedBlocksSinceStart` to `CortexCompactorHasNotUploadedBlocks`. [#334](https://github.com/grafana/cortex-jsonnet/pull/334)
* [CHANGE] Renamed `CortexCompactorRunFailed` to `CortexCompactorHasNotSuccessfullyRunCompaction`. [#334](https://github.com/grafana/cortex-jsonnet/pull/334)
* [CHANGE] Renamed `CortexInconsistentConfig` alert to `CortexInconsistentRuntimeConfig` and increased severity to `critical`. [#335](https://github.com/grafana/cortex-jsonnet/pull/335)
* [CHANGE] Increased `CortexBadRuntimeConfig` alert severity to `critical` and removed support for `cortex_overrides_last_reload_successful` metric (was removed in Cortex 1.3.0). [#335](https://github.com/grafana/cortex-jsonnet/pull/335)
* [CHANGE] Grafana 'min step' changed to 15s so dashboard show better detail. [#340](https://github.com/grafana/cortex-jsonnet/pull/340)
* [CHANGE] Replace `CortexRulerFailedEvaluations` with two new alerts: `CortexRulerTooManyFailedPushes` and `CortexRulerTooManyFailedQueries`. [#347](https://github.com/grafana/cortex-jsonnet/pull/347)
* [CHANGE] Removed `CortexCacheRequestErrors` alert. This alert was not working because the legacy Cortex cache client instrumentation doesn't track errors. [#346](https://github.com/grafana/cortex-jsonnet/pull/346)
* [CHANGE] Removed `CortexQuerierCapacityFull` alert. [#342](https://github.com/grafana/cortex-jsonnet/pull/342)
* [CHANGE] Changes blocks storage alerts to group metrics by the configured `cluster_labels` (supporting the deprecated `alert_aggregation_labels`). [#351](https://github.com/grafana/cortex-jsonnet/pull/351)
* [CHANGE] Increased `CortexIngesterReachingSeriesLimit` critical alert threshold from 80% to 85%. [#363](https://github.com/grafana/cortex-jsonnet/pull/363)
* [CHANGE] Changed default `job_names` for query-frontend, query-scheduler and querier to match custom deployments too. [#376](https://github.com/grafana/cortex-jsonnet/pull/376)
* [CHANGE] Split `cortex_api` recording rule group into three groups. This is a workaround for large clusters where this group can become slow to evaluate. [#401](https://github.com/grafana/cortex-jsonnet/pull/401)
* [CHANGE] Increased `CortexIngesterReachingSeriesLimit` warning threshold from 70% to 80% and critical threshold from 85% to 90%. [#404](https://github.com/grafana/cortex-jsonnet/pull/404)
* [CHANGE] Raised `CortexKVStoreFailure` alert severity from warning to critical. #493
* [CHANGE] Increase `CortexRolloutStuck` alert "for" duration from 15m to 30m. #493 #573
* [CHANGE] The Alertmanager and Ruler compiled dashboards (`alertmanager.json` and `ruler.json`) have been respectively renamed to `mimir-alertmanager.json` and `mimir-ruler.json`. #869
* [CHANGE] Removed `cortex_overrides_metric` from `_config`. #871
* [CHANGE] Renamed recording rule groups (`cortex_` prefix changed to `mimir_`). #871
* [CHANGE] Alerts name prefix has been changed from `Cortex` to `Mimir` (eg. alert `CortexIngesterUnhealthy` has been renamed to `MimirIngesterUnhealthy`). #879
* [CHANGE] Enabled resources dashboards by default. Can be disabled setting `resources_dashboards_enabled` config field to `false`. #920
* [FEATURE] Added `Cortex / Overrides` dashboard, displaying default limits and per-tenant overrides applied to Mimir. #673
* [FEATURE] Added `Mimir / Tenants` and `Mimir / Top tenants` dashboards, displaying user-based metrics. #776
* [FEATURE] Added querier autoscaling panels and alerts. #1006 #1016
* [FEATURE] Mimir / Top tenants dashboard now has tenants ranked by rule group size and evaluation time. #1338
* [ENHANCEMENT] cortex-mixin: Make `cluster_namespace_deployment:kube_pod_container_resource_requests_{cpu_cores,memory_bytes}:sum` backwards compatible with `kube-state-metrics` v2.0.0. [#317](https://github.com/grafana/cortex-jsonnet/pull/317)
* [ENHANCEMENT] Cortex-mixin: Include `cortex-gw-internal` naming variation in default `gateway` job names. [#328](https://github.com/grafana/cortex-jsonnet/pull/328)
* [ENHANCEMENT] Ruler dashboard: added object storage metrics. [#354](https://github.com/grafana/cortex-jsonnet/pull/354)
* [ENHANCEMENT] Alertmanager dashboard: added object storage metrics. [#354](https://github.com/grafana/cortex-jsonnet/pull/354)
* [ENHANCEMENT] Added documentation text panels and descriptions to reads and writes dashboards. [#324](https://github.com/grafana/cortex-jsonnet/pull/324)
* [ENHANCEMENT] Dashboards: defined container functions for common resources panels: containerDiskWritesPanel, containerDiskReadsPanel, containerDiskSpaceUtilization. [#331](https://github.com/grafana/cortex-jsonnet/pull/331)
* [ENHANCEMENT] cortex-mixin: Added `alert_excluded_routes` config to exclude specific routes from alerts. [#338](https://github.com/grafana/cortex-jsonnet/pull/338)
* [ENHANCEMENT] Added `CortexMemcachedRequestErrors` alert. [#346](https://github.com/grafana/cortex-jsonnet/pull/346)
* [ENHANCEMENT] Ruler dashboard: added "Per route p99 latency" panel in the "Configuration API" row. [#353](https://github.com/grafana/cortex-jsonnet/pull/353)
* [ENHANCEMENT] Increased the `for` duration of the `CortexIngesterReachingSeriesLimit` warning alert to 3h. [#362](https://github.com/grafana/cortex-jsonnet/pull/362)
* [ENHANCEMENT] Added a new tier (`medium_small_user`) so we have another tier between 100K and 1Mil active series. [#364](https://github.com/grafana/cortex-jsonnet/pull/364)
* [ENHANCEMENT] Extend Alertmanager dashboard: [#313](https://github.com/grafana/cortex-jsonnet/pull/313)
  * "Tenants" stat panel - shows number of discovered tenant configurations.
  * "Replication" row - information about the replication of tenants/alerts/silences over instances.
  * "Tenant Configuration Sync" row - information about the configuration sync procedure.
  * "Sharding Initial State Sync" row - information about the initial state sync procedure when sharding is enabled.
  * "Sharding Runtime State Sync" row - information about various state operations which occur when sharding is enabled (replication, fetch, marge, persist).
* [ENHANCEMENT] Update gsutil command for `not healthy index found` playbook [#370](https://github.com/grafana/cortex-jsonnet/pull/370)
* [ENHANCEMENT] Added Alertmanager alerts and playbooks covering configuration syncs and sharding operation: [#377 [#378](https://github.com/grafana/cortex-jsonnet/pull/378)
  * `CortexAlertmanagerSyncConfigsFailing`
  * `CortexAlertmanagerRingCheckFailing`
  * `CortexAlertmanagerPartialStateMergeFailing`
  * `CortexAlertmanagerReplicationFailing`
  * `CortexAlertmanagerPersistStateFailing`
  * `CortexAlertmanagerInitialSyncFailed`
* [ENHANCEMENT] Add recording rules to improve responsiveness of Alertmanager dashboard. [#387](https://github.com/grafana/cortex-jsonnet/pull/387)
* [ENHANCEMENT] Add `CortexRolloutStuck` alert. [#405](https://github.com/grafana/cortex-jsonnet/pull/405)
* [ENHANCEMENT] Added `CortexKVStoreFailure` alert. [#406](https://github.com/grafana/cortex-jsonnet/pull/406)
* [ENHANCEMENT] Use configured `ruler` jobname for ruler dashboard panels. [#409](https://github.com/grafana/cortex-jsonnet/pull/409)
* [ENHANCEMENT] Add ability to override `datasource` for generated dashboards. [#407](https://github.com/grafana/cortex-jsonnet/pull/407)
* [ENHANCEMENT] Use alertmanager jobname for alertmanager dashboard panels [#411](https://github.com/grafana/cortex-jsonnet/pull/411)
* [ENHANCEMENT] Added `CortexDistributorReachingInflightPushRequestLimit` alert. [#408](https://github.com/grafana/cortex-jsonnet/pull/408)
* [ENHANCEMENT] Added `CortexReachingTCPConnectionsLimit` alert. #403
* [ENHANCEMENT] Added "Cortex / Writes Networking" and "Cortex / Reads Networking" dashboards. #405
* [ENHANCEMENT] Improved "Queue length" panel in "Cortex / Queries" dashboard. #408
* [ENHANCEMENT] Add `CortexDistributorReachingInflightPushRequestLimit` alert and playbook. #401
* [ENHANCEMENT] Added "Recover accidentally deleted blocks (Google Cloud specific)" playbook. #475
* [ENHANCEMENT] Added support to multi-zone store-gateway deployments. #608 #615
* [ENHANCEMENT] Show supplementary alertmanager services in the Rollout Progress dashboard. #738 #855
* [ENHANCEMENT] Added `mimir` to default job names. This makes dashboards and alerts working when Mimir is installed in single-binary mode and the deployment is named `mimir`. #921
* [ENHANCEMENT] Introduced a new alert for the Alertmanager: `MimirAlertmanagerAllocatingTooMuchMemory`. It has two severities based on the memory usage against limits, a `warning` level at 80% and a `critical` level at 90%. #1206
* [ENHANCEMENT] Faster memcached cache requests. #2720
* [BUGFIX] Fixed `CortexIngesterHasNotShippedBlocks` alert false positive in case an ingester instance had ingested samples in the past, then no traffic was received for a long period and then it started receiving samples again. [#308](https://github.com/grafana/cortex-jsonnet/pull/308)
* [BUGFIX] Fixed `CortexInconsistentRuntimeConfig` metric. [#335](https://github.com/grafana/cortex-jsonnet/pull/335)
* [BUGFIX] Fixed scaling dashboard to correctly work when a Cortex service deployment spans across multiple zones (a zone is expected to have the `zone-[a-z]` suffix). [#365](https://github.com/grafana/cortex-jsonnet/pull/365)
* [BUGFIX] Fixed rollout progress dashboard to correctly work when a Cortex service deployment spans across multiple zones (a zone is expected to have the `zone-[a-z]` suffix). [#366](https://github.com/grafana/cortex-jsonnet/pull/366)
* [BUGFIX] Fixed rollout progress dashboard to include query-scheduler too. [#376](https://github.com/grafana/cortex-jsonnet/pull/376)
* [BUGFIX] Upstream recording rule `node_namespace_pod_container:container_cpu_usage_seconds_total:sum_irate` renamed. [#379](https://github.com/grafana/cortex-jsonnet/pull/379)
* [BUGFIX] Fixed writes/reads/alertmanager resources dashboards to use `$._config.job_names.gateway`. [#403](https://github.com/grafana/cortex-jsonnet/pull/403)
* [BUGFIX] Span the annotation.message in alerts as YAML multiline strings. [#412](https://github.com/grafana/cortex-jsonnet/pull/412)
* [BUGFIX] Fixed "Instant queries / sec" in "Cortex / Reads" dashboard. #445
* [BUGFIX] Fixed and added missing KV store panels in Writes, Reads, Ruler and Compactor dashboards. #448
* [BUGFIX] Fixed Alertmanager dashboard when alertmanager is running as part of single binary. #1064
* [BUGFIX] Fixed Ruler dashboard when ruler is running as part of single binary. #1260
* [BUGFIX] Query-frontend: fixed bad querier status code mapping with query-sharding enabled. #1227

### Jsonnet

_Changes since `grafana/cortex-jsonnet` `1.9.0`._

* [CHANGE] Removed chunks storage support. #639
  * Removed the following fields from `_config`:
    * `storage_engine` (defaults to `blocks`)
    * `querier_second_storage_engine` (not supported anymore)
    * `table_manager_enabled`, `table_prefix`
    * `memcached_index_writes_enabled` and `memcached_index_writes_max_item_size_mb`
    * `storeMemcachedChunksConfig`
    * `storeConfig`
    * `max_chunk_idle`
    * `schema` (the schema configmap is still added for backward compatibility reasons)
    * `bigtable_instance` and `bigtable_project`
    * `client_configs`
    * `enabledBackends`
    * `storage_backend`
    * `cassandra_addresses`
    * `s3_bucket_name`
    * `ingester_deployment_without_wal` (was only used by chunks storage)
    * `ingester` (was only used to configure chunks storage WAL)
  * Removed the following CLI flags from `ingester_args`:
    * `ingester.max-chunk-age`
    * `ingester.max-stale-chunk-idle`
    * `ingester.max-transfer-retries`
    * `ingester.retain-period`
* [CHANGE] Changed `overrides-exporter.libsonnet` from being based on cortex-tools to Mimir `overrides-exporter` target. #646
* [CHANGE] Store gateway: set `-blocks-storage.bucket-store.index-cache.memcached.max-get-multi-concurrency`,
  `-blocks-storage.bucket-store.chunks-cache.memcached.max-get-multi-concurrency`,
  `-blocks-storage.bucket-store.metadata-cache.memcached.max-get-multi-concurrency`,
  `-blocks-storage.bucket-store.index-cache.memcached.max-idle-connections`,
  `-blocks-storage.bucket-store.chunks-cache.memcached.max-idle-connections`,
  `-blocks-storage.bucket-store.metadata-cache.memcached.max-idle-connections` to 100 [#414](https://github.com/grafana/cortex-jsonnet/pull/414)
* [CHANGE] Alertmanager: mounted overrides configmap to alertmanager too. [#315](https://github.com/grafana/cortex-jsonnet/pull/315)
* [CHANGE] Memcached: upgraded memcached from `1.5.17` to `1.6.9`. [#316](https://github.com/grafana/cortex-jsonnet/pull/316)
* [CHANGE] Store-gateway: increased memory request and limit respectively from 6GB / 6GB to 12GB / 18GB. [#322](https://github.com/grafana/cortex-jsonnet/pull/322)
* [CHANGE] Store-gateway: increased `-blocks-storage.bucket-store.max-chunk-pool-bytes` from 2GB (default) to 12GB. [#322](https://github.com/grafana/cortex-jsonnet/pull/322)
* [CHANGE] Ingester/Ruler: set `-server.grpc-max-send-msg-size-bytes` and `-server.grpc-max-send-msg-size-bytes` to sensible default values (10MB). [#326](https://github.com/grafana/cortex-jsonnet/pull/326)
* [CHANGE] Decreased `-server.grpc-max-concurrent-streams` from 100k to 10k. [#369](https://github.com/grafana/cortex-jsonnet/pull/369)
* [CHANGE] Decreased blocks storage ingesters graceful termination period from 80m to 20m. [#369](https://github.com/grafana/cortex-jsonnet/pull/369)
* [CHANGE] Increase the rules per group and rule groups limits on different tiers. [#396](https://github.com/grafana/cortex-jsonnet/pull/396)
* [CHANGE] Removed `max_samples_per_query` limit, since it only works with chunks and only when using `-distributor.shard-by-all-labels=false`. [#397](https://github.com/grafana/cortex-jsonnet/pull/397)
* [CHANGE] Removed chunks storage query sharding config support. The following config options have been removed: [#398](https://github.com/grafana/cortex-jsonnet/pull/398)
  * `_config` > `queryFrontend` > `shard_factor`
  * `_config` > `queryFrontend` > `sharded_queries_enabled`
  * `_config` > `queryFrontend` > `query_split_factor`
* [CHANGE] Rename ruler_s3_bucket_name and ruler_gcs_bucket_name to ruler_storage_bucket_name: [#415](https://github.com/grafana/cortex-jsonnet/pull/415)
* [CHANGE] Fine-tuned rolling update policy for distributor, querier, query-frontend, query-scheduler. [#420](https://github.com/grafana/cortex-jsonnet/pull/420)
* [CHANGE] Increased memcached metadata/chunks/index-queries max connections from 4k to 16k. [#420](https://github.com/grafana/cortex-jsonnet/pull/420)
* [CHANGE] Disabled step alignment in query-frontend to be compliant with PromQL. [#420](https://github.com/grafana/cortex-jsonnet/pull/420)
* [CHANGE] Do not limit compactor CPU and request a number of cores equal to the configured concurrency. [#420](https://github.com/grafana/cortex-jsonnet/pull/420)
* [CHANGE] Configured split-and-merge compactor. #853
  * The following CLI flags are set on compactor:
    * `-compactor.split-and-merge-shards=0`
    * `-compactor.compactor-tenant-shard-size=1`
    * `-compactor.split-groups=1`
    * `-compactor.max-opening-blocks-concurrency=4`
    * `-compactor.max-closing-blocks-concurrency=2`
    * `-compactor.symbols-flushers-concurrency=4`
  * The following per-tenant overrides have been set on `super_user` and `mega_user` classes:
    ```
    compactor_split_and_merge_shards: 2,
    compactor_tenant_shard_size: 2,
    compactor_split_groups: 2,
    ```
* [CHANGE] The entrypoint file to include has been renamed from `cortex.libsonnet` to `mimir.libsonnet`. #897
* [CHANGE] The default image config field has been renamed from `cortex` to `mimir`. #896
   ```
   {
     _images+:: {
       mimir: '...',
     },
   }
   ```
* [CHANGE] Removed `cortex_` prefix from config fields. #898
  * The following config fields have been renamed:
    * `cortex_bucket_index_enabled` renamed to `bucket_index_enabled`
    * `cortex_compactor_cleanup_interval` renamed to `compactor_cleanup_interval`
    * `cortex_compactor_data_disk_class` renamed to `compactor_data_disk_class`
    * `cortex_compactor_data_disk_size` renamed to `compactor_data_disk_size`
    * `cortex_compactor_max_concurrency` renamed to `compactor_max_concurrency`
    * `cortex_distributor_allow_multiple_replicas_on_same_node` renamed to `distributor_allow_multiple_replicas_on_same_node`
    * `cortex_ingester_data_disk_class` renamed to `ingester_data_disk_class`
    * `cortex_ingester_data_disk_size` renamed to `ingester_data_disk_size`
    * `cortex_querier_allow_multiple_replicas_on_same_node` renamed to `querier_allow_multiple_replicas_on_same_node`
    * `cortex_query_frontend_allow_multiple_replicas_on_same_node` renamed to `query_frontend_allow_multiple_replicas_on_same_node`
    * `cortex_query_sharding_enabled` renamed to `query_sharding_enabled`
    * `cortex_query_sharding_msg_size_factor` renamed to `query_sharding_msg_size_factor`
    * `cortex_ruler_allow_multiple_replicas_on_same_node` renamed to `ruler_allow_multiple_replicas_on_same_node`
    * `cortex_store_gateway_data_disk_class` renamed to `store_gateway_data_disk_class`
    * `cortex_store_gateway_data_disk_size` renamed to `store_gateway_data_disk_size`
* [CHANGE] The overrides configmap default mountpoint has changed from `/etc/cortex` to `/etc/mimir`. It can be customized via the `overrides_configmap_mountpoint` config field. #899
* [CHANGE] Enabled in the querier the features to query label names with matchers, PromQL at modifier and query long-term storage for labels. #905
* [CHANGE] Reduced TSDB blocks retention on ingesters disk from 96h to 24h. #905
* [CHANGE] Enabled closing of idle TSDB in ingesters. #905
* [CHANGE] Disabled TSDB isolation in ingesters for better performances. #905
* [CHANGE] Changed log level of querier, query-frontend, query-scheduler and alertmanager from `debug` to `info`. #905
* [CHANGE] Enabled attributes in-memory cache in store-gateway. #905
* [CHANGE] Configured store-gateway to not load blocks containing samples more recent than 10h (because such samples are queried from ingesters). #905
* [CHANGE] Dynamically compute `-compactor.deletion-delay` based on other settings, in order to reduce the deletion delay as much as possible and lower the number of live blocks in the storage. #907
* [CHANGE] The config field `distributorConfig` has been renamed to `ingesterRingClientConfig`. Config field `ringClient` has been removed in favor of `ingesterRingClientConfig`. #997 #1057
* [CHANGE] Gossip.libsonnet has been fixed to modify all ring configurations, not only the ingester ring config. Furthermore it now supports migration via multi KV store. #1057 #1099
* [CHANGE] Changed the default of `bucket_index_enabled` to `true`. #924
* [CHANGE] Remove the support for the test-exporter. #1133
* [CHANGE] Removed `$.distributor_deployment_labels`, `$.ingester_deployment_labels` and `$.querier_deployment_labels` fields, that were used by gossip.libsonnet to inject additional label. Now the label is injected directly into pods of statefulsets and deployments. #1297
* [CHANGE] Disabled `-ingester.readiness-check-ring-health`. #1352
* [CHANGE] Changed Alertmanager CPU request from `100m` to `2` cores, and memory request from `1Gi` to `10Gi`. Set Alertmanager memory limit to `15Gi`. #1206
* [CHANGE] gossip.libsonnet has been renamed to memberlist.libsonnet, and is now imported by default. Use of memberlist for ring is enabled by setting `_config.memberlist_ring_enabled` to true. #1526
* [FEATURE] Added query sharding support. It can be enabled setting `cortex_query_sharding_enabled: true` in the `_config` object. #653
* [FEATURE] Added shuffle-sharding support. It can be enabled and configured using the following config: #902
   ```
   _config+:: {
     shuffle_sharding:: {
       ingester_write_path_enabled: true,
       ingester_read_path_enabled: true,
       querier_enabled: true,
       ruler_enabled: true,
       store_gateway_enabled: true,
     },
   }
   ```
* [FEATURE] Added multi-zone ingesters and store-gateways support. #1352 #1552
* [ENHANCEMENT] Add overrides config to compactor. This allows setting retention configs per user. [#386](https://github.com/grafana/cortex-jsonnet/pull/386)
* [ENHANCEMENT] Added 256MB memory ballast to querier. [#369](https://github.com/grafana/cortex-jsonnet/pull/369)
* [ENHANCEMENT] Update `etcd-operator` to latest version (see https://github.com/grafana/jsonnet-libs/pull/480). [#263](https://github.com/grafana/cortex-jsonnet/pull/263)
* [ENHANCEMENT] Add support for Azure storage in Alertmanager configuration. [#381](https://github.com/grafana/cortex-jsonnet/pull/381)
* [ENHANCEMENT] Add support for running Alertmanager in sharding mode. [#394](https://github.com/grafana/cortex-jsonnet/pull/394)
* [ENHANCEMENT] Allow to customize PromQL engine settings via `queryEngineConfig`. [#399](https://github.com/grafana/cortex-jsonnet/pull/399)
* [ENHANCEMENT] Define Azure object storage ruler args. [#416](https://github.com/grafana/cortex-jsonnet/pull/416)
* [ENHANCEMENT] Added the following config options to allow to schedule multiple replicas of the same service on the same node: [#418](https://github.com/grafana/cortex-jsonnet/pull/418)
  * `cortex_distributor_allow_multiple_replicas_on_same_node`
  * `cortex_ruler_allow_multiple_replicas_on_same_node`
  * `cortex_querier_allow_multiple_replicas_on_same_node`
  * `cortex_query_frontend_allow_multiple_replicas_on_same_node`
* [BUGFIX] Alertmanager: fixed `--alertmanager.cluster.peers` CLI flag passed to alertmanager when HA is enabled. [#329](https://github.com/grafana/cortex-jsonnet/pull/329)
* [BUGFIX] Fixed `-distributor.extend-writes` setting on ruler when `unregister_ingesters_on_shutdown` is disabled. [#369](https://github.com/grafana/cortex-jsonnet/pull/369)
* [BUGFIX] Treat `compactor_blocks_retention_period` type as string rather than int.[#395](https://github.com/grafana/cortex-jsonnet/pull/395)
* [BUGFIX] Pass `-ruler-storage.s3.endpoint` to ruler when using S3. [#421](https://github.com/grafana/cortex-jsonnet/pull/421)
* [BUGFIX] Remove service selector on label `gossip_ring_member` from other services than `gossip-ring`. [#1008](https://github.com/grafana/mimir/pull/1008)
* [BUGFIX] Rename `-ingester.readiness-check-ring-health` to `-ingester.ring.readiness-check-ring-health`, to reflect current name of flag. #1460

### Mimirtool

_Changes since cortextool `0.10.7`._

* [CHANGE] The following environment variables have been renamed: #883
  * `CORTEX_ADDRESS` to `MIMIR_ADDRESS`
  * `CORTEX_API_USER` to `MIMIR_API_USER`
  * `CORTEX_API_KEY` to `MIMIR_API_KEY`
  * `CORTEX_TENANT_ID` to `MIMIR_TENANT_ID`
  * `CORTEX_TLS_CA_PATH` to `MIMIR_TLS_CA_PATH`
  * `CORTEX_TLS_CERT_PATH` to `MIMIR_TLS_CERT_PATH`
  * `CORTEX_TLS_KEY_PATH` to `MIMIR_TLS_KEY_PATH`
* [CHANGE] Change `cortex` backend to `mimir`. #883
* [CHANGE] Do not publish `mimirtool` binary for 386 windows architecture. #1263
* [CHANGE] `analyse` command has been renamed to `analyze`. #1318
* [FEATURE] Support Arm64 on Darwin for all binaries (benchtool etc). https://github.com/grafana/cortex-tools/pull/215
* [ENHANCEMENT] Correctly support federated rules. #823
* [BUGFIX] Fix `cortextool rules` legends displaying wrong symbols for updates and deletions. https://github.com/grafana/cortex-tools/pull/226

### Query-tee

_Changes since Cortex `1.10.0`._

* [ENHANCEMENT] Added `/api/v1/query_exemplars` API endpoint support (no results comparison). #168
* [ENHANCEMENT] Add a flag (`--proxy.compare-use-relative-error`) in the query-tee to compare floating point values using relative error. #208
* [ENHANCEMENT] Add a flag (`--proxy.compare-skip-recent-samples`) in the query-tee to skip comparing recent samples. By default samples not older than 1 minute are skipped. #234
* [BUGFIX] Fixes a panic in the query-tee when comparing result. #207
* [BUGFIX] Ensure POST requests are handled correctly #286

### Blocksconvert

_Changes since Cortex `1.10.0`._

* [CHANGE] Blocksconvert tool was removed from Mimir. #637

### Metaconvert

_Changes since Cortex `1.10.0`._

* [CHANGE] `thanosconvert` tool has been renamed to `metaconvert`. `-config.file` option has been removed, while it now requires `-tenant` option to work on single tenant only. It now also preserves labels recognized by Mimir. #1120

### Test-exporter

_Changes since Cortex `1.10.0`._

* [CHANGE] Removed the test-exporter tool. #1133

### Tools

_Changes since Cortex `1.10.0`._

* [CHANGE] Removed `query-audit`. You can use `query-tee` to compare query results and performances of two Grafana Mimir backends. #1380

## [Cortex 1.10.0 CHANGELOG](https://github.com/grafana/mimir/blob/a13959db5d38ff65c2b7ef52c56331d2f4dbc00c/CHANGELOG.md#cortex-1100--2021-08-03)<|MERGE_RESOLUTION|>--- conflicted
+++ resolved
@@ -2,7 +2,6 @@
 
 ## main / unreleased
 
-<<<<<<< HEAD
 ### Grafana Mimir
 
 * [CHANGE] API: The `/api/v1/user_limits` endpoint is now stable and no longer experimental. #13218
@@ -25,6 +24,7 @@
 * [FEATURE] Distributor: add `-distributor.otel-label-name-underscore-sanitization` and `-distributor.otel-label-name-preserve-underscores` that control sanitization of underscores during OTLP translation. #13133
 * [FEATURE] Query-frontends: Automatically adjust features used in query plans generated for remote execution based on what the available queriers support. #13017 #13164
 * [FEATURE] Memberlist: Add experimental support for zone-aware routing, in order to reduce memberlist cross-AZ data transfer. #13129
+* [FEATURE] Query-frontend and querier: Add experimental support for performing query planning in query-frontends and distributing portions of the plan to queriers for execution. #13058
 * [ENHANCEMENT] Compactor, Store-gateway: Change default value of `-compactor.upload-sparse-index-headers` to `true`. This improves lazy loading performance in the store-gateway. #13089
 * [ENHANCEMENT] Store-gateway: Verify CRC32 checksums for 1 out of every 128 chunks read from object storage and the chunks cache to detect corruption. #13151
 * [ENHANCEMENT] Ingester: the per-tenant postings for matchers cache is now stable. Use the following configuration options: #13101
@@ -36,6 +36,9 @@
   * `-blocks-storage.tsdb.block-postings-for-matchers-cache-force`
 * [ENHANCEMENT] OTLP: De-duplicate `target_info` samples with conflicting timestamps. #13204
 * [ENHANCEMENT] Query-frontend: Include the number of remote execution requests performed for a request in query stats logs emitted by query-frontends when remote execution is enabled. #13248
+* [ENHANCEMENT] Update Docker base images from `alpine:3.22.1` to `alpine:3.22.2`. #12991
+* [ENHANCEMENT] Compactor, Store-gateway: Add metrics to track performance of in-memory and disk-based metadata caches. #13150
+* [ENHANCEMENT] Ruler: Removed disk interaction when loading rules. #13156
 * [BUGFIX] Compactor: Fix potential concurrent map writes. #13053
 * [BUGFIX] Query-frontend: Fix issue where queries sometimes fail with `failed to receive query result stream message: rpc error: code = Canceled desc = context canceled` if remote execution is enabled. #13084
 * [BUGFIX] Query-frontend: Fix issue where query stats, such as series read, did not include the parameters to the `histogram_quantile` and `histogram_fraction` functions if remote execution was enabled. #13084
@@ -61,8 +64,8 @@
 
 ### Jsonnet
 
-* [CHANGE] Mimir-continuous-test: Use `mimir -target=continuous-test` instead of standalone binary/image. #13097 #13144
 * [CHANGE] Store-gateway: The store-gateway disk class now honors the one configured via `$._config.store_gateway_data_disk_class` and doesn't replace `fast` with `fast-dont-retain`. #13152
+* [CHANGE] Rollout-operator: Vendor jsonnet from rollout-operator repository. #13245
 * [ENHANCEMENT] Ruler querier and query-frontend: Add support for newly-introduced querier ring, which is used when performing query planning in query-frontends and distributing portions of the plan to queriers for execution. #13017
 
 ### Documentation
@@ -73,26 +76,7 @@
 
 * [CHANGE] Added `/api/v1/read` as a registered route. #13227
 
-## 3.0.0-rc.2
-
-### Grafana Mimir
-
-* [BUGFIX] Memcached: Ignore invalid responses when discovering cache servers using `dnssrv+` or `dnssrvnoa+` service discovery prefixes. #13203
-
-## 3.0.0-rc.1
-
-### Jsonnet
-
-* [CHANGE] Mimir-continuous-test: Use `mimir -target=continuous-test` instead of standalone binary/image. #13097
-
-### Tools
-
-* [CHANGE] Mimir-continuous-test: Remove standalone binary and image. #13097
-
-## 3.0.0-rc.0
-=======
 ## 3.0.0
->>>>>>> 3e9aeb43
 
 ### Grafana Mimir
 
@@ -133,7 +117,7 @@
 * [FEATURE] Ingester: Add experimental `-blocks-storage.tsdb.index-lookup-planning.*` flags to configure use of a cost-based index lookup planner. This should reduce the cost of queries in the ingester. #12197 #12199 #12245 #12248 #12457 #12530 #12407 #12460 #12550 #12597 #12603 #12608 #12658 #12696 #12731 #12755 #12738 #12752 #12807 #12830 #12896 #13039
 * [FEATURE] MQE: Add support for applying extra selectors to one side of a binary operation to reduce data fetched. #12577
 * [FEATURE] Query-frontend: Add a native histogram presenting the length of query expressions handled by the query-frontend #12571
-* [FEATURE] Query-frontend and querier: Add experimental support for performing query planning in query-frontends and distributing portions of the plan to queriers for execution. #12302 #12551 #12665 #12687 #12745 #12757 #12798 #12808 #12809 #12835 #12856 #12870 #12883 #12885 #12886 #12911 #12933 #12934 #12961 #13016 #13027 #13058
+* [FEATURE] Query-frontend and querier: Add experimental support for performing query planning in query-frontends and distributing portions of the plan to queriers for execution. #12302 #12551 #12665 #12687 #12745 #12757 #12798 #12808 #12809 #12835 #12856 #12870 #12883 #12885 #12886 #12911 #12933 #12934 #12961 #13016 #13027
 * [FEATURE] Alertmanager: add Microsoft Teams V2 as a supported integration. #12680
 * [FEATURE] Distributor: Add experimental flag `-validation.label-value-length-over-limit-strategy` to configure how to handle label values over the length limit. #12627 #12844
 * [FEATURE] Ingester: Introduce metric `cortex_ingester_owned_target_info_series` for counting the number of owned `target_info` series by tenant. #12681
@@ -183,8 +167,6 @@
   * `cortex_storegateway_client_transferred_bytes_total{store_gateway_zone="..."}`
 * [ENHANCEMENT] Compactor: Add experimental `-compactor.first-level-compaction-skip-future-max-time` flag to skip first-level compaction if any source block has a MaxTime more recent than the wait period threshold. #13040
 * [ENHANCEMENT] Block-builder-scheduler: Add gap monitoring for planned and completed jobs via `cortex_blockbuilder_scheduler_job_gap_detected` metric. #11867
-* [ENHANCEMENT] Compactor, Store-gateway: Add metrics to track performance of in-memory and disk-based metadata caches. #13150
-* [ENHANCEMENT] Ruler: Removed disk interaction when loading rules. #13156
 * [BUGFIX] Distributor: Calculate `WriteResponseStats` before validation and `PushWrappers`. This prevents clients using Remote-Write 2.0 from seeing a diff in written samples, histograms and exemplars. #12682
 * [BUGFIX] Compactor: Fix cortex_compactor_block_uploads_failed_total metric showing type="unknown". #12477
 * [BUGFIX] Querier: Samples with the same timestamp are merged deterministically. Previously, this could lead to flapping query results when an out-of-order sample is ingested that conflicts with a previously ingested in-order sample's value. #8673
@@ -204,6 +186,7 @@
 * [BUGFIX] OTLP: Return HTTP OK for partially rejected requests, e.g. due to OOO exemplars. #12579
 * [BUGFIX] Store-gateway: Fix a panic in BucketChunkReader when chunk loading encounter a broken chunk length. #12693 #12729
 * [BUGFIX] Ingester, Block-builder: silently ignore duplicate sample if it's due to zero sample from created timestamp. Created timestamp equal to the timestamp of the first sample of series is a common case if created timestamp comes from OTLP where start time equal to timestamp of the first sample simply means unknown start time. #12726
+* [BUGFIX] Distributor: Fix error when native histograms bucket limit is set then no NHCB passes validation. #12741
 * [BUGFIX] Ingester: Fix continous reload of active series counters when cost-attribution labels are above the max cardinality. #12822
 * [BUGFIX] Distributor: Report the correct size in the `err-mimir-distributor-max-write-message-size` error. #12799
 * [BUGFIX] Query-frontend: Fix issue where expressions containing unary negation could be sharded incorrectly in some cases. #12911
@@ -239,12 +222,8 @@
 * [CHANGE] Ingester: Disable shipping of blocks on the third zone (zone-c) when using `ingest_storage_ingester_zones: 3` on ingest storage #12743 #12744
 * [CHANGE] Distributor: Increase `server.grpc-max-concurrent-streams` from 100 to 1000. #12742
 * [CHANGE] Ruler Query Frontend: Increase `server.grpc-max-concurrent-streams` from 100 to 300. #12742
-<<<<<<< HEAD
-* [CHANGE] Rollout-operator: Vendor jsonnet from rollout-operator repository. #12688 #12962 #12996 #13245
-=======
 * [CHANGE] Rollout-operator: Vendor jsonnet from rollout-operator repository. #12688 #12962 #12996
 * [CHANGE] Mimir-continuous-test: Use `mimir -target=continuous-test` instead of standalone binary/image. #13097
->>>>>>> 3e9aeb43
 * [CHANGE] Removed per-component configuration options to set the pods toleration when multi-zone is enabled. Tolerations can still be configured globally using `_config.multi_zone_schedule_toleration`. The following configuration options have been removed: #13043
   * `_config.multi_zone_distributor_schedule_toleration`
   * `_config.multi_zone_etcd_schedule_toleration`
@@ -271,11 +250,8 @@
 
 ### Tools
 
-<<<<<<< HEAD
-=======
 * [CHANGE] Mimir-continuous-test: Remove standalone binary and image. #13097
 * [ENHANCEMENT] Base `mimirtool`, `metaconvert`, `copyblocks`, and `query-tee` images on `distroless/static-debian12`. #13014
->>>>>>> 3e9aeb43
 * [ENHANCEMENT] kafkatool: add `format=json` to `kafkatool dump print`. #12737
 
 ### Query-tee
