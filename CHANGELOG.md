--- conflicted
+++ resolved
@@ -1,6 +1,5 @@
 # Changelog
 
-<<<<<<< HEAD
 ## main / unreleased
 
 ### Grafana Mimir
@@ -44,59 +43,7 @@
 * [ENHANCEMENT] Improve the MimirIngesterReachingSeriesLimit runbook. #12356
 * [BUGFIX] Add a missing attribute to the list of default promoted OTel resource attributes in the docs: deployment.environment. #12181
 
-## 2.17.0-rc.2
-
-### Grafana Mimir
-
-* [ENHANCEMENT] Stagger head compaction intervals across zones to prevent compactions from aligning simultaneously, which could otherwise cause strong consistency queries to fail when experimental ingest storage is enabled. #12090
-* [ENHANCEMENT] Compactor: Add `-compactor.update-blocks-concurrency` flag to control concurrency for updating block metadata during bucket index updates, separate from deletion marker concurrency. #12117
-* [ENHANCEMENT] Query-frontend: Allow users to set the `query-frontend.extra-propagated-headers` flag to specify the extra headers allowed to pass through to the rest of the query path. #12174
-* [BUGFIX] Ingester: Fix issue where ingesters can exit read-only mode during idle compactions, resulting in write errors. #12128
-* [BUGFIX] otlp: Reverts #11889 which has a pooled memory re-use bug. #12266
-
-## 2.17.0-rc.1
-
-### Grafana Mimir
-
-* [FEATURE] Distributor: Add experimental `-distributor.otel-native-delta-ingestion` option to allow primitive delta metrics ingestion via the OTLP endpoint. #11631
-* [FEATURE] MQE: Add support for experimental `sort_by_label` and `sort_by_label_desc` PromQL functions. #11930
-* [FEATURE] Ingester/Block-builder: Handle the created timestamp field for remote-write requests. #11977
-* [FEATURE] Cost attribution: Labels specified in the limit configuration may specify an output label in order to override emitted label names. #12035
-* [ENHANCEMENT] Ingester: Display user grace interval in the tenant list obtained through the `/ingester/tenants` endpoint. #11961
-* [ENHANCEMENT] `kafkatool`: add `consumer-group delete-offset` command as a way to delete the committed offset for a consumer group. #11988
-* [ENHANCEMENT] Block-builder-scheduler: Detect gaps in scheduled and completed jobs. #11867
-* [ENHANCEMENT] Distributor: Experimental support for Prometheus Remote-Write 2.0 protocol has been updated. Created timestamps are now supported. This feature includes some limitations. If samples in a write request aren't ordered by time, the created timestamp might be dropped. Additionally, per-series metadata is automatically merged on the metric family level. Ingestion might fail if the client sends ProtoBuf fields out-of-order. The label `version` is added to the metric `cortex_distributor_requests_in_total` with a value of either `1.0` or `2.0`, depending on the detected remote-write protocol. #11977
-* [ENHANCEMENT] Query-frontend: Added labels query optimizer that automatically removes redundant `__name__!=""` matchers from label names and label values queries, improving query performance. You can enable the optimizer per-tenant with the `labels_query_optimizer_enabled` runtime configuration flag. #12054 #12066 #12076 #12080
-* [ENHANCEMENT] Query-frontend: Standardise non-regex patterns in query blocking upon loading of config. #12102
-* [ENHANCEMENT] Ruler: Propagate GCS object mutation rate limit for rule group uploads. #12086
-* [BUGFIX] Distributor: Validate the RW2 symbols field and reject invalid requests that don't have an empty string as the first symbol. #11953
-* [BUGFIX] Distributor: Check `max_inflight_push_requests_bytes` before decompressing incoming requests. #11967
-* [BUGFIX] Query-frontend: Allow limit parameter to be 0 in label queries to explicitly request unlimited results. #12054
-* [BUGFIX] Distributor: Fix a possible panic in the OTLP push path while handling a gRPC status error. #12072
-* [BUGFIX] Query-frontend: Evaluate experimental duration expressions before sharding, splitting, and caching. Otherwise, the result is not correct. #12038
-* [BUGFIX] Block-builder-scheduler: Fix bugs in handling of partitions with no commit. #12130
-
-### Mixin
-
-* [CHANGE] Remove support for the experimental read-write deployment mode. #11975
-* [CHANGE] Alerts: Replace namespace with job label in golang_alerts. #11957
-* [FEATURE] Add an alert if the block-builder-scheduler detects that it has skipped data. #12118
-
-### Jsonnet
-
-* [CHANGE] Removed support for the experimental read-write deployment mode. #11974
-* [ENHANCEMENT] Add assertion to ensure ingester ScaledObject has minimum and maximum replicas set to a value greater than 0. #11979
-* [ENHANCEMENT] Add `ingest_storage_migration_ignore_ingest_storage_errors` and `ingest_storage_migration_ingest_storage_max_wait_time` configs to control error handling of the partition ingesters during ingest storage migrations. #12105
-* [ENHANCEMENT] Add block-builder job processing duration timings and offset-skipped errors to the Block-builder dashboard. #12118
-
-### Documentation
-
-* [ENHANCEMENT] Update the `MimirIngestedDataTooFarInTheFuture` runbook with a note about false positives and the endpoint to flush TSDB blocks by user. #11961
-
-## 2.17.0-rc.0
-=======
 ## 2.17.0
->>>>>>> e150acbc
 
 ### Grafana Mimir
 
@@ -207,8 +154,6 @@
 * [ENHANCEMENT] Query-frontend: Accurate tracking of samples processed from cache. #11719
 * [ENHANCEMENT] Store-gateway: Change level 0 blocks to be reported as 'unknown/old_block' in metrics instead of '0' to improve clarity. Level 0 indicates blocks with metadata from before compaction level tracking was added to the bucket index. #11891
 * [ENHANCEMENT] Compactor, distributor, ruler, scheduler and store-gateway: Makes `-<component-ring-config>.auto-forget-unhealthy-periods` configurable for each component. Deprecates the `-store-gateway.sharding-ring.auto-forget-enabled` flag. #11923
-<<<<<<< HEAD
-=======
 * [ENHANCEMENT] otlp: Stick to OTLP vocabulary on invalid label value length error. #11889
 * [ENHANCEMENT] Ingester: Display user grace interval in the tenant list obtained through the `/ingester/tenants` endpoint. #11961
 * [ENHANCEMENT] `kafkatool`: add `consumer-group delete-offset` command as a way to delete the committed offset for a consumer group. #11988
@@ -220,7 +165,6 @@
 * [ENHANCEMENT] Stagger head compaction intervals across zones to prevent compactions from aligning simultaneously, which could otherwise cause strong consistency queries to fail when experimental ingest storage is enabled. #12090
 * [ENHANCEMENT] Compactor: Add `-compactor.update-blocks-concurrency` flag to control concurrency for updating block metadata during bucket index updates, separate from deletion marker concurrency. #12117
 * [ENHANCEMENT] Query-frontend: Allow users to set the `query-frontend.extra-propagated-headers` flag to specify the extra headers allowed to pass through to the rest of the query path. #12174
->>>>>>> e150acbc
 * [BUGFIX] OTLP: Fix response body and Content-Type header to align with spec. #10852
 * [BUGFIX] Compactor: fix issue where block becomes permanently stuck when the Compactor's block cleanup job partially deletes a block. #10888
 * [BUGFIX] Storage: fix intermittent failures in S3 upload retries. #10952
